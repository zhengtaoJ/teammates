--- conflicted
+++ resolved
@@ -1,391 +1,3 @@
-<<<<<<< HEAD
-<%@page import="teammates.common.datatransfer.CommentParticipantType"%>
-<%@ page language="java" contentType="text/html; charset=UTF-8"
-    pageEncoding="UTF-8"%>
-
-<%@ page import="teammates.common.util.Config"%>
-<%@ page import="teammates.common.util.Const"%>
-<%@ page import="teammates.common.datatransfer.CourseAttributes"%>
-<%@ page
-    import="static teammates.ui.controller.PageData.sanitizeForHtml"%>
-<%@ page
-    import="teammates.ui.controller.InstructorCourseStudentDetailsPageData"%>
-<%
-    InstructorCourseStudentDetailsPageData data = (InstructorCourseStudentDetailsPageData) request.getAttribute("data");
-%>
-<!DOCTYPE html>
-<html>
-<head>
-    <title>TEAMMATES - Instructor</title>
-
-    <link rel="shortcut icon" href="/favicon.png" />
-
-    <meta http-equiv="Content-Type" content="text/html; charset=UTF-8">
-    <meta name="viewport" content="width=device-width, initial-scale=1.0">
-
-    <link type="text/css" href="/bootstrap/css/bootstrap.min.css" rel="stylesheet"/>
-    <link type="text/css" href="/bootstrap/css/bootstrap-theme.min.css" rel="stylesheet"/>
-    <link type="text/css" href="/stylesheets/teammatesCommon.css" rel="stylesheet"/>
-
-    <!--[if lt IE 9]>
-        <script src="https://oss.maxcdn.com/libs/html5shiv/3.7.0/html5shiv.js"></script>
-        <script src="https://oss.maxcdn.com/libs/respond.js/1.4.2/respond.min.js"></script>
-    <![endif]-->
-
-    <script type="text/javascript" src="/js/googleAnalytics.js"></script>
-    <script type="text/javascript" src="https://ajax.googleapis.com/ajax/libs/jquery/1.11.3/jquery.min.js"></script>
-    <script type="text/javascript" src="//ajax.googleapis.com/ajax/libs/jqueryui/1.10.4/jquery-ui.min.js"></script>
-    <script type="text/javascript" src="/js/common.js"></script>
-    <script type="text/javascript" src="/bootstrap/js/bootstrap.min.js"></script>
-
-    <jsp:include page="../enableJS.jsp"></jsp:include>
-    
-	<script type="text/javascript" src="/js/instructor.js"></script>
-	<script type="text/javascript" src="/js/contextualcomments.js"></script>
-	<script type="text/javascript">
-	    var isShowCommentBox = <%=data.commentRecipient != null 
-	            && (data.commentRecipient.equals("student") 
-	                    || data.commentRecipient.equals("team")
-	                    || data.commentRecipient.equals("section"))%>;
-	    var commentRecipient = "<%=data.commentRecipient != null? data.commentRecipient: ""%>";
-	</script>
-</head>
-
-
-<body>
-    <jsp:include page="<%=Const.ViewURIs.INSTRUCTOR_HEADER%>" />
-
-    <div class="container" id="mainContent">
-        <div id="topOfPage"></div>
-        <h1>Student Details</h1>
-        <br>
-
-        <jsp:include page="<%=Const.ViewURIs.STATUS_MESSAGE%>" />
-        
-        <%
-            if (data.studentProfile != null) {
-            	 String pictureUrl = Const.ActionURIs.STUDENT_PROFILE_PICTURE + 
-                     "?blob-key=" + data.studentProfile.pictureKey +
-                     "&user="+data.account.googleId;
-                 if (data.studentProfile.pictureKey.isEmpty()) {
-                     pictureUrl = Const.SystemParams.DEFAULT_PROFILE_PICTURE_PATH;
-                 }
-        %>
-                <div class="modal fade" id="studentProfileMoreInfo" role="dialog" aria-labelledby="myModalLabel" aria-hidden="true">
-                    <div class="modal-dialog modal-lg">
-                        <div class="modal-content">
-                            <div class="modal-header">
-                                <button type="button" class="close" data-dismiss="modal" aria-hidden="true">&times;</button>
-                                <h4 class="modal-title"><%=data.student.name%>'s Profile - More Info</h4>
-                            </div>
-                            <div class="modal-body">
-                                <br>
-                                <!--Note: When an element has class text-preserve-space, do not insert and HTML spaces-->
-                                <p class="text-preserve-space height-fixed-md"><%=data.studentProfile.moreInfo.isEmpty() ? 
-                                                    "<i class='text-muted'>" + Const.STUDENT_PROFILE_FIELD_NOT_FILLED + "</i>" : data.studentProfile.moreInfo%></p>
-                            </div>
-                            <div class="modal-footer">
-                                <button type="button" class="btn btn-primary" data-dismiss="modal">Close</button>
-                            </div>
-                        </div><!-- /.modal-content -->
-                    </div><!-- /.modal-dialog -->
-                </div><!-- /.modal -->
-                <div class="row">
-                    <div class="col-xs-12">
-                        <div class="row" id="studentProfile">
-                            <div class="col-md-2 col-xs-3 block-center">
-                                <img src="<%=pictureUrl %>" class="profile-pic pull-right">
-                            </div>
-                            <div class="col-md-10 col-sm-9 col-xs-8">
-                                <table class="table table-striped">
-                                    <thead>
-                                        <tr>
-                                            <th colspan="2"> Profile </th>
-                                        </tr>
-                                    </thead>
-                                    <tbody>
-                                        <tr>
-                                            <td class="text-bold">Short Name (Gender)</td>
-                                            <td><%=data.studentProfile.shortName.isEmpty() ? "<i class='text-muted'>" + Const.STUDENT_PROFILE_FIELD_NOT_FILLED + "</i>" : data.studentProfile.shortName %> 
-                                            (<i>
-                                                <%=data.studentProfile.gender.equals(Const.GenderTypes.OTHER) ?
-                                                    "<span class='text-muted'>" + Const.STUDENT_PROFILE_FIELD_NOT_FILLED + "</span>" : data.studentProfile.gender %>
-                                            </i>)</td>
-                                        </tr>
-                                        <tr>
-                                            <td class="text-bold">Personal Email</td>
-                                            <td><%=data.studentProfile.email.isEmpty() ? "<i  class='text-muted'>" + Const.STUDENT_PROFILE_FIELD_NOT_FILLED + "</i>" : data.studentProfile.email %></td>
-                                        </tr>
-                                        <tr>
-                                            <td class="text-bold">Institution</td>
-                                            <td><%=data.studentProfile.institute.isEmpty() ? "<i  class='text-muted'>" + Const.STUDENT_PROFILE_FIELD_NOT_FILLED + "</i>" : data.studentProfile.institute %></td>
-                                        </tr>
-                                        <tr>
-                                            <td class="text-bold">Nationality</td>
-                                            <td><%=data.studentProfile.nationality.isEmpty() ? "<i  class='text-muted'>" + Const.STUDENT_PROFILE_FIELD_NOT_FILLED + "</i>" : data.studentProfile.nationality %></td>
-                                        </tr>                                
-                                    </tbody>
-                                </table>
-                            </div>
-                        </div>
-                    </div>
-                </div>
-        <%
-            }
-        %>
-        <div class="well well-plain">
-            <button type="button" class="btn btn-default btn-xs icon-button pull-right"
-                id="button_add_comment" data-toggle="tooltip"
-                data-placement="top" title="" data-original-title="Add comment"
-                <% if (!data.currentInstructor.isAllowedForPrivilege(data.student.section, Const.ParamsNames.INSTRUCTOR_PERMISSION_GIVE_COMMENT_IN_SECTIONS)) { %>
-                    disabled="disabled"
-                <% } %>
-                >
-                <span class="glyphicon glyphicon-comment glyphicon-primary"></span>
-            </button>
-            <div class="form form-horizontal"
-                id="studentInfomationTable">
-                <div class="form-group">
-                    <label class="col-sm-1 control-label">Student
-                        Name:</label>
-                    <div class="col-sm-11"
-                        id="<%=Const.ParamsNames.STUDENT_NAME%>">
-                        <p class="form-control-static"><%=data.student.name%></p>
-                    </div>
-                </div>
-                <%
-                    if (data.hasSection) {
-                %>
-                <div class="form-group">
-                    <label class="col-sm-1 control-label">Section
-                        Name:</label>
-                    <div class="col-sm-11"
-                        id="<%=Const.ParamsNames.SECTION_NAME%>">
-                        <p class="form-control-static"><%=sanitizeForHtml(data.student.section)%></p>
-                    </div>
-                </div>
-                <%
-                    }
-                %>
-                <div class="form-group">
-                    <label class="col-sm-1 control-label">Team
-                        Name:</label>
-                    <div class="col-sm-11"
-                        id="<%=Const.ParamsNames.TEAM_NAME%>">
-                        <p class="form-control-static"><%=sanitizeForHtml(data.student.team)%></p>
-                    </div>
-                </div>
-                <div class="form-group">
-                    <label class="col-sm-1 control-label">Official Email
-                        Address:</label>
-                    <div class="col-sm-11"
-                        id="<%=Const.ParamsNames.STUDENT_EMAIL%>">
-                        <p class="form-control-static"><%=sanitizeForHtml(data.student.email)%></p>
-                    </div>
-                </div>
-                <div class="form-group">
-                    <label class="col-sm-1 control-label">Comments:</label>
-                    <div class="col-sm-11"
-                        id="<%=Const.ParamsNames.COMMENTS%>">
-                        <p class="form-control-static"><%=sanitizeForHtml(data.student.comments)%></p>
-                    </div>
-                </div>
-            </div>
-        </div>
-        <div id="commentArea" class="well well-plain" style="display: none;">
-            <form method="post" action="<%=Const.ActionURIs.INSTRUCTOR_STUDENT_COMMENT_ADD%>" name="form_commentadd">
-                <div class="form-group form-inline">
-                    <label style="margin-right: 24px;">Recipient:
-                    </label> 
-                    <select id="comment_recipient_select" class="form-control">
-                        <option value="<%=CommentParticipantType.PERSON%>" selected><%=sanitizeForHtml(data.student.name)%></option>
-                        <option value="<%=CommentParticipantType.TEAM%>"><%=sanitizeForHtml(data.student.team)%></option>
-                        <% if (data.hasSection && !data.student.section.equals("None")) {%>
-                        <option value="<%=CommentParticipantType.SECTION%>"><%=sanitizeForHtml(data.student.section)%></option>
-                        <% } %>
-                    </select>
-                    <a id="visibility-options-trigger"
-                        class="btn btn-sm btn-info pull-right"><span
-                        class="glyphicon glyphicon-eye-close"></span>
-                        Show Visibility Options</a>
-                </div>
-                <p class="form-group text-muted">
-                    The default visibility for your comment is private. You may change it using the visibility options above.
-                </p>
-                <div id="visibility-options" class="panel panel-default"
-                    style="display: none;">
-                    <div class="panel-heading">Visibility Options</div>
-                    <table class="table text-center"
-                        style="background: #fff;">
-                        <tbody>
-                            <tr>
-                                <th class="text-center">User/Group</th>
-                                <th class="text-center">Can see
-                                    your comment</th>
-                                <th class="text-center">Can see
-                                    giver's name</th>
-                                <th class="text-center">Can see
-                                    recipient's name</th>
-                            </tr>
-                            <tr id="recipient-person">
-                                <td class="text-left">
-                                    <div data-toggle="tooltip"
-                                        data-placement="top" title=""
-                                        data-original-title="Control what comment recipient(s) can view">
-                                        Recipient(s)</div>
-                                </td>
-                                <td><input
-                                    class="visibilityCheckbox answerCheckbox centered"
-                                    name="receiverLeaderCheckbox"
-                                    type="checkbox" value="<%=CommentParticipantType.PERSON%>">
-                                </td>
-                                <td><input
-                                    class="visibilityCheckbox giverCheckbox"
-                                    type="checkbox" value="<%=CommentParticipantType.PERSON%>">
-                                </td>
-                                <td><input
-                                    class="visibilityCheckbox recipientCheckbox"
-                                    name="receiverFollowerCheckbox"
-                                    type="checkbox" value="<%=CommentParticipantType.PERSON%>"
-                                    disabled="disabled"></td>
-                            </tr>
-                            <tr id="recipient-team">
-                                <td class="text-left">
-                                    <div data-toggle="tooltip"
-                                        data-placement="top" title=""
-                                        data-original-title="Control what team members of comment recipients can view">
-                                        Recipient's Team</div>
-                                </td>
-                                <td><input
-                                    class="visibilityCheckbox answerCheckbox"
-                                    type="checkbox"
-                                    value="<%=CommentParticipantType.TEAM%>">
-                                </td>
-                                <td><input
-                                    class="visibilityCheckbox giverCheckbox"
-                                    type="checkbox"
-                                    value="<%=CommentParticipantType.TEAM%>">
-                                </td>
-                                <td><input
-                                    class="visibilityCheckbox recipientCheckbox"
-                                    type="checkbox"
-                                    value="<%=CommentParticipantType.TEAM%>">
-                                </td>
-                            </tr>
-                            <% if(data.hasSection){ %>
-                            <tr id="recipient-section">
-                                <td class="text-left">
-                                    <div data-toggle="tooltip"
-                                        data-placement="top" title=""
-                                        data-original-title="Control what students in the same section can view">
-                                        Recipient's Section</div>
-                                </td>
-                                <td><input
-                                    class="visibilityCheckbox answerCheckbox"
-                                    type="checkbox"
-                                    value="<%=CommentParticipantType.SECTION%>">
-                                </td>
-                                <td><input
-                                    class="visibilityCheckbox giverCheckbox"
-                                    type="checkbox"
-                                    value="<%=CommentParticipantType.SECTION%>">
-                                </td>
-                                <td><input
-                                    class="visibilityCheckbox recipientCheckbox"
-                                    type="checkbox"
-                                    value="<%=CommentParticipantType.SECTION%>">
-                                </td>
-                            </tr>
-                            <% } %>
-                            <tr id="recipient-course">
-                                <td class="text-left">
-                                    <div data-toggle="tooltip"
-                                        data-placement="top" title=""
-                                        data-original-title="Control what other students in this course can view">
-                                        Other students in this course</div>
-                                </td>
-                                <td><input
-                                    class="visibilityCheckbox answerCheckbox"
-                                    type="checkbox" value="<%=CommentParticipantType.COURSE%>">
-                                </td>
-                                <td><input
-                                    class="visibilityCheckbox giverCheckbox"
-                                    type="checkbox" value="<%=CommentParticipantType.COURSE%>">
-                                </td>
-                                <td><input
-                                    class="visibilityCheckbox recipientCheckbox"
-                                    type="checkbox" value="<%=CommentParticipantType.COURSE%>">
-                                </td>
-                            </tr>
-                            <tr>
-                                <td class="text-left">
-                                    <div data-toggle="tooltip"
-                                        data-placement="top" title=""
-                                        data-original-title="Control what instructors can view">
-                                        Instructors</div>
-                                </td>
-                                <td><input
-                                    class="visibilityCheckbox answerCheckbox"
-                                    type="checkbox" value="<%=CommentParticipantType.INSTRUCTOR%>">
-                                </td>
-                                <td><input
-                                    class="visibilityCheckbox giverCheckbox"
-                                    type="checkbox" value="<%=CommentParticipantType.INSTRUCTOR%>">
-                                </td>
-                                <td><input
-                                    class="visibilityCheckbox recipientCheckbox"
-                                    type="checkbox" value="<%=CommentParticipantType.INSTRUCTOR%>">
-                                </td>
-                            </tr>
-                        </tbody>
-                    </table>
-                </div>
-                <textarea class="form-control" rows="6" placeholder="Enter your comment here ..." style="margin-bottom: 15px;"
-                 name=<%=Const.ParamsNames.COMMENT_TEXT%> id="commentText"></textarea>
-                <div style="text-align: center;">
-                    <input type="submit" class="btn btn-primary"
-                        id="button_save_comment" value="Save"> 
-                    <input type="button" class="btn btn-default"
-                        id="button_cancel_comment" value="Cancel">
-                    <input type="hidden" name=<%=Const.ParamsNames.COURSE_ID%> value="<%=data.student.course%>">
-                    <input type="hidden" name=<%=Const.ParamsNames.STUDENT_EMAIL%> value="<%=data.student.email%>">
-                    <input type="hidden" name=<%=Const.ParamsNames.RECIPIENT_TYPE%> value="<%=CommentParticipantType.PERSON%>">
-                    <input type="hidden" name=<%=Const.ParamsNames.RECIPIENTS%> value="<%=data.student.email%>">
-                    <input type="hidden" name=<%=Const.ParamsNames.COMMENTS_SHOWCOMMENTSTO%> value="">
-                    <input type="hidden" name=<%=Const.ParamsNames.COMMENTS_SHOWGIVERTO%> value="">
-                    <input type="hidden" name=<%=Const.ParamsNames.COMMENTS_SHOWRECIPIENTTO%> value="">
-                    <input type="hidden" name="<%=Const.ParamsNames.USER_ID%>" value="<%=data.account.googleId%>">
-                    <input type="hidden" name="<%=Const.ParamsNames.FROM_STUDENT_DETAILS_PAGE%>" value="true">
-                </div>
-            </form>
-        </div>
-        <%
-            if (data.studentProfile != null) {
-        %>
-                <div class="row">
-                    <div class="col-xs-12">
-                        <div class="panel panel-default">
-                            <div class="panel-body">
-                                <span data-toggle="modal" data-target="#studentProfileMoreInfo" 
-                                      class="text-muted pull-right glyphicon glyphicon-resize-full cursor-pointer"></span>
-                                <h5>More Info </h5>
-                                <!--Note: When an element has class text-preserve-space, do not insert and HTML spaces-->                                    
-                                <p class="text-preserve-space height-fixed-md"><%=data.studentProfile.moreInfo.isEmpty() ? 
-                                        "<i class='text-muted'>" + Const.STUDENT_PROFILE_FIELD_NOT_FILLED + "</i>" : data.studentProfile.moreInfo%></p>
-                            </div>
-                        </div>
-                    </div>
-                </div>
-        <%
-            }
-        %>
-    </div>
-
-
-    <jsp:include page="<%=Const.ViewURIs.FOOTER%>" />
-</body>
-</html>
-=======
 <%@ page language="java" contentType="text/html; charset=UTF-8" pageEncoding="UTF-8" %>
 <%@ taglib uri="http://java.sun.com/jsp/jstl/core" prefix="c" %>
 <%@ taglib tagdir="/WEB-INF/tags" prefix="t" %>
@@ -408,5 +20,4 @@
     <c:if test="${not empty data.studentProfile}">
         <ti:moreInfo student="${data.studentProfile}" />
     </c:if>
-</ti:instructorPage>
->>>>>>> 2e8d5852
+</ti:instructorPage>