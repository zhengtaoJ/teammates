<%@ page import="teammates.common.Common" %>
<%@ page import="teammates.common.datatransfer.SubmissionData" %>
<%@ page import="teammates.ui.controller.EvalSubmissionEditHelper" %>
<% EvalSubmissionEditHelper helper = (EvalSubmissionEditHelper)request.getAttribute("helper"); %>
					<input type="hidden" value="<%= helper.eval.course %>"
							name="<%= Common.PARAM_COURSE_ID %>"
							id="<%= Common.PARAM_COURSE_ID %>">
					<input type="hidden" value="<%=EvalSubmissionEditHelper.escapeForHTML(helper.eval.name)%>"
							name="<%=Common.PARAM_EVALUATION_NAME%>"
							id="<%=Common.PARAM_EVALUATION_NAME%>">
					<input type="hidden" value="<%=EvalSubmissionEditHelper.escapeForHTML(helper.student.team)%>"
							name="<%=Common.PARAM_TEAM_NAME%>"
							id="<%=Common.PARAM_TEAM_NAME%>">
					<input type="hidden" value="<%=helper.student.email%>"
							name="<%=Common.PARAM_FROM_EMAIL%>"
<<<<<<< HEAD
							id="<%=Common.PARAM_FROM_EMAIL%>" />
					<table class="inputTable">
=======
							id="<%=Common.PARAM_FROM_EMAIL%>">
					<table class="headerform">
>>>>>>> e24debdc
						<%
							int idx = 0;
											for(SubmissionData sub: helper.submissions){
						%>
							<tr style="display: none;">
								<td>
		 							<input type="text" value="<%=sub.reviewee%>"
		 									name="<%=Common.PARAM_TO_EMAIL%>"
		 									id="<%=Common.PARAM_TO_EMAIL+idx%>">
		 						</td>
		 					</tr>
		 					<tr>
		 						<td class="reportheader" colspan="2" id="sectiontitle<%=idx%>">
		 							<%=helper.getEvaluationSectionTitle(sub)%>
		 						</td>
		 					</tr>
		 					<tr>
		 						<td class="lhs">Estimated contribution:</td>
		 						<td>
		 							<select style="width: 150px;"
		 									name="<%=Common.PARAM_POINTS%>"
		 									id="<%=Common.PARAM_POINTS+idx%>">
		 								<%=helper.getEvaluationOptions(sub)%>
		 							</select>
		 						</td>
		 					</tr>
		 					<tr>
		 						<td class="lhs"><%=helper.getJustificationInstr(sub)%></td>
		 						<td>
		 							<textarea class="textvalue" rows="8" cols="100" 
		 									name="<%=Common.PARAM_JUSTIFICATION%>"
		 									id="<%=Common.PARAM_JUSTIFICATION+idx%>"><%=EvalSubmissionEditHelper.escapeForHTML(sub.justification.getValue())%></textarea>
		 						</td>
		 					</tr>
		 					<tr>
		 						<td class="lhs"><%=helper.getCommentsInstr(sub)%></td>
								<%
									if(helper.eval.p2pEnabled){
								%>
									<td><textarea class = "textvalue"
											rows="8" cols="100"
											name="<%=Common.PARAM_COMMENTS%>"
									 		id="<%=Common.PARAM_COMMENTS+idx%>"><%=EvalSubmissionEditHelper.escapeForHTML(sub.p2pFeedback.getValue())%></textarea>
									</td>
								<%	} else { %>
									<td>
										<font color="red">
											<textarea class="textvalue"
													rows="1" cols="100"
													name="<%= Common.PARAM_COMMENTS %>"
													id="<%= Common.PARAM_COMMENTS+idx %>"
													disabled="disabled">N.A.</textarea>
										</font>
									</td>
								<%	} %>
							</tr>
							<tr><td colspan="2"></td></tr>
						<%		idx++;
							} %>
					</table><|MERGE_RESOLUTION|>--- conflicted
+++ resolved
@@ -1,82 +1,77 @@
-<%@ page import="teammates.common.Common" %>
-<%@ page import="teammates.common.datatransfer.SubmissionData" %>
-<%@ page import="teammates.ui.controller.EvalSubmissionEditHelper" %>
-<% EvalSubmissionEditHelper helper = (EvalSubmissionEditHelper)request.getAttribute("helper"); %>
-					<input type="hidden" value="<%= helper.eval.course %>"
-							name="<%= Common.PARAM_COURSE_ID %>"
-							id="<%= Common.PARAM_COURSE_ID %>">
-					<input type="hidden" value="<%=EvalSubmissionEditHelper.escapeForHTML(helper.eval.name)%>"
-							name="<%=Common.PARAM_EVALUATION_NAME%>"
-							id="<%=Common.PARAM_EVALUATION_NAME%>">
-					<input type="hidden" value="<%=EvalSubmissionEditHelper.escapeForHTML(helper.student.team)%>"
-							name="<%=Common.PARAM_TEAM_NAME%>"
-							id="<%=Common.PARAM_TEAM_NAME%>">
-					<input type="hidden" value="<%=helper.student.email%>"
-							name="<%=Common.PARAM_FROM_EMAIL%>"
-<<<<<<< HEAD
-							id="<%=Common.PARAM_FROM_EMAIL%>" />
-					<table class="inputTable">
-=======
-							id="<%=Common.PARAM_FROM_EMAIL%>">
-					<table class="headerform">
->>>>>>> e24debdc
-						<%
-							int idx = 0;
-											for(SubmissionData sub: helper.submissions){
-						%>
-							<tr style="display: none;">
-								<td>
-		 							<input type="text" value="<%=sub.reviewee%>"
-		 									name="<%=Common.PARAM_TO_EMAIL%>"
-		 									id="<%=Common.PARAM_TO_EMAIL+idx%>">
-		 						</td>
-		 					</tr>
-		 					<tr>
-		 						<td class="reportheader" colspan="2" id="sectiontitle<%=idx%>">
-		 							<%=helper.getEvaluationSectionTitle(sub)%>
-		 						</td>
-		 					</tr>
-		 					<tr>
-		 						<td class="lhs">Estimated contribution:</td>
-		 						<td>
-		 							<select style="width: 150px;"
-		 									name="<%=Common.PARAM_POINTS%>"
-		 									id="<%=Common.PARAM_POINTS+idx%>">
-		 								<%=helper.getEvaluationOptions(sub)%>
-		 							</select>
-		 						</td>
-		 					</tr>
-		 					<tr>
-		 						<td class="lhs"><%=helper.getJustificationInstr(sub)%></td>
-		 						<td>
-		 							<textarea class="textvalue" rows="8" cols="100" 
-		 									name="<%=Common.PARAM_JUSTIFICATION%>"
-		 									id="<%=Common.PARAM_JUSTIFICATION+idx%>"><%=EvalSubmissionEditHelper.escapeForHTML(sub.justification.getValue())%></textarea>
-		 						</td>
-		 					</tr>
-		 					<tr>
-		 						<td class="lhs"><%=helper.getCommentsInstr(sub)%></td>
-								<%
-									if(helper.eval.p2pEnabled){
-								%>
-									<td><textarea class = "textvalue"
-											rows="8" cols="100"
-											name="<%=Common.PARAM_COMMENTS%>"
-									 		id="<%=Common.PARAM_COMMENTS+idx%>"><%=EvalSubmissionEditHelper.escapeForHTML(sub.p2pFeedback.getValue())%></textarea>
-									</td>
-								<%	} else { %>
-									<td>
-										<font color="red">
-											<textarea class="textvalue"
-													rows="1" cols="100"
-													name="<%= Common.PARAM_COMMENTS %>"
-													id="<%= Common.PARAM_COMMENTS+idx %>"
-													disabled="disabled">N.A.</textarea>
-										</font>
-									</td>
-								<%	} %>
-							</tr>
-							<tr><td colspan="2"></td></tr>
-						<%		idx++;
-							} %>
+<%@ page import="teammates.common.Common" %>
+<%@ page import="teammates.common.datatransfer.SubmissionData" %>
+<%@ page import="teammates.ui.controller.EvalSubmissionEditHelper" %>
+<% EvalSubmissionEditHelper helper = (EvalSubmissionEditHelper)request.getAttribute("helper"); %>
+					<input type="hidden" value="<%= helper.eval.course %>"
+							name="<%= Common.PARAM_COURSE_ID %>"
+							id="<%= Common.PARAM_COURSE_ID %>">
+					<input type="hidden" value="<%=EvalSubmissionEditHelper.escapeForHTML(helper.eval.name)%>"
+							name="<%=Common.PARAM_EVALUATION_NAME%>"
+							id="<%=Common.PARAM_EVALUATION_NAME%>">
+					<input type="hidden" value="<%=EvalSubmissionEditHelper.escapeForHTML(helper.student.team)%>"
+							name="<%=Common.PARAM_TEAM_NAME%>"
+							id="<%=Common.PARAM_TEAM_NAME%>">
+					<input type="hidden" value="<%=helper.student.email%>"
+							name="<%=Common.PARAM_FROM_EMAIL%>"
+							id="<%=Common.PARAM_FROM_EMAIL%>">
+					<table class="inputTable">
+						<%
+							int idx = 0;
+											for(SubmissionData sub: helper.submissions){
+						%>
+							<tr style="display: none;">
+								<td>
+		 							<input type="text" value="<%=sub.reviewee%>"
+		 									name="<%=Common.PARAM_TO_EMAIL%>"
+		 									id="<%=Common.PARAM_TO_EMAIL+idx%>">
+		 						</td>
+		 					</tr>
+		 					<tr>
+		 						<td class="reportheader" colspan="2" id="sectiontitle<%=idx%>">
+		 							<%=helper.getEvaluationSectionTitle(sub)%>
+		 						</td>
+		 					</tr>
+		 					<tr>
+		 						<td class="lhs">Estimated contribution:</td>
+		 						<td>
+		 							<select style="width: 150px;"
+		 									name="<%=Common.PARAM_POINTS%>"
+		 									id="<%=Common.PARAM_POINTS+idx%>">
+		 								<%=helper.getEvaluationOptions(sub)%>
+		 							</select>
+		 						</td>
+		 					</tr>
+		 					<tr>
+		 						<td class="lhs"><%=helper.getJustificationInstr(sub)%></td>
+		 						<td>
+		 							<textarea class="textvalue" rows="8" cols="100" 
+		 									name="<%=Common.PARAM_JUSTIFICATION%>"
+		 									id="<%=Common.PARAM_JUSTIFICATION+idx%>"><%=EvalSubmissionEditHelper.escapeForHTML(sub.justification.getValue())%></textarea>
+		 						</td>
+		 					</tr>
+		 					<tr>
+		 						<td class="lhs"><%=helper.getCommentsInstr(sub)%></td>
+								<%
+									if(helper.eval.p2pEnabled){
+								%>
+									<td><textarea class = "textvalue"
+											rows="8" cols="100"
+											name="<%=Common.PARAM_COMMENTS%>"
+									 		id="<%=Common.PARAM_COMMENTS+idx%>"><%=EvalSubmissionEditHelper.escapeForHTML(sub.p2pFeedback.getValue())%></textarea>
+									</td>
+								<%	} else { %>
+									<td>
+										<font color="red">
+											<textarea class="textvalue"
+													rows="1" cols="100"
+													name="<%= Common.PARAM_COMMENTS %>"
+													id="<%= Common.PARAM_COMMENTS+idx %>"
+													disabled="disabled">N.A.</textarea>
+										</font>
+									</td>
+								<%	} %>
+							</tr>
+							<tr><td colspan="2"></td></tr>
+						<%		idx++;
+							} %>
 					</table>