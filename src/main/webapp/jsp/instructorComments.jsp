--- conflicted
+++ resolved
@@ -1,4 +1,3 @@
-<<<<<<< HEAD
 <%@ page language="java" contentType="text/html; charset=UTF-8" pageEncoding="UTF-8" %>
 <%@ taglib uri="http://java.sun.com/jsp/jstl/core" prefix="c" %>
 <%@ taglib tagdir="/WEB-INF/tags" prefix="t" %>
@@ -33,99 +32,6 @@
                     </strong>
                 </h4>
                 <comments:commentsNotifyPanel courseId="${data.courseId}" numberOfPendingComments="${data.numberOfPendingComments}" />
-=======
-<%@ page import="teammates.common.datatransfer.FeedbackParticipantType" %>
-<%@ page import="teammates.common.datatransfer.CommentSendingState" %>
-<%@ page import="teammates.common.datatransfer.InstructorAttributes" %>
-<%@ page import="teammates.common.datatransfer.CommentParticipantType" %>
-<%@ page import="teammates.common.datatransfer.FeedbackSessionAttributes" %>
-<%@ page import="teammates.common.datatransfer.StudentAttributes" %>
-<%@ page import="teammates.common.datatransfer.CommentStatus" %>
-<%@ page language="java" contentType="text/html; charset=UTF-8"
-    pageEncoding="UTF-8" %>
-
-<%@ page import="java.util.Map" %>
-<%@ page import="java.util.List" %>
-<%@ page import="teammates.common.util.Const" %>
-<%@ page import="teammates.common.util.TimeHelper" %>
-<%@ page import="teammates.common.datatransfer.CommentAttributes" %>
-<%@ page import="teammates.common.datatransfer.FeedbackResponseAttributes" %>
-<%@ page import="teammates.common.datatransfer.FeedbackResponseCommentAttributes" %>
-<%@ page import="teammates.common.datatransfer.FeedbackSessionResultsBundle" %>
-<%@ page import="teammates.common.datatransfer.FeedbackQuestionDetails" %>
-<%@ page import="teammates.common.datatransfer.FeedbackQuestionAttributes" %>
-<%@ page import="teammates.common.datatransfer.SessionResultsBundle" %>
-<%@ page import="teammates.ui.controller.InstructorCommentsPageData" %>
-<%@ page import="static teammates.ui.controller.PageData.sanitizeForJs" %>
-
-<% InstructorCommentsPageData data = (InstructorCommentsPageData) request.getAttribute("data"); %>
-<!DOCTYPE html>
-<html>
-<head>
-    <title>TEAMMATES - Instructor</title>
-
-    <link rel="shortcut icon" href="/favicon.png" />
-
-    <meta http-equiv="Content-Type" content="text/html; charset=UTF-8">
-    <meta name="viewport" content="width=device-width, initial-scale=1.0">
-
-    <link type="text/css" href="/bootstrap/css/bootstrap.min.css" rel="stylesheet"/>
-    <link type="text/css" href="/bootstrap/css/bootstrap-theme.min.css" rel="stylesheet"/>
-    <link type="text/css" href="/stylesheets/teammatesCommon.css" rel="stylesheet"/>
-
-    <!--[if lt IE 9]>
-        <script src="https://oss.maxcdn.com/libs/html5shiv/3.7.0/html5shiv.js"></script>
-        <script src="https://oss.maxcdn.com/libs/respond.js/1.4.2/respond.min.js"></script>
-    <![endif]-->
-
-    <script type="text/javascript" src="/js/googleAnalytics.js"></script>
-    <script type="text/javascript" src="/js/jquery-minified.js"></script>
-    <script type="text/javascript" src="//ajax.googleapis.com/ajax/libs/jqueryui/1.10.4/jquery-ui.min.js"></script>
-    <script type="text/javascript" src="/js/common.js"></script>
-    <script type="text/javascript" src="/bootstrap/js/bootstrap.min.js"></script>
-
-    <jsp:include page="../enableJS.jsp"></jsp:include>
-
-	<link href="/stylesheets/omniComment.css" rel="stylesheet">
-	
-	<script type="text/javascript" src="/js/additionalQuestionInfo.js"></script>
-	<script type="text/javascript" src="/js/instructor.js"></script>
-    <script type="text/javascript" src="/js/feedbackResponseComments.js"></script>
-	<script src="/js/omniComment.js"></script>
-</head>
-
-<body>
-    <jsp:include page="<%= Const.ViewURIs.INSTRUCTOR_HEADER%>" />
-
-        <div class="container" id="frameBodyWrapper">
-            <div id="topOfPage"></div>
-            <h1>Comments from Instructors</h1>
-            <br>
-            <div class="inner-container">
-                <div class="row">
-                    <div class="col-sm-6 instructor-header-bar">
-                        <form method="get" action="<%= data.getInstructorSearchLink() %>" name="search_form">
-                            <div class="input-group">
-                                <input type="text" name="<%= Const.ParamsNames.SEARCH_KEY %>"
-                                    title="Search for comment"
-                                    class="form-control"
-                                    placeholder="Any info related to comments"
-                                    id="searchBox"> 
-                                <span class="input-group-btn">
-                                    <button class="btn btn-default"
-                                        type="submit" value="Search"
-                                        id="buttonSearch">
-                                        Search
-                                    </button>
-                                </span>
-                            </div>
-                            <input type="hidden" name="<%= Const.ParamsNames.SEARCH_COMMENTS_FOR_STUDENTS %>" value="true">
-                            <input type="hidden" name="<%= Const.ParamsNames.SEARCH_COMMENTS_FOR_RESPONSES %>" value="true">
-                            <input type="hidden" name="<%= Const.ParamsNames.USER_ID %>" value="<%= data.account.googleId %>">
-                        </form>
-                    </div>
-                </div>
->>>>>>> cb2dcd3c
             </div>
             <div id="no-comment-panel" style="${empty data.comments && empty data.feedbackSessions ? '' : 'display:none;'}">
                 <br>
@@ -153,7 +59,6 @@
                 </div>
             </c:forEach> <%-- FeedbackSession loop ends --%>
         </div>
-<<<<<<< HEAD
         <comments:pagination previousPageLink="${data.previousPageLink}" coursePaginationList="${data.coursePaginationList}"
          viewingDraft="${data.viewingDraft}" currentCourseId="${data.courseId}" 
          instructorCommentsLink="${data.instructorCommentsLink}" nextPageLink="${data.nextPageLink}"/>
@@ -164,9 +69,4 @@
         </div>
     </c:otherwise>
     </c:choose>
-</ti:instructorPage>
-=======
-    <jsp:include page="<%= Const.ViewURIs.FOOTER %>" />
-</body>
-</html>
->>>>>>> cb2dcd3c
+</ti:instructorPage>