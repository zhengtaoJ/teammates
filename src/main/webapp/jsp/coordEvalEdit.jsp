--- conflicted
+++ resolved
@@ -1,164 +1,159 @@
-<%@ page import="teammates.common.Common"%>
-<%@ page import="teammates.common.datatransfer.CourseData"%>
-<%@ page import="teammates.common.datatransfer.EvaluationData"%>
-<%@ page import="teammates.ui.controller.CoordEvalEditHelper"%>
-<%	CoordEvalEditHelper helper = (CoordEvalEditHelper)request.getAttribute("helper"); %>
-<!DOCTYPE html>
-<html>
-<head>
-	<link rel="shortcut icon" href="/favicon.png">
-	<meta http-equiv="Content-Type" content="text/html; charset=UTF-8">
-	<title>Teammates - Coordinator</title>
-<<<<<<< HEAD
-	<link rel=stylesheet href="/stylesheets/common.css" type="text/css" />
-	<link rel=stylesheet href="/stylesheets/coordEvalEdit.css" type="text/css" />
-=======
-	<link rel="stylesheet" href="/stylesheets/main.css" type="text/css">
-	<link rel="stylesheet" href="/stylesheets/evaluation.css" type="text/css">
->>>>>>> e24debdc
-	
-	<script type="text/javascript" src="/js/jquery-1.6.2.min.js"></script>
-	<script type="text/javascript" src="/js/tooltip.js"></script>
-	<script type="text/javascript" src="/js/date.js"></script>
-	<script type="text/javascript" src="/js/CalendarPopup.js"></script>
-	<script type="text/javascript" src="/js/AnchorPosition.js"></script>
-	<script type="text/javascript" src="/js/common.js"></script>
-	
-	<script type="text/javascript" src="/js/coordinator.js"></script>
-
-</head>
-
-<body>
-	<div id="dhtmltooltip"></div>
-	<div id="frameTop">
-		<jsp:include page="<%= Common.JSP_COORD_HEADER %>" />
-	</div>
-
-	<div id="frameBody">
-		<div id="frameBodyWrapper">
-			<div id="topOfPage"></div>
-			<div id="headerOperation">
-				<h1>Edit Evaluation</h1>
-			</div>
-			<div id="coordinatorEvaluationManagement">
-				<form method="post" action="<%= Common.PAGE_COORD_EVAL_EDIT %>" name="form_addevaluation">
-					<table class="inputTable">
-						<tr>
-							<td class="label" >Course ID:</td>
-							<td style="vertical-align: middle;">
-								<input type="hidden" name="<%= Common.PARAM_COURSE_ID %>" value="<%= helper.submittedEval.course %>">
-								<%= helper.submittedEval.course %>
-							</td>
-							<td class="label" >Opening time:</td>
-							<td><input style="width: 100px;" type="text"
-										name="<%= Common.PARAM_EVALUATION_START %>"
-										id="<%= Common.PARAM_EVALUATION_START %>" 
-										onclick ="cal.select(this,'<%= Common.PARAM_EVALUATION_START %>','dd/MM/yyyy')"
-										onmouseover="ddrivetip('<%= Common.HOVER_MESSAGE_EVALUATION_INPUT_START %>')"
-										onmouseout="hideddrivetip()"
-										value="<%= Common.formatDate(helper.submittedEval.startTime) %>"
-										readonly="readonly" tabindex="3">
-										@
-								<select style="width: 70px;"
-										name="<%= Common.PARAM_EVALUATION_STARTTIME %>"
-										id="<%= Common.PARAM_EVALUATION_STARTTIME %>"
-										tabindex="4">
-									<% for(String opt: helper.getTimeOptions(true)) out.println(opt); %>
-								</select></td>
-						</tr>
-						<tr>
-							<td class="label" >Evaluation name:</td>
-							<td style="vertical-align: middle;">
-								<input type="hidden" name="<%= Common.PARAM_EVALUATION_NAME %>" value="<%=CoordEvalEditHelper.escapeForHTML(helper.submittedEval.name)%>">
-								<%=CoordEvalEditHelper.escapeForHTML(helper.submittedEval.name)%>
-							</td>
-							<td class="label" >Closing time:</td>
-							<td><input style="width: 100px;" type="text"
-										name="<%=Common.PARAM_EVALUATION_DEADLINE%>" id="<%=Common.PARAM_EVALUATION_DEADLINE%>"
-										onclick ="cal.select(this,'<%=Common.PARAM_EVALUATION_DEADLINE%>','dd/MM/yyyy')"
-										onmouseover="ddrivetip('<%=Common.HOVER_MESSAGE_EVALUATION_INPUT_DEADLINE%>')"
-										onmouseout="hideddrivetip()"
-										value="<%=Common.formatDate(helper.submittedEval.endTime)%>"
-										readonly="readonly" tabindex="5">
-										@
-								<select style="width: 70px;"
-										name="<%=Common.PARAM_EVALUATION_DEADLINETIME%>"
-										id="<%=Common.PARAM_EVALUATION_DEADLINETIME%>"
-										tabindex="6">
-									<%
-										for(String opt: helper.getTimeOptions(false)) out.println(opt);
-									%>
-								</select></td>
-						</tr>
-						<tr>
-							<td class="label" >Peer feedback:</td>
-							<td><input type="radio" name="<%=Common.PARAM_EVALUATION_COMMENTSENABLED%>"
-										id="commentsstatus_enabled" value="true"
-										<%=helper.submittedEval.p2pEnabled ? "checked=\"checked\"" : ""%>
-										onmouseover="ddrivetip('<%=Common.HOVER_MESSAGE_EVALUATION_INPUT_COMMENTSSTATUS%>')"
-										onmouseout="hideddrivetip()">
-								<label for="commentsstatus_enabled">Enabled</label>
-								<input type="radio" name="<%=Common.PARAM_EVALUATION_COMMENTSENABLED%>"
-										id="commentsstatus_disabled" value="false"
-										<%=!helper.submittedEval.p2pEnabled ? "checked=\"checked\"" : ""%>
-										onmouseover="ddrivetip('<%=Common.HOVER_MESSAGE_EVALUATION_INPUT_COMMENTSSTATUS%>')"
-										onmouseout="hideddrivetip()">
-								<label for="commentsstatus_disabled">Disabled</label>
-							</td>
-							<td class="attribute" >Time zone:</td>
-							<td><select style="width: 100px;" name="<%=Common.PARAM_EVALUATION_TIMEZONE%>" id="<%=Common.PARAM_EVALUATION_TIMEZONE%>"
-										onmouseover="ddrivetip('<%=Common.HOVER_MESSAGE_EVALUATION_INPUT_TIMEZONE%>')"
-										onmouseout="hideddrivetip()" disabled="disabled" tabindex="7">
-								<%
-									for(String opt: helper.getTimeZoneOptions()) out.println(opt);
-								%>
-								</select>
-								<input type="hidden" name="<%=Common.PARAM_EVALUATION_TIMEZONE%>" value="<%=helper.submittedEval.timeZone%>">
-							</td>
-						</tr>
-						<tr>
-						<td></td>
-						<td></td>
-						<td class="attribute" >Grace Period:</td>
-						<td class="inputField">
-							<select style="width: 70px;" name="<%=Common.PARAM_EVALUATION_GRACEPERIOD%>"
-									id="<%=Common.PARAM_EVALUATION_GRACEPERIOD%>"
-									onmouseover="ddrivetip('<%=Common.HOVER_MESSAGE_EVALUATION_INPUT_GRACEPERIOD%>')"
-									onmouseout="hideddrivetip()" tabindex="7">
-								<%
-									for(String opt: helper.getGracePeriodOptions()) out.println(opt);
-								%>
-							</select></td>
-						</tr>
-						<tr>
-							<td class="label" >Instructions to students:</td>
-							<td colspan="3">
-								<textarea rows="3" cols="100" class="textvalue" name="<%=Common.PARAM_EVALUATION_INSTRUCTIONS%>" id="<%=Common.PARAM_EVALUATION_INSTRUCTIONS%>"
-										onmouseover="ddrivetip('<%=Common.HOVER_MESSAGE_EVALUATION_INPUT_INSTRUCTIONS%>')"
-										onmouseout="hideddrivetip()" tabindex="8"><%=CoordEvalEditHelper.escapeForHTML(helper.submittedEval.instructions)%></textarea>
-							</td>
-						</tr>
-						<tr>
-							<td colspan="4" class="centeralign">
-								<input id="button_submit" type="submit" class="button"
-										onclick="return checkEditEvaluation(this.form);"
-										value="Save Changes" tabindex="9">
-								<input id="button_back" type="button" class="button"
-										onclick="window.location.href='<%= helper.getCoordEvaluationLink() %>'"
-										value="Cancel" tabindex="10"></td>
-						</tr>
-					</table>
-					<% if(helper.isMasqueradeMode()){ %>
-						<input type="hidden" name="<%= Common.PARAM_USER_ID %>" value="<%= helper.requestedUser %>">
-					<% } %>
-				</form>
-			</div>
-			<jsp:include page="<%= Common.JSP_STATUS_MESSAGE %>" />
-		</div>
-	</div>
-
-	<div id="frameBottom">
-		<jsp:include page="<%= Common.JSP_FOOTER %>" />
-	</div>
-</body>
+<%@ page import="teammates.common.Common"%>
+<%@ page import="teammates.common.datatransfer.CourseData"%>
+<%@ page import="teammates.common.datatransfer.EvaluationData"%>
+<%@ page import="teammates.ui.controller.CoordEvalEditHelper"%>
+<%	CoordEvalEditHelper helper = (CoordEvalEditHelper)request.getAttribute("helper"); %>
+<!DOCTYPE html>
+<html>
+<head>
+	<link rel="shortcut icon" href="/favicon.png">
+	<meta http-equiv="Content-Type" content="text/html; charset=UTF-8">
+	<title>Teammates - Coordinator</title>
+	<link rel="stylesheet" href="/stylesheets/common.css" type="text/css">
+	<link rel="stylesheet" href="/stylesheets/coordEvalEdit.css" type="text/css">
+	
+	<script type="text/javascript" src="/js/jquery-1.6.2.min.js"></script>
+	<script type="text/javascript" src="/js/tooltip.js"></script>
+	<script type="text/javascript" src="/js/date.js"></script>
+	<script type="text/javascript" src="/js/CalendarPopup.js"></script>
+	<script type="text/javascript" src="/js/AnchorPosition.js"></script>
+	<script type="text/javascript" src="/js/common.js"></script>
+	
+	<script type="text/javascript" src="/js/coordinator.js"></script>
+
+</head>
+
+<body>
+	<div id="dhtmltooltip"></div>
+	<div id="frameTop">
+		<jsp:include page="<%= Common.JSP_COORD_HEADER %>" />
+	</div>
+
+	<div id="frameBody">
+		<div id="frameBodyWrapper">
+			<div id="topOfPage"></div>
+			<div id="headerOperation">
+				<h1>Edit Evaluation</h1>
+			</div>
+			<div id="coordinatorEvaluationManagement">
+				<form method="post" action="<%= Common.PAGE_COORD_EVAL_EDIT %>" name="form_addevaluation">
+					<table class="inputTable">
+						<tr>
+							<td class="label" >Course ID:</td>
+							<td style="vertical-align: middle;">
+								<input type="hidden" name="<%= Common.PARAM_COURSE_ID %>" value="<%= helper.submittedEval.course %>">
+								<%= helper.submittedEval.course %>
+							</td>
+							<td class="label" >Opening time:</td>
+							<td><input style="width: 100px;" type="text"
+										name="<%= Common.PARAM_EVALUATION_START %>"
+										id="<%= Common.PARAM_EVALUATION_START %>" 
+										onclick ="cal.select(this,'<%= Common.PARAM_EVALUATION_START %>','dd/MM/yyyy')"
+										onmouseover="ddrivetip('<%= Common.HOVER_MESSAGE_EVALUATION_INPUT_START %>')"
+										onmouseout="hideddrivetip()"
+										value="<%= Common.formatDate(helper.submittedEval.startTime) %>"
+										readonly="readonly" tabindex="3">
+										@
+								<select style="width: 70px;"
+										name="<%= Common.PARAM_EVALUATION_STARTTIME %>"
+										id="<%= Common.PARAM_EVALUATION_STARTTIME %>"
+										tabindex="4">
+									<% for(String opt: helper.getTimeOptions(true)) out.println(opt); %>
+								</select></td>
+						</tr>
+						<tr>
+							<td class="label" >Evaluation name:</td>
+							<td style="vertical-align: middle;">
+								<input type="hidden" name="<%= Common.PARAM_EVALUATION_NAME %>" value="<%=CoordEvalEditHelper.escapeForHTML(helper.submittedEval.name)%>">
+								<%=CoordEvalEditHelper.escapeForHTML(helper.submittedEval.name)%>
+							</td>
+							<td class="label" >Closing time:</td>
+							<td><input style="width: 100px;" type="text"
+										name="<%=Common.PARAM_EVALUATION_DEADLINE%>" id="<%=Common.PARAM_EVALUATION_DEADLINE%>"
+										onclick ="cal.select(this,'<%=Common.PARAM_EVALUATION_DEADLINE%>','dd/MM/yyyy')"
+										onmouseover="ddrivetip('<%=Common.HOVER_MESSAGE_EVALUATION_INPUT_DEADLINE%>')"
+										onmouseout="hideddrivetip()"
+										value="<%=Common.formatDate(helper.submittedEval.endTime)%>"
+										readonly="readonly" tabindex="5">
+										@
+								<select style="width: 70px;"
+										name="<%=Common.PARAM_EVALUATION_DEADLINETIME%>"
+										id="<%=Common.PARAM_EVALUATION_DEADLINETIME%>"
+										tabindex="6">
+									<%
+										for(String opt: helper.getTimeOptions(false)) out.println(opt);
+									%>
+								</select></td>
+						</tr>
+						<tr>
+							<td class="label" >Peer feedback:</td>
+							<td><input type="radio" name="<%=Common.PARAM_EVALUATION_COMMENTSENABLED%>"
+										id="commentsstatus_enabled" value="true"
+										<%=helper.submittedEval.p2pEnabled ? "checked=\"checked\"" : ""%>
+										onmouseover="ddrivetip('<%=Common.HOVER_MESSAGE_EVALUATION_INPUT_COMMENTSSTATUS%>')"
+										onmouseout="hideddrivetip()">
+								<label for="commentsstatus_enabled">Enabled</label>
+								<input type="radio" name="<%=Common.PARAM_EVALUATION_COMMENTSENABLED%>"
+										id="commentsstatus_disabled" value="false"
+										<%=!helper.submittedEval.p2pEnabled ? "checked=\"checked\"" : ""%>
+										onmouseover="ddrivetip('<%=Common.HOVER_MESSAGE_EVALUATION_INPUT_COMMENTSSTATUS%>')"
+										onmouseout="hideddrivetip()">
+								<label for="commentsstatus_disabled">Disabled</label>
+							</td>
+							<td class="attribute" >Time zone:</td>
+							<td><select style="width: 100px;" name="<%=Common.PARAM_EVALUATION_TIMEZONE%>" id="<%=Common.PARAM_EVALUATION_TIMEZONE%>"
+										onmouseover="ddrivetip('<%=Common.HOVER_MESSAGE_EVALUATION_INPUT_TIMEZONE%>')"
+										onmouseout="hideddrivetip()" disabled="disabled" tabindex="7">
+								<%
+									for(String opt: helper.getTimeZoneOptions()) out.println(opt);
+								%>
+								</select>
+								<input type="hidden" name="<%=Common.PARAM_EVALUATION_TIMEZONE%>" value="<%=helper.submittedEval.timeZone%>">
+							</td>
+						</tr>
+						<tr>
+						<td></td>
+						<td></td>
+						<td class="attribute" >Grace Period:</td>
+						<td class="inputField">
+							<select style="width: 70px;" name="<%=Common.PARAM_EVALUATION_GRACEPERIOD%>"
+									id="<%=Common.PARAM_EVALUATION_GRACEPERIOD%>"
+									onmouseover="ddrivetip('<%=Common.HOVER_MESSAGE_EVALUATION_INPUT_GRACEPERIOD%>')"
+									onmouseout="hideddrivetip()" tabindex="7">
+								<%
+									for(String opt: helper.getGracePeriodOptions()) out.println(opt);
+								%>
+							</select></td>
+						</tr>
+						<tr>
+							<td class="label" >Instructions to students:</td>
+							<td colspan="3">
+								<textarea rows="3" cols="100" class="textvalue" name="<%=Common.PARAM_EVALUATION_INSTRUCTIONS%>" id="<%=Common.PARAM_EVALUATION_INSTRUCTIONS%>"
+										onmouseover="ddrivetip('<%=Common.HOVER_MESSAGE_EVALUATION_INPUT_INSTRUCTIONS%>')"
+										onmouseout="hideddrivetip()" tabindex="8"><%=CoordEvalEditHelper.escapeForHTML(helper.submittedEval.instructions)%></textarea>
+							</td>
+						</tr>
+						<tr>
+							<td colspan="4" class="centeralign">
+								<input id="button_submit" type="submit" class="button"
+										onclick="return checkEditEvaluation(this.form);"
+										value="Save Changes" tabindex="9">
+								<input id="button_back" type="button" class="button"
+										onclick="window.location.href='<%= helper.getCoordEvaluationLink() %>'"
+										value="Cancel" tabindex="10"></td>
+						</tr>
+					</table>
+					<% if(helper.isMasqueradeMode()){ %>
+						<input type="hidden" name="<%= Common.PARAM_USER_ID %>" value="<%= helper.requestedUser %>">
+					<% } %>
+				</form>
+			</div>
+			<jsp:include page="<%= Common.JSP_STATUS_MESSAGE %>" />
+		</div>
+	</div>
+
+	<div id="frameBottom">
+		<jsp:include page="<%= Common.JSP_FOOTER %>" />
+	</div>
+</body>
 </html>