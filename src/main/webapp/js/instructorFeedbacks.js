//TODO: Move constants from Common.js into appropriate files if not shared.
var SELECT_OPTION_UNINITIALISED = -9999;

/**
 * Check whether the feedback question input is valid
 * @param form
 * @returns {Boolean}
 */
function checkFeedbackQuestion(form) {
    var recipientType = $(form).find('select[name|=' + FEEDBACK_QUESTION_RECIPIENTTYPE + ']')
                               .find(':selected')
                               .val();
    if (recipientType === 'STUDENTS' || recipientType === 'TEAMS') {
        if ($(form).find('[name|=' + FEEDBACK_QUESTION_NUMBEROFENTITIESTYPE + ']:checked')
                   .val() === 'custom' &&
                !$(form).find('.numberOfEntitiesBox').val()) {
            setStatusMessage(DISPLAY_FEEDBACK_QUESTION_NUMBEROFENTITIESINVALID, true);
            return false;
        }
    }
    if (!$(form).find('[name=' + FEEDBACK_QUESTION_TEXT + ']').val()) {
        setStatusMessage(DISPLAY_FEEDBACK_QUESTION_TEXTINVALID, true);
        return false;
    }
    if ($(form).find('[name=' + FEEDBACK_QUESTION_TYPE + ']').val() === 'NUMSCALE') {
        if (!$(form).find('[name=' + FEEDBACK_QUESTION_NUMSCALE_MIN + ']').val() ||
                !$(form).find('[name=' + FEEDBACK_QUESTION_NUMSCALE_MAX + ']').val()||
                !$(form).find('[name=' + FEEDBACK_QUESTION_NUMSCALE_STEP + ']').val()) {
            setStatusMessage(DISPLAY_FEEDBACK_QUESTION_NUMSCALE_OPTIONSINVALID, true);
            return false;
        }
        var qnNum = getQuestionNumFromEditForm(form);
        if (updateNumScalePossibleValues(qnNum)) {
            return true;
        } else {
            setStatusMessage(DISPLAY_FEEDBACK_QUESTION_NUMSCALE_INTERVALINVALID, true);
            return false;
        }
    }
    return true;
}

function getQuestionNumFromEditForm(form) {
    if ($(form).attr('name') === 'form_addquestions') {
        return -1;
    } else {
        return extractQuestionNumFromEditFormId($(form).attr('id'));
    }
}

function extractQuestionNumFromEditFormId(id) {
    return parseInt(id.substring('form_editquestion-'.length, id.length));
}

function checkEditFeedbackSession(form) {
    if (form.visibledate.getAttribute('disabled')) {
        if (!form.visibledate.value) {
            setStatusMessage(DISPLAY_FEEDBACK_SESSION_VISIBLE_DATEINVALID, true);
            return false;
        }
    }
    if (form.publishdate.getAttribute('disabled')) {
        if (!form.publishdate.value) {
            setStatusMessage(DISPLAY_FEEDBACK_SESSION_PUBLISH_DATEINVALID, true);
            return false;
        }
    }

    return true;
}

/**
 * To be run on page finish loading, this will select the input: start date,
 * start time, and timezone based on client's time.
 *
 * The default values will not be set if the form was submitted previously and
 * failed validation.
 */
function selectDefaultTimeOptions() {
    var now = new Date();

    var hours = convertDateToHHMM(now).substring(0, 2);
    var currentTime = (parseInt(hours) + 1) % 24;
    var timeZone = -now.getTimezoneOffset() / 60;

    if (!isTimeZoneUnintialized()) {
        $('#' + FEEDBACK_SESSION_STARTTIME).val(currentTime);
        $('#' + FEEDBACK_SESSION_TIMEZONE).val(timeZone);
    }

    var uninitializedOpt = $('#timezone > option[value=\'' + SELECT_OPTION_UNINITIALISED + '\']');
    if (uninitializedOpt) {
        uninitializedOpt.remove();
    }
}


function isTimeZoneUnintialized() {
    return $('#timezone').val() !== SELECT_OPTION_UNINITIALISED;
}


/**
 * Format a number to be two digits
 */
function formatDigit(num) {
    return (num < 10 ? '0' : '') + num;
}

/**
 * Format a date object into DD/MM/YYYY format
 * @param date
 * @returns {String}
 */
function convertDateToDDMMYYYY(date) {
    return formatDigit(date.getDate()) + '/' +
           formatDigit(date.getMonth() + 1) + '/' +
           date.getFullYear();
}

/**
 * Format a date object into HHMM format
 * @param date
 * @returns {String}
 */
function convertDateToHHMM(date) {
    return formatDigit(date.getHours()) + formatDigit(date.getMinutes());
}

function bindCopyButton() {
    $('#button_copy').on('click', function(e) {
        e.preventDefault();
        var selectedCourseId = $('#' + COURSE_ID + ' option:selected').text();
        var newFeedbackSessionName = $('#' + FEEDBACK_SESSION_NAME).val();

        var isExistingSession = false;

        var sessionsList = $('tr[id^="session"]');
        if (!sessionsList.length) {
            setStatusMessage(FEEDBACK_SESSION_COPY_INVALID, true);
            return false;
        }

        $(sessionsList).each(function() {
            var cells = $(this).find('td');
            var courseId = $(cells[0]).text();
            var feedbackSessionName = $(cells[1]).text();
            if (selectedCourseId === courseId && newFeedbackSessionName === feedbackSessionName) {
                isExistingSession = true;
                return false;
            }
        });

        if (isExistingSession) {
            setStatusMessage(DISPLAY_FEEDBACK_SESSION_NAME_DUPLICATE, true);
        } else {
            setStatusMessage('', false);

            var firstSession = $(sessionsList[0]).find('td');
            var firstSessionCourseId = $(firstSession[0]).text();
            var firstSessionName = $(firstSession[1]).text();

            $('#copyModal').modal('show');
            $('#modalCopiedSessionName').val(newFeedbackSessionName.trim());
            $('#modalCopiedCourseId').val(selectedCourseId.trim());
            var modalCourseId = $('#modalCourseId');
            if (!modalCourseId.val().trim()) {
                modalCourseId.val(firstSessionCourseId);
            }
            var modalSessionName = $('#modalSessionName');
            if (!modalSessionName.val().trim()) {
                modalSessionName.val(firstSessionName);
            }
        }

        return false;
    });

    $('#button_copy_submit').on('click', function(e) {
        e.preventDefault();
        $('#copyModalForm').submit();
        return false;
    });
}

function bindCopyEvents() {

    $('#copyTableModal >tbody>tr').on('click', function(e) {
        e.preventDefault();

        var currentRow = $(this);
        if (currentRow.hasClass('row-selected')) {
            return;
        }

        var cells = currentRow.children('td');
        var courseId = $(cells[1]).text().trim();
        var feedbackSessionName = $(cells[2]).text().trim();
        $('#modalCourseId').val(courseId);
        $('#modalSessionName').val(feedbackSessionName);

        var selectedRadio = currentRow.parent().find('input:checked');
        var selectedRow = selectedRadio.parent().parent();

        selectedRadio.prop('checked', false);
        selectedRow.removeClass('row-selected');

        selectedRadio = currentRow.children('td').children('input');
        selectedRadio.prop('checked', true);
        currentRow.addClass('row-selected');

        $('#button_copy_submit').prop('disabled', false);

        return false;
    });
}

function readyFeedbackPage() {
    formatSessionVisibilityGroup();
    formatResponsesVisibilityGroup();
    collapseIfPrivateSession();

    window.doPageSpecificOnload = selectDefaultTimeOptions();
    $('#ajaxForSessions').trigger('submit');
    bindUncommonSettingsEvents();
    updateUncommonSettingsInfo();
    hideUncommonPanels();
}

function bindEventsAfterAjax() {
    bindCopyButton();
    bindCopyEvents();
    linkAjaxForResponseRate();
    setupFsCopyModal();
}

<<<<<<< HEAD
function bindUncommonSettingsEvents() {
    $('#editUncommonSettingsButton').click(uncommonSettingsButtonClick);
=======
function bindUncommonSettingsEvents(){
    $('#editUncommonSettingsButton').click(showUncommonPanels);
>>>>>>> dcbdbde0
}

function updateUncommonSettingsInfo() {
    var info = 'Session is visible at submission opening time, ' +
               'responses are only visible when you publish the results.<br>' +
               'Emails are sent when session opens (within 15 mins), ' +
               '24 hrs before session closes and when results are published.';

    $('#uncommonSettingsInfoText').html(info);
}

<<<<<<< HEAD
function uncommonSettingsButtonClick() {
    var button = $('#editUncommonSettingsButton');
    var button_edit = $(button).attr('data-edit');
    if ($(button).text() == button_edit) {
        showUncommonPanels();
    }
}

function isDefaultSetting() {
=======
function isDefaultSetting(){
>>>>>>> dcbdbde0
    if ($('#sessionVisibleFromButton_atopen').prop('checked') &&
            $('#resultsVisibleFromButton_later').prop('checked') &&
            $('#sendreminderemail_open').prop('checked') &&
            $('#sendreminderemail_closing').prop('checked') &&
            $('#sendreminderemail_published').prop('checked')) {
        return true;
    } else {
        return false;
    }
}

function showUncommonPanels() {
    $('#sessionResponsesVisiblePanel, #sendEmailsForPanel').show();
    $('#uncommonSettingsInfo').hide();
}

function hideUncommonPanels() {
    //Hide panels only if they match the default values.
    if (isDefaultSetting()) {
        $('#sessionResponsesVisiblePanel, #sendEmailsForPanel').hide();
    } else {
        showUncommonPanels();
    }
}

/**
 * Hides / shows the 'Submissions Opening/Closing Time' and 'Grace Period' options
 * depending on whether a private session is selected.<br>
 * Toggles whether custom fields are enabled or not for session visible time based
 * on checkbox selection.
 * @param $privateBtn
 */
function formatSessionVisibilityGroup() {
    var $sessionVisibilityBtnGroup = $('[name=' + FEEDBACK_SESSION_SESSIONVISIBLEBUTTON + ']');
    $sessionVisibilityBtnGroup.change(function() {
        collapseIfPrivateSession();
        if ($sessionVisibilityBtnGroup.filter(':checked').val() == 'custom') {
            toggleDisabledAndStoreLast(FEEDBACK_SESSION_VISIBLEDATE, false);
            toggleDisabledAndStoreLast(FEEDBACK_SESSION_VISIBLETIME, false);
        } else {
            toggleDisabledAndStoreLast(FEEDBACK_SESSION_VISIBLEDATE, true);
            toggleDisabledAndStoreLast(FEEDBACK_SESSION_VISIBLETIME, true);
        }
    });
}

/**
 * Toggles whether custom fields are enabled or not for session visible time based
 * on checkbox selection.
 * @param $privateBtn
 */
function formatResponsesVisibilityGroup() {
    var $responsesVisibilityBtnGroup = $('[name=' + FEEDBACK_SESSION_RESULTSVISIBLEBUTTON + ']');
    $responsesVisibilityBtnGroup.change(function() {
        if ($responsesVisibilityBtnGroup.filter(':checked').val() == 'custom') {
            toggleDisabledAndStoreLast(FEEDBACK_SESSION_PUBLISHDATE, false);
            toggleDisabledAndStoreLast(FEEDBACK_SESSION_PUBLISHTIME, false);
        } else {
            toggleDisabledAndStoreLast(FEEDBACK_SESSION_PUBLISHDATE, true);
            toggleDisabledAndStoreLast(FEEDBACK_SESSION_PUBLISHTIME, true);
        }
    });
}

/**
 * Saves the (disabled) state of the element in attribute data-last.<br>
 * Toggles whether the given element {@code id} is disabled or not based on
 * {@code bool}.<br>
 * Disabled if true, enabled if false.
 */
function toggleDisabledAndStoreLast(id, bool) {
    $('#' + id).prop('disabled', bool);
    $('#' + id).data('last', $('#' + id).prop('disabled'));
}

/**
 * Collapses/hides unnecessary fields/cells/tables if private session option is selected.
 */
function collapseIfPrivateSession() {
    if ($('[name=' + FEEDBACK_SESSION_SESSIONVISIBLEBUTTON + ']').filter(':checked').val() == 'never') {
        $('#timeFramePanel, #instructionsRow, #responsesVisibleFromColumn').hide();
    } else {
        $('#timeFramePanel, #instructionsRow, #responsesVisibleFromColumn').show();
    }
}<|MERGE_RESOLUTION|>--- conflicted
+++ resolved
@@ -234,13 +234,8 @@
     setupFsCopyModal();
 }
 
-<<<<<<< HEAD
 function bindUncommonSettingsEvents() {
-    $('#editUncommonSettingsButton').click(uncommonSettingsButtonClick);
-=======
-function bindUncommonSettingsEvents(){
     $('#editUncommonSettingsButton').click(showUncommonPanels);
->>>>>>> dcbdbde0
 }
 
 function updateUncommonSettingsInfo() {
@@ -252,19 +247,7 @@
     $('#uncommonSettingsInfoText').html(info);
 }
 
-<<<<<<< HEAD
-function uncommonSettingsButtonClick() {
-    var button = $('#editUncommonSettingsButton');
-    var button_edit = $(button).attr('data-edit');
-    if ($(button).text() == button_edit) {
-        showUncommonPanels();
-    }
-}
-
 function isDefaultSetting() {
-=======
-function isDefaultSetting(){
->>>>>>> dcbdbde0
     if ($('#sessionVisibleFromButton_atopen').prop('checked') &&
             $('#resultsVisibleFromButton_later').prop('checked') &&
             $('#sendreminderemail_open').prop('checked') &&
