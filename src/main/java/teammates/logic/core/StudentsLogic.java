package teammates.logic.core;

import java.util.ArrayList;
import java.util.HashMap;
import java.util.List;
import java.util.logging.Logger;

import javax.mail.internet.MimeMessage;

import com.google.gson.Gson;

import teammates.common.datatransfer.CourseAttributes;
import teammates.common.datatransfer.EvaluationAttributes;
import teammates.common.datatransfer.FeedbackResponseAttributes;
import teammates.common.datatransfer.FeedbackSessionAttributes;
import teammates.common.datatransfer.StudentAttributes;
import teammates.common.datatransfer.StudentAttributesFactory;
import teammates.common.datatransfer.StudentEnrollDetails;
import teammates.common.datatransfer.StudentAttributes.UpdateStatus;
import teammates.common.datatransfer.StudentProfileAttributes;
import teammates.common.datatransfer.StudentSearchResultBundle;
import teammates.common.exception.EnrollException;
import teammates.common.exception.EntityAlreadyExistsException;
import teammates.common.exception.EntityDoesNotExistException;
import teammates.common.exception.InvalidParametersException;
import teammates.common.exception.TeammatesException;
import teammates.common.util.Assumption;
import teammates.common.util.Const;
import teammates.common.util.FieldValidator;
import teammates.common.util.FieldValidator.FieldType;
import teammates.common.util.StringHelper;
import teammates.common.util.Utils;
import teammates.common.util.Const.ParamsNames;
import teammates.common.util.Const.SystemParams;
import teammates.storage.api.StudentsDb;

/**
 * Handles  operations related to student roles.
 */
public class StudentsLogic {
    //The API of this class doesn't have header comments because it sits behind
    //  the API of the logic class. Those who use this class is expected to be
    //  familiar with the its code and Logic's code. Hence, no need for header 
    //  comments.
    
    private static int SECTION_SIZE_LIMIT = 100;

    private static StudentsLogic instance = null;
    private StudentsDb studentsDb = new StudentsDb();
    
    private CoursesLogic coursesLogic = CoursesLogic.inst();
    private EvaluationsLogic evaluationsLogic = EvaluationsLogic.inst();
    private FeedbackResponsesLogic frLogic = FeedbackResponsesLogic.inst();
    private AccountsLogic accLogic = AccountsLogic.inst();
    private CommentsLogic commentsLogic = CommentsLogic.inst();
    
    private static Logger log = Utils.getLogger();
    
    public static StudentsLogic inst() {
        if (instance == null)
            instance = new StudentsLogic();
        return instance;
    }
    
    public void createStudentCascade(StudentAttributes studentData) 
            throws InvalidParametersException, EntityAlreadyExistsException, EntityDoesNotExistException {
        
        createStudentCascadeWithSubmissionAdjustmentScheduled(studentData);
        
        if (!coursesLogic.isCoursePresent(studentData.course)) {
            throw new EntityDoesNotExistException(
                    "Course does not exist [" + studentData.course + "]");
        }
        
        evaluationsLogic.adjustSubmissionsForNewStudent(
                studentData.course, studentData.email, studentData.team);
    }

    public void createStudentCascadeWithoutDocument(StudentAttributes studentData) 
            throws InvalidParametersException, EntityAlreadyExistsException, EntityDoesNotExistException {
        
        createStudentCascadeWithSubmissionAdjustmentScheduledWithoutDocument(studentData);
        
        if (!coursesLogic.isCoursePresent(studentData.course)) {
            throw new EntityDoesNotExistException(
                    "Course does not exist [" + studentData.course + "]");
        }
        
        evaluationsLogic.adjustSubmissionsForNewStudent(
                studentData.course, studentData.email, studentData.team);
    }
    
    public void createStudentCascadeWithSubmissionAdjustmentScheduled(StudentAttributes studentData) 
            throws InvalidParametersException, EntityAlreadyExistsException {    
        studentsDb.createStudent(studentData);
    }

    public void createStudentCascadeWithSubmissionAdjustmentScheduledWithoutDocument(StudentAttributes studentData) 
            throws InvalidParametersException, EntityAlreadyExistsException {    
        studentsDb.createStudentWithoutDocument(studentData);
    }

    public StudentAttributes getStudentForEmail(String courseId, String email) {
        return studentsDb.getStudentForEmail(courseId, email);
    }

    public StudentAttributes getStudentForCourseIdAndGoogleId(String courseId, String googleId) {
        return studentsDb.getStudentForGoogleId(courseId, googleId);
    }

    public StudentAttributes getStudentForRegistrationKey(String registrationKey) {
        return studentsDb.getStudentForRegistrationKey(registrationKey);
    }

    public List<StudentAttributes> getStudentsForGoogleId(String googleId) {
        return studentsDb.getStudentsForGoogleId(googleId);
    }

    public List<StudentAttributes> getStudentsForCourse(String courseId) {
        return studentsDb.getStudentsForCourse(courseId);
    }
    
    public List<StudentAttributes> getStudentsForTeam(String teamName, String courseId) {
        return studentsDb.getStudentsForTeam(teamName, courseId);
    }

    public List<StudentAttributes> getStudentsForSection(String sectionName, String courseId) {
        return studentsDb.getStudentsForSection(sectionName, courseId);
    }

    public List<StudentAttributes> getUnregisteredStudentsForCourse(String courseId) {
        return studentsDb.getUnregisteredStudentsForCourse(courseId);
    }
    
    public void deleteDocument(StudentAttributes student){
        studentsDb.deleteDocument(student);
    }

    public StudentSearchResultBundle searchStudents(String queryString, String googleId, String cursorString){
        return studentsDb.search(queryString, googleId, cursorString);
    }
    
    public StudentProfileAttributes getStudentProfile(String googleId) {
        Assumption.assertNotNull(googleId);
        
        return accLogic.getStudentProfile(googleId);
    }
    
    public String getKeyForStudent(String courseId, String email) throws EntityDoesNotExistException {
        
        StudentAttributes studentData = getStudentForEmail(courseId, email);
    
        if (studentData == null) {
            throw new EntityDoesNotExistException("Student does not exist: [" + courseId + "/" + email + "]");
        }
    
        return studentData.key;
    }
    
    public String getEncryptedKeyForStudent(String courseId, String email) throws EntityDoesNotExistException {
        
        StudentAttributes studentData = getStudentForEmail(courseId, email);
        
        if (studentData == null) {
            throw new EntityDoesNotExistException("Student does not exist: [" + courseId + "/" + email + "]");
        }
    
        return StringHelper.encrypt(studentData.key);
    }

    public boolean isStudentInAnyCourse(String googleId) {
        return studentsDb.getStudentsForGoogleId(googleId).size()!=0;
    }

    public boolean isStudentInCourse(String courseId, String studentEmail) {
        return studentsDb.getStudentForEmail(courseId, studentEmail) != null;
    }
    
    public boolean isStudentInTeam(String courseId, String teamName, String studentEmail) {
        
        StudentAttributes student = getStudentForEmail(courseId, studentEmail);
        if (student == null) {
            return false;
        }
        
        List<StudentAttributes> teammates = getStudentsForTeam(teamName, courseId);        
        for(StudentAttributes teammate : teammates) {
            if (teammate.email.equals(student.email)) {
                return true;
            }
        }
        return false;
    }
    
    public boolean isStudentsInSameTeam(String courseId, String student1Email, String student2Email) {
        StudentAttributes student1 = getStudentForEmail(courseId, student1Email);
        if(student1 == null) {
            return false;
        }
        return isStudentInTeam(courseId, student1.team, student2Email);
    }
    
    public void updateStudentCascade(String originalEmail, StudentAttributes student) 
            throws InvalidParametersException, EntityDoesNotExistException {
        StudentAttributes originalStudent = getStudentForEmail(student.course, originalEmail);
        updateStudentCascadeWithSubmissionAdjustmentScheduled(originalEmail, student);
        
        /* finalEmail is the string to be used to represent a student's email.
         * This is because:
         *  - originalEmail cannot be used when student's email is being updated with a new valid email
         *  - student.email cannot be used always because it is null when non-email attributes
         *    of a student are being updated or when the new email to be updated is invalid
         */
        FieldValidator validator = new FieldValidator();
        //Untested case: The deletion is not persisted immediately (i.e. persistence delay) 
        //       Reason: Difficult to reproduce a persistence delay during testing
        String finalEmail = (student.email == null || !validator
                .getInvalidityInfo(FieldType.EMAIL, student.email).isEmpty()) ?
                originalEmail : student.email;
        
        // cascade email changes to comments
        if (!originalStudent.email.equals(finalEmail)) {
            commentsLogic.updateStudentEmail(student.course, originalStudent.email, finalEmail);
        }
        
        // adjust submissions if moving to a different team
        if (isTeamChanged(originalStudent.team, student.team)) {
            evaluationsLogic.adjustSubmissionsForChangingTeam(student.course, finalEmail, student.team);
            frLogic.updateFeedbackResponsesForChangingTeam(student.course, finalEmail, originalStudent.team, student.team);
        }

        if(isSectionChanged(originalStudent.section, student.section)) {
            frLogic.updateFeedbackResponsesForChangingSection(student.course, finalEmail, originalStudent.section, student.section);
        }
        
        // TODO: check to delete comments for this section/team if the section/team is no longer existent in the course
    }

    public void updateStudentCascadeWithoutDocument(String originalEmail, StudentAttributes student)
            throws InvalidParametersException, EntityDoesNotExistException {

        StudentAttributes originalStudent = getStudentForEmail(student.course, originalEmail);
        updateStudentCascadeWithSubmissionAdjustmentScheduledWithoutDocument(originalEmail, student);

        /* finalEmail is the string to be used to represent a student's email.
         * This is because:
         *  - originalEmail cannot be used when student's email is being updated with a new valid email
         *  - student.email cannot be used always because it is null when non-email attributes
         *    of a student are being updated or when the new email to be updated is invalid
         */
        FieldValidator validator = new FieldValidator();
        //Untested case: The deletion is not persisted immediately (i.e. persistence delay) 
        //       Reason: Difficult to reproduce a persistence delay during testing
        String finalEmail = (student.email == null || !validator
                .getInvalidityInfo(FieldType.EMAIL, student.email).isEmpty()) ?
                originalEmail : student.email;
        
        // adjust submissions if moving to a different team
        if (isTeamChanged(originalStudent.team, student.team)) {
            evaluationsLogic.adjustSubmissionsForChangingTeam(student.course, finalEmail, student.team);
            frLogic.updateFeedbackResponsesForChangingTeam(student.course, finalEmail, originalStudent.team, student.team);
        }

        if(isSectionChanged(originalStudent.section, student.section)) {
            frLogic.updateFeedbackResponsesForChangingSection(student.course, finalEmail, originalStudent.section, student.section);
        }
    }
    
    public void updateStudentCascadeWithSubmissionAdjustmentScheduled(String originalEmail, 
            StudentAttributes student) 
            throws EntityDoesNotExistException, InvalidParametersException {
        // Edit student uses KeepOriginal policy, where unchanged fields are set
        // as null. Hence, we can't do isValid() for student here.
        // After updateWithReferenceToExistingStudentRecord method called,
        // the student should be valid
    
        // here is like a db access that can be avoided if we really want to optimize the code
        studentsDb.verifyStudentExists(student.course, originalEmail);
        
        StudentAttributes originalStudent = getStudentForEmail(student.course, originalEmail);
        
        // prepare new student
        student.updateWithExistingRecord(originalStudent);
        
        if(!student.isValid()) {
            throw new InvalidParametersException(student.getInvalidityInfo());
        }
        
        studentsDb.updateStudent(student.course, originalEmail, student.name, student.team, student.section, student.email, student.googleId, student.comments);    
        
        // cascade email change, if any
        if (!originalEmail.equals(student.email)) {
            evaluationsLogic.updateStudentEmailForSubmissionsInCourse(student.course, originalEmail, student.email);
            frLogic.updateFeedbackResponsesForChangingEmail(student.course, originalEmail, student.email);
        }
    }

    public void updateStudentCascadeWithSubmissionAdjustmentScheduledWithoutDocument(String originalEmail, 
            StudentAttributes student) 
            throws EntityDoesNotExistException, InvalidParametersException {
        // Edit student uses KeepOriginal policy, where unchanged fields are set
        // as null. Hence, we can't do isValid() for student here.
        // After updateWithReferenceToExistingStudentRecord method called,
        // the student should be valid
    
        // here is like a db access that can be avoided if we really want to optimize the code
        studentsDb.verifyStudentExists(student.course, originalEmail);
        
        StudentAttributes originalStudent = getStudentForEmail(student.course, originalEmail);
        
        // prepare new student
        student.updateWithExistingRecord(originalStudent);
        
        if(!student.isValid()) {
            throw new InvalidParametersException(student.getInvalidityInfo());
        }
        
        studentsDb.updateStudentWithoutDocument(student.course, originalEmail, student.name, student.team, student.section, student.email, student.googleId, student.comments);    
        
        // cascade email change, if any
        if (!originalEmail.equals(student.email)) {
            evaluationsLogic.updateStudentEmailForSubmissionsInCourse(student.course, originalEmail, student.email);
            frLogic.updateFeedbackResponsesForChangingEmail(student.course, originalEmail, student.email);
        }
    }
    
    public List<StudentAttributes> enrollStudents(String enrollLines,
            String courseId)
            throws EntityDoesNotExistException, EnrollException, InvalidParametersException {

        if (!coursesLogic.isCoursePresent(courseId)) {
            throw new EntityDoesNotExistException("Course does not exist :"
                    + courseId);
        }
        
        if (enrollLines.isEmpty()) {
            throw new EnrollException(Const.StatusMessages.ENROLL_LINE_EMPTY);
        }
        
        List<String> invalidityInfo = getInvalidityInfoInEnrollLines(enrollLines, courseId);
        if (!invalidityInfo.isEmpty()) {
            throw new EnrollException(StringHelper.toString(invalidityInfo, "<br>"));
        }

        ArrayList<StudentAttributes> returnList = new ArrayList<StudentAttributes>();
        ArrayList<StudentEnrollDetails> enrollmentList = new ArrayList<StudentEnrollDetails>();
        ArrayList<StudentAttributes> studentList = new ArrayList<StudentAttributes>();
        
        String[] linesArray = enrollLines.split(Const.EOL);

        StudentAttributesFactory saf = new StudentAttributesFactory(linesArray[0]);
        
        for (int i = 1; i < linesArray.length; i++) {
            String line = linesArray[i];
            
            if (StringHelper.isWhiteSpace(line)) {
                continue;
            }
            
            StudentAttributes student = saf.makeStudent(line, courseId);
            studentList.add(student);
        }

        validateSections(studentList, courseId);

        // TODO: can we use a batch persist operation here?
        // enroll all students
        for (StudentAttributes student : studentList) {
            StudentEnrollDetails enrollmentDetails;
            
            enrollmentDetails = enrollStudent(student);
            student.updateStatus = enrollmentDetails.updateStatus;
            
            enrollmentList.add(enrollmentDetails);
            returnList.add(student);
        }
        
        //Adjust submissions for each evaluation within the course
        List<EvaluationAttributes> evaluations = evaluationsLogic
                .getEvaluationsForCourse(courseId);
        
        for(EvaluationAttributes eval : evaluations) {
            //Schedule adjustment of submissions for evaluation in course
            scheduleSubmissionAdjustmentForEvaluationInCourse(enrollmentList,courseId,eval.name);
        }
        
        //Adjust submissions for all feedback responses within the course
        List<FeedbackSessionAttributes> feedbackSessions = FeedbackSessionsLogic.inst()
                .getFeedbackSessionsForCourse(courseId);
        
        for (FeedbackSessionAttributes session : feedbackSessions) {
            //Schedule adjustment of submissions for feedback session in course
            scheduleSubmissionAdjustmentForFeedbackInCourse(enrollmentList,courseId,
                    session.feedbackSessionName);
        }

        // add to return list students not included in the enroll list.
        List<StudentAttributes> studentsInCourse = getStudentsForCourse(courseId);
        for (StudentAttributes student : studentsInCourse) {
            if (!isInEnrollList(student, returnList)) {
                student.updateStatus = StudentAttributes.UpdateStatus.NOT_IN_ENROLL_LIST;
                returnList.add(student);
            }
        }

        return returnList;
    }

    public void validateSections(List<StudentAttributes> studentList, String courseId) throws EntityDoesNotExistException, EnrollException {

        List<StudentAttributes> mergedList = new ArrayList<StudentAttributes>();
        List<StudentAttributes> studentsInCourse = getStudentsForCourse(courseId);
        
        for(StudentAttributes student : studentList) {
            mergedList.add(student);
        }

        for(StudentAttributes student : studentsInCourse) {
            if(!isInEnrollList(student, mergedList)){
                mergedList.add(student);
            }
        }

        if(mergedList.size() < 2){ // no conflicts
            return;
        }
        
        String errorMessage = "";
        errorMessage += getSectionInvalidityInfo(mergedList);
        errorMessage += getTeamInvalidityInfo(mergedList);

        if(!errorMessage.equals("")){
            throw new EnrollException(errorMessage);
        }

    }

    public String getSectionForTeam(String courseId, String teamName){

        List<StudentAttributes> students = getStudentsForTeam(teamName, courseId);
        if(students.isEmpty()){
            return Const.DEFAULT_SECTION;
        } else {
            return students.get(0).section;
        }
    }

    private String getSectionInvalidityInfo(List<StudentAttributes> mergedList) {
        
        StudentAttributes.sortBySectionName(mergedList);

        List<String> invalidSectionList = new ArrayList<String>();
        int studentsCount = 1;
        for(int i = 1; i < mergedList.size(); i++){
            StudentAttributes currentStudent = mergedList.get(i);
            StudentAttributes previousStudent = mergedList.get(i-1);
            if(currentStudent.section.equals(previousStudent.section)){
                studentsCount++;
            } else {
                if(studentsCount > SECTION_SIZE_LIMIT){
                    invalidSectionList.add(previousStudent.section);
                }
                studentsCount = 1;
            }

            if(i == mergedList.size() - 1 && studentsCount > SECTION_SIZE_LIMIT){
                invalidSectionList.add(currentStudent.section);
            }
        }

        String errorMessage = "";
        for(String section: invalidSectionList){
            errorMessage += String.format(Const.StatusMessages.SECTION_QUOTA_EXCEED, section);
        }

        return errorMessage;
    }

    private String getTeamInvalidityInfo(List<StudentAttributes> mergedList) {

        StudentAttributes.sortByTeamName(mergedList);

        List<String> invalidTeamList = new ArrayList<String>();
        for(int i = 1; i < mergedList.size(); i++){
            StudentAttributes currentStudent = mergedList.get(i);
            StudentAttributes previousStudent = mergedList.get(i-1);
            if(currentStudent.team.equals(previousStudent.team) && !currentStudent.section.equals(previousStudent.section)){
                if(!invalidTeamList.contains(currentStudent.team)){
                    invalidTeamList.add(currentStudent.team);    
                }
            }
        }

        String errorMessage = "";
        for(String team : invalidTeamList){
            errorMessage += String.format(Const.StatusMessages.TEAM_INVALID_SECTION_EDIT, team);
        }
        if(!errorMessage.equals("")){
            errorMessage += "Please use the enroll page to edit multiple students";
        }

        return errorMessage;
    }

    private void scheduleSubmissionAdjustmentForFeedbackInCourse(
            ArrayList<StudentEnrollDetails> enrollmentList, String courseId, String sessionName) {
        // private methods -- should I test this?
        HashMap<String, String> paramMap = new HashMap<String, String>();
        
        paramMap.put(ParamsNames.COURSE_ID, courseId);
        paramMap.put(ParamsNames.FEEDBACK_SESSION_NAME, sessionName);
        
        Gson gsonBuilder = Utils.getTeammatesGson();
        String enrollmentDetails = gsonBuilder.toJson(enrollmentList);
        paramMap.put(ParamsNames.ENROLLMENT_DETAILS, enrollmentDetails);
        
        TaskQueuesLogic taskQueueLogic = TaskQueuesLogic.inst();
        taskQueueLogic.createAndAddTask(SystemParams.FEEDBACK_SUBMISSION_ADJUSTMENT_TASK_QUEUE,
                Const.ActionURIs.FEEDBACK_SUBMISSION_ADJUSTMENT_WORKER, paramMap);
        
    }

    private void scheduleSubmissionAdjustmentForEvaluationInCourse(
            ArrayList<StudentEnrollDetails> enrollmentList, String courseId, String evalName) {
        HashMap<String, String> paramMap = new HashMap<String, String>();
        
        paramMap.put(ParamsNames.COURSE_ID, courseId);
        paramMap.put(ParamsNames.EVALUATION_NAME, evalName);
        
        Gson gsonBuilder = Utils.getTeammatesGson();
        String enrollmentDetails = gsonBuilder.toJson(enrollmentList);
        paramMap.put(ParamsNames.ENROLLMENT_DETAILS, enrollmentDetails);
        
        TaskQueuesLogic taskQueueLogic = TaskQueuesLogic.inst();
        taskQueueLogic.createAndAddTask(SystemParams.EVAL_SUBMISSION_ADJUSTMENT_TASK_QUEUE,
                Const.ActionURIs.EVAL_SUBMISSION_ADJUSTMENT_WORKER, paramMap);
    }

    public MimeMessage sendRegistrationInviteToStudent(String courseId, String studentEmail) 
            throws EntityDoesNotExistException {
        
        CourseAttributes course = coursesLogic.getCourse(courseId);
        if (course == null) {
            throw new EntityDoesNotExistException(
                    "Course does not exist [" + courseId + "], trying to send invite email to student [" + studentEmail + "]");
        }
        
        StudentAttributes studentData = getStudentForEmail(courseId, studentEmail);
        if (studentData == null) {
            throw new EntityDoesNotExistException(
                    "Student [" + studentEmail + "] does not exist in course [" + courseId + "]");
        }
        
        Emails emailMgr = new Emails();
        try {
            MimeMessage email = emailMgr.generateStudentCourseJoinEmail(course, studentData);
            emailMgr.sendEmail(email);
            return email;
        } catch (Exception e) {
            throw new RuntimeException("Unexpected error while sending email", e);
        }
        
    }
    
    public List<MimeMessage> sendRegistrationInviteForCourse(String courseId) {
        List<StudentAttributes> studentDataList = getUnregisteredStudentsForCourse(courseId);
        
        ArrayList<MimeMessage> emailsSent = new ArrayList<MimeMessage>();
    
        //TODO: sending mail should be moved to somewhere else.
        for (StudentAttributes s : studentDataList) {
            try {
                MimeMessage email = sendRegistrationInviteToStudent(courseId, s.email);
                emailsSent.add(email);
            } catch (EntityDoesNotExistException e) {
                Assumption
                        .fail("Unexpected EntitiyDoesNotExistException thrown when sending registration email"
                                + TeammatesException.toStringWithStackTrace(e));
            }
        }
        return emailsSent;
    }

    public void deleteStudentCascade(String courseId, String studentEmail) {
        // delete responses before deleting the student as we need to know the student's team.
        frLogic.deleteFeedbackResponsesForStudent(courseId, studentEmail);
        SubmissionsLogic.inst().deleteAllSubmissionsForStudent(courseId, studentEmail);
        commentsLogic.deleteCommentsForStudent(courseId, studentEmail);
        studentsDb.deleteStudent(courseId, studentEmail);
    }

<<<<<<< HEAD
    public void deleteStudentCascadeWithoutDocument(String courseId, String studentEmail) {
        // delete responses first as we need to know the student's team.
        frLogic.deleteFeedbackResponsesForStudent(courseId, studentEmail);
        studentsDb.deleteStudentWithoutDocument(courseId, studentEmail);
        SubmissionsLogic.inst().deleteAllSubmissionsForStudent(courseId, studentEmail);
    }

    public void deleteStudentsForGoogleId(String googleId) {
        studentsDb.deleteStudentsForGoogleId(googleId);
=======
    public void deleteStudentsForGoogleIdAndCascade(String googleId) {
        List<StudentAttributes> students = studentsDb.getStudentsForGoogleId(googleId);
        
        //Cascade delete students
        for (StudentAttributes student : students) {
            deleteStudentCascade(student.course, student.email);
        }
>>>>>>> 50093a8d
    }

    public void deleteStudentsForCourse(String courseId) {
        studentsDb.deleteStudentsForCourse(courseId);
    }
    
    public void adjustSubmissionsForEnrollments(
            ArrayList<StudentEnrollDetails> enrollmentList,
            EvaluationAttributes eval) throws InvalidParametersException, EntityDoesNotExistException {
        // will not be tested as submissions are depreciated
        
        for(StudentEnrollDetails enrollment : enrollmentList) {
            if(enrollment.updateStatus == UpdateStatus.MODIFIED &&
                    isTeamChanged(enrollment.oldTeam, enrollment.newTeam)) {
                evaluationsLogic.adjustSubmissionsForChangingTeamInEvaluation(enrollment.course,
                        enrollment.email, enrollment.newTeam, eval.name);
            } else if (enrollment.updateStatus == UpdateStatus.NEW) {
                evaluationsLogic.adjustSubmissionsForNewStudentInEvaluation(
                        enrollment.course, enrollment.email, enrollment.newTeam, eval.name);
            }
        }
    }
    
    public void adjustFeedbackResponseForEnrollments(
            ArrayList<StudentEnrollDetails> enrollmentList,
            FeedbackResponseAttributes response) throws InvalidParametersException, EntityDoesNotExistException {
        for(StudentEnrollDetails enrollment : enrollmentList) {
            boolean isResponseDeleted = false;
            if(enrollment.updateStatus == UpdateStatus.MODIFIED &&
                    isTeamChanged(enrollment.oldTeam, enrollment.newTeam)) {
                isResponseDeleted = frLogic.updateFeedbackResponseForChangingTeam(enrollment, response);
            }
        
            if(!isResponseDeleted && enrollment.updateStatus == UpdateStatus.MODIFIED &&
                    isSectionChanged(enrollment.oldSection, enrollment.newSection)){
                frLogic.updateFeedbackResponseForChangingSection(enrollment, response);
            }
        }
    }
    
    private StudentEnrollDetails enrollStudent(StudentAttributes validStudentAttributes) {
        StudentAttributes originalStudentAttributes = getStudentForEmail(
                validStudentAttributes.course, validStudentAttributes.email);
        
        StudentEnrollDetails enrollmentDetails = new StudentEnrollDetails();
        enrollmentDetails.course = validStudentAttributes.course;
        enrollmentDetails.email = validStudentAttributes.email;
        enrollmentDetails.newTeam = validStudentAttributes.team;
        enrollmentDetails.newSection = validStudentAttributes.section;

        try {
            if (validStudentAttributes.isEnrollInfoSameAs(originalStudentAttributes)) {
                enrollmentDetails.updateStatus = UpdateStatus.UNMODIFIED;
            } else if (originalStudentAttributes != null) {
                updateStudentCascadeWithSubmissionAdjustmentScheduled(originalStudentAttributes.email, validStudentAttributes);
                enrollmentDetails.updateStatus = UpdateStatus.MODIFIED;
                
                if(!originalStudentAttributes.team.equals(validStudentAttributes.team)) {
                    enrollmentDetails.oldTeam = originalStudentAttributes.team;
                }
                if(!originalStudentAttributes.section.equals(validStudentAttributes.section)) {
                    enrollmentDetails.oldSection = originalStudentAttributes.section;
                }
            } else {
                createStudentCascadeWithSubmissionAdjustmentScheduled(validStudentAttributes);
                enrollmentDetails.updateStatus = UpdateStatus.NEW;
            }
        } catch (Exception e) {
            //TODO: need better error handling here. This error is not 'unexpected'. e.g., invalid student data
            /* Note: If this method is only called by the public method enrollStudents(String,String),
            * then there won't be any invalid student data, since validity check has been done in that method
            */
            enrollmentDetails.updateStatus = UpdateStatus.ERROR;
            String errorMessage = "Exception thrown unexpectedly while enrolling student: " 
                    + validStudentAttributes.toString() + Const.EOL + TeammatesException.toStringWithStackTrace(e);
            log.severe(errorMessage);
        }
        
        return enrollmentDetails;
    }
    
    /* All empty lines or lines with only white spaces will be skipped.
     * The invalidity info returned are in HTML format.
     */
    private List<String> getInvalidityInfoInEnrollLines(String lines, String courseId) throws EnrollException {
        List<String> invalidityInfo = new ArrayList<String>();
        String[] linesArray = lines.split(Const.EOL);
        ArrayList<String>  studentEmailList = new ArrayList<String>();
    
        StudentAttributesFactory saf = new StudentAttributesFactory(linesArray[0]);
        
        for (int i = 1; i < linesArray.length; i++) {
            String line = linesArray[i];
            try {
                if (StringHelper.isWhiteSpace(line)) {
                    continue;
                }
                StudentAttributes student = saf.makeStudent(line, courseId);
                
                if (!student.isValid()) {
                    String info = StringHelper.toString(student.getInvalidityInfo(),
                                                    "<br>" + Const.StatusMessages.ENROLL_LINES_PROBLEM_DETAIL_PREFIX + " ");
                    invalidityInfo.add(String.format(Const.StatusMessages.ENROLL_LINES_PROBLEM, line, info));
                }
                
                if (isStudentEmailDuplicated(student.email, studentEmailList)){
                    String info = StringHelper.toString(getInvalidityInfoInDuplicatedEmail(student.email, studentEmailList,linesArray), 
                                                    "<br>" + Const.StatusMessages.ENROLL_LINES_PROBLEM_DETAIL_PREFIX + " ");
                    invalidityInfo.add(String.format(Const.StatusMessages.ENROLL_LINES_PROBLEM, line, info));
                }
                
                studentEmailList.add(student.email);
            } catch (EnrollException e) {
                String info = String.format(Const.StatusMessages.ENROLL_LINES_PROBLEM, line, e.getMessage());
                invalidityInfo.add(info);
            }
        }
        
        return invalidityInfo;
    }
    
    private List<String> getInvalidityInfoInDuplicatedEmail(String email,
            ArrayList<String> studentEmailList,String[] linesArray){
        List<String> info = new ArrayList<String>();
        info.add("Same email address as the student in line \"" + linesArray[studentEmailList.indexOf(email) + 1]+ "\"");
        return info;
    }
    
    private boolean isStudentEmailDuplicated(String email, 
            ArrayList<String> studentEmailList){
        boolean isEmailDuplicated = studentEmailList.contains(email);
        return isEmailDuplicated;
    }
    
    private boolean isInEnrollList(StudentAttributes student,
            List<StudentAttributes> studentInfoList) {
        for (StudentAttributes studentInfo : studentInfoList) {
            if (studentInfo.email.equalsIgnoreCase(student.email)) {
                return true;
            }
        }
        return false;
    }
    
    private boolean isTeamChanged(String originalTeam, String newTeam) {
        return (newTeam != null) && (originalTeam != null)
                && (!originalTeam.equals(newTeam));
    }

    private boolean isSectionChanged(String originalSection, String newSection) {
        return (newSection != null) && (originalSection != null)
                && (!originalSection.equals(newSection));
    }
    
}<|MERGE_RESOLUTION|>--- conflicted
+++ resolved
@@ -589,7 +589,6 @@
         studentsDb.deleteStudent(courseId, studentEmail);
     }
 
-<<<<<<< HEAD
     public void deleteStudentCascadeWithoutDocument(String courseId, String studentEmail) {
         // delete responses first as we need to know the student's team.
         frLogic.deleteFeedbackResponsesForStudent(courseId, studentEmail);
@@ -599,7 +598,8 @@
 
     public void deleteStudentsForGoogleId(String googleId) {
         studentsDb.deleteStudentsForGoogleId(googleId);
-=======
+    }
+    
     public void deleteStudentsForGoogleIdAndCascade(String googleId) {
         List<StudentAttributes> students = studentsDb.getStudentsForGoogleId(googleId);
         
@@ -607,7 +607,6 @@
         for (StudentAttributes student : students) {
             deleteStudentCascade(student.course, student.email);
         }
->>>>>>> 50093a8d
     }
 
     public void deleteStudentsForCourse(String courseId) {
