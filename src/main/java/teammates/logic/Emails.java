--- conflicted
+++ resolved
@@ -1,299 +1,288 @@
-package teammates.logic;
-
-import java.io.IOException;
-import java.util.ArrayList;
-import java.util.List;
-import java.util.Properties;
-import java.util.logging.Logger;
-
-import javax.mail.Address;
-import javax.mail.Message;
-import javax.mail.MessagingException;
-import javax.mail.Session;
-import javax.mail.Transport;
-import javax.mail.internet.AddressException;
-import javax.mail.internet.InternetAddress;
-import javax.mail.internet.MimeMessage;
-
-import teammates.common.BuildProperties;
-import teammates.common.Common;
-import teammates.common.datatransfer.CourseData;
-import teammates.common.datatransfer.EvaluationData;
-import teammates.common.datatransfer.StudentData;
-
-/**
- * Email handles all operations with regards to sending e-mails.
- */
-public class Emails {
-	private static Logger log = Common.getLogger();
-
-	public static final String SUBJECT_PREFIX_STUDENT_EVALUATION_OPENING = "TEAMMATES: Peer evaluation now open";
-	public static final String SUBJECT_PREFIX_STUDENT_EVALUATION_REMINDER = "TEAMMATES: Peer evaluation reminder";
-	public static final String SUBJECT_PREFIX_STUDENT_EVALUATION_CLOSING = "TEAMMATES: Peer evaluation closing soon";
-	public static final String SUBJECT_PREFIX_STUDENT_EVALUATION_PUBLISHED = "TEAMMATES: Peer evaluation published";
-	public static final String SUBJECT_PREFIX_STUDENT_COURSE_JOIN = "TEAMMATES: Invitation to join course";
-	public static final String SUBJECT_PREFIX_ADMIN_SYSTEM_ERROR = "TEAMMATES (%s): New System Exception: %s";
-	
-	private String from;
-	private String replyTo;
-	public Emails() {
-		from 		= "noreply@"+Common.APP_ID+".appspotmail.com";
-		replyTo 	= "teammates@comp.nus.edu.sg";
-	}
-
-
-	public static String getEmailInfo(MimeMessage message)
-			throws MessagingException {
-		StringBuffer messageInfo = new StringBuffer();
-		messageInfo.append("[Email sent]");
-		messageInfo
-				.append("to="
-						+ message.getRecipients(Message.RecipientType.TO)[0]
-								.toString());
-		messageInfo.append("|from=" + message.getFrom()[0].toString());
-		messageInfo.append("|subject=" + message.getSubject());
-		return messageInfo.toString();
-	}
-
-	public List<MimeMessage> generateEvaluationOpeningEmails(
-			CourseData course, EvaluationData evaluation,
-			List<StudentData> students) throws MessagingException, IOException {
-		
-		String template = Common.STUDENT_EMAIL_TEMPLATE_EVALUATION_;
-		List<MimeMessage> emails = generateEvaluationEmailBases(course,
-				evaluation, students, template);
-		for (MimeMessage email : emails) {
-			email.setSubject(email.getSubject().replace(
-					"${subjectPrefix}",
-					SUBJECT_PREFIX_STUDENT_EVALUATION_OPENING));
-			email.setContent(
-					email.getContent()
-							.toString()
-							.replace("${status}",
-									"is now open"), "text/html");
-		}
-		return emails;
-	}
-
-	public List<MimeMessage> generateEvaluationReminderEmails(
-			CourseData course, EvaluationData evaluation,
-			List<StudentData> students) throws MessagingException, IOException {
-		
-		String template = Common.STUDENT_EMAIL_TEMPLATE_EVALUATION_;
-		List<MimeMessage> emails = generateEvaluationEmailBases(course,
-				evaluation, students, template);
-		for (MimeMessage email : emails) {
-			email.setSubject(email.getSubject().replace(
-					"${subjectPrefix}",
-					SUBJECT_PREFIX_STUDENT_EVALUATION_REMINDER));
-			email.setContent(
-					email.getContent()
-							.toString()
-							.replace("${status}",
-									"is still open for submissions"), "text/html");
-		}
-		return emails;
-	}
-
-	public List<MimeMessage> generateEvaluationClosingEmails(CourseData c,
-			EvaluationData e, List<StudentData> students)
-			throws MessagingException, IOException {
-		
-		String template = Common.STUDENT_EMAIL_TEMPLATE_EVALUATION_;
-		List<MimeMessage> emails = generateEvaluationEmailBases(c, e,
-				students, template);
-		for (MimeMessage email : emails) {
-			email.setSubject(email.getSubject().replace(
-					"${subjectPrefix}",
-					SUBJECT_PREFIX_STUDENT_EVALUATION_CLOSING));
-			email.setContent(
-					email.getContent()
-							.toString()
-							.replace("${status}",
-									"is closing soon"), "text/html");
-		}
-		return emails;
-	}
-	
-	public List<MimeMessage> generateEvaluationPublishedEmails(CourseData c,
-			EvaluationData e, List<StudentData> students)
-			throws MessagingException, IOException {
-		
-		String template = Common.STUDENT_EMAIL_TEMPLATE_EVALUATION_PUBLISHED;
-		List<MimeMessage> emails = generateEvaluationEmailBases(c, e,
-				students, template);
-		for (MimeMessage email : emails) {
-			email.setSubject(email.getSubject().replace(
-					"${subjectPrefix}",
-					SUBJECT_PREFIX_STUDENT_EVALUATION_PUBLISHED));
-		}
-		return emails;
-	}
-
-
-	public List<MimeMessage> generateEvaluationEmailBases(CourseData course,
-			EvaluationData evaluation, List<StudentData> students, String template)
-			throws MessagingException {
-		ArrayList<MimeMessage> emails = new ArrayList<MimeMessage>();
-		for (StudentData s : students) {
-			
-			emails.add(generateEvaluationEmailBase(course, evaluation, s, template));
-		}
-		return emails;
-	}
-
-	public MimeMessage generateEvaluationEmailBase(CourseData c,
-			EvaluationData e, StudentData s, String template) throws MessagingException {
-
-		MimeMessage message = getEmptyEmailAddressedToStudent(s);
-
-		message.setSubject(String.format("${subjectPrefix} [Course: %s][Evaluation: %s]", c.name, e.name));
-
-		String emailBody = template;
-
-		if (isYetToJoinCourse(s)) {
-			emailBody = fillUpJoinFragment(s, emailBody);
-		} else {
-			emailBody = emailBody.replace("${joinFragment}", "");
-		}
-
-		emailBody = emailBody.replace("${studentName}", s.name);
-		emailBody = emailBody.replace("${courseName}", c.name);
-		emailBody = emailBody.replace("${courseId}", c.id);
-		emailBody = emailBody.replace("${evaluationName}", e.name);
-		emailBody = emailBody.replace("${deadline}",
-				Common.formatTime(e.endTime));
-
-		String submitUrl = Common.TEAMMATES_APP_URL
-				+ Common.PAGE_STUDENT_EVAL_SUBMISSION_EDIT;
-		submitUrl = Common.addParamToUrl(submitUrl, Common.PARAM_COURSE_ID, c.id);
-		submitUrl = Common.addParamToUrl(submitUrl, Common.PARAM_EVALUATION_NAME,
-				e.name);
-		emailBody = emailBody.replace("${submitUrl}", submitUrl);
-		
-		String reportUrl = Common.TEAMMATES_APP_URL
-				+ Common.PAGE_STUDENT_EVAL_RESULTS;
-		reportUrl = Common.addParamToUrl(reportUrl, Common.PARAM_COURSE_ID, c.id);
-		reportUrl = Common.addParamToUrl(reportUrl, Common.PARAM_EVALUATION_NAME,
-				e.name);
-		emailBody = emailBody.replace("${reportUrl}", reportUrl);
-		
-		message.setContent(emailBody, "text/html");
-
-		return message;
-	}
-
-
-	public MimeMessage generateStudentCourseJoinEmail(CourseData c,
-			StudentData s) throws AddressException, MessagingException {
-		
-		MimeMessage message = getEmptyEmailAddressedToStudent(s);
-		message.setSubject(String.format(SUBJECT_PREFIX_STUDENT_COURSE_JOIN+" [%s][Course ID: %s]", c.name, c.id));
-		
-		String emailBody = Common.STUDENT_EMAIL_TEMPLATE_COURSE_JOIN;
-		emailBody = fillUpJoinFragment(s, emailBody);
-		emailBody = emailBody.replace("${studentName}", s.name);
-		emailBody = emailBody.replace("${courseName}", c.name);
-		
-		message.setContent(emailBody, "text/html");
-		return message;
-	}
-
-
-	public void sendEmails(List<MimeMessage> messages)
-			throws MessagingException {
-		for (MimeMessage m : messages) {
-			sendEmail(m);
-		}
-	}
-
-	public void sendEmail(MimeMessage message) throws MessagingException {
-		log.info(getEmailInfo(message));
-		Transport.send(message);
-	}
-
-	private String fillUpJoinFragment(StudentData s, String emailBody) {
-		emailBody = emailBody.replace("${joinFragment}",
-				Common.STUDENT_EMAIL_FRAGMENT_COURSE_JOIN);
-	
-		emailBody = emailBody.replace("${key}", s.key);
-	
-		String joinUrl = Common.TEAMMATES_APP_URL
-				+ Common.PAGE_STUDENT_JOIN_COURSE;
-		joinUrl = Common.addParamToUrl(joinUrl, Common.PARAM_REGKEY, s.key);
-	
-		emailBody = emailBody.replace("${joinUrl}", joinUrl);
-		return emailBody;
-	}
-
-
-	private MimeMessage getEmptyEmailAddressedToStudent(StudentData s)
-			throws MessagingException, AddressException {
-		Session session = Session.getDefaultInstance(new Properties(), null);
-		MimeMessage message = new MimeMessage(session);
-	
-		message.addRecipient(Message.RecipientType.TO, new InternetAddress(
-				s.email));
-	
-		message.setFrom(new InternetAddress(from));
-		message.setReplyTo(new Address[] {new InternetAddress(replyTo)});
-		return message;
-	}
-
-<<<<<<< HEAD
-	/**
-	 * Generate Email of system error
-	 * the parameter "version" can be encapsulated in side this function
-	 * it's kept as a parameter for testing purpose
-	 */
-	public MimeMessage generateSystemErrorEmail(Throwable error, 
-			String requestPath, String requestParam, String version) throws AddressException, MessagingException {
-=======
-	public MimeMessage generateSystemErrorEmail(Throwable error, 
-			String requestPath, String requestParam) throws AddressException, MessagingException {
->>>>>>> e77a6531
-		Session session = Session.getDefaultInstance(new Properties(), null);
-		MimeMessage message = new MimeMessage(session);
-		String errorMessage = error.getMessage();
-		String stackTrace = Common.stackTraceToString(error);
-
-		
-		//if the error doesn't contain a short description,
-		//retrieve the first line of stack trace.
-		//truncate stack trace at first "at" string		
-		if(errorMessage == null) {
-			int msgTruncateIndex = stackTrace.indexOf("at");
-			if(msgTruncateIndex > 0) {
-				errorMessage = stackTrace.substring(0, msgTruncateIndex);
-			}else{
-				errorMessage = "";
-			}
-		}
-		String recipient = BuildProperties.inst().getAppCrashReportEmail();
-		message.addRecipient(Message.RecipientType.TO, new InternetAddress(recipient));
-		message.setFrom(new InternetAddress(from));
-		
-<<<<<<< HEAD
-		message.setSubject(String.format(SUBJECT_PREFIX_ADMIN_SYSTEM_ERROR, version, errorMessage));
-=======
-		message.setSubject(String.format(SUBJECT_PREFIX_ADMIN_SYSTEM_ERROR, BuildProperties.getAppVersion(), errorMessage));
->>>>>>> e77a6531
-		
-		String emailBody = Common.SYSTEM_ERROR_EMAIL_TEMPLATE;
-
-		emailBody = emailBody.replace("${requestPath}", requestPath);
-		emailBody = emailBody.replace("${requestParameters}", requestParam);
-		emailBody = emailBody.replace("${errorMessage}", errorMessage);
-		emailBody = emailBody.replace("${stackTrace}", stackTrace);
-		message.setContent(emailBody, "text/html");
-<<<<<<< HEAD
-=======
-		sendEmail(message);
->>>>>>> e77a6531
-		return message;
-	}
-
-	private boolean isYetToJoinCourse(StudentData s) {
-		return s.id == null || s.id.isEmpty();
-	}
+package teammates.logic;
+
+import java.io.IOException;
+import java.util.ArrayList;
+import java.util.List;
+import java.util.Properties;
+import java.util.logging.Logger;
+
+import javax.mail.Address;
+import javax.mail.Message;
+import javax.mail.MessagingException;
+import javax.mail.Session;
+import javax.mail.Transport;
+import javax.mail.internet.AddressException;
+import javax.mail.internet.InternetAddress;
+import javax.mail.internet.MimeMessage;
+
+import teammates.common.BuildProperties;
+import teammates.common.Common;
+import teammates.common.datatransfer.CourseData;
+import teammates.common.datatransfer.EvaluationData;
+import teammates.common.datatransfer.StudentData;
+
+/**
+ * Email handles all operations with regards to sending e-mails.
+ */
+public class Emails {
+	private static Logger log = Common.getLogger();
+
+	public static final String SUBJECT_PREFIX_STUDENT_EVALUATION_OPENING = "TEAMMATES: Peer evaluation now open";
+	public static final String SUBJECT_PREFIX_STUDENT_EVALUATION_REMINDER = "TEAMMATES: Peer evaluation reminder";
+	public static final String SUBJECT_PREFIX_STUDENT_EVALUATION_CLOSING = "TEAMMATES: Peer evaluation closing soon";
+	public static final String SUBJECT_PREFIX_STUDENT_EVALUATION_PUBLISHED = "TEAMMATES: Peer evaluation published";
+	public static final String SUBJECT_PREFIX_STUDENT_COURSE_JOIN = "TEAMMATES: Invitation to join course";
+	public static final String SUBJECT_PREFIX_ADMIN_SYSTEM_ERROR = "TEAMMATES (%s): New System Exception: %s";
+	
+	private String from;
+	private String replyTo;
+	public Emails() {
+		from 		= "noreply@"+Common.APP_ID+".appspotmail.com";
+		replyTo 	= "teammates@comp.nus.edu.sg";
+	}
+
+
+	public static String getEmailInfo(MimeMessage message)
+			throws MessagingException {
+		StringBuffer messageInfo = new StringBuffer();
+		messageInfo.append("[Email sent]");
+		messageInfo
+				.append("to="
+						+ message.getRecipients(Message.RecipientType.TO)[0]
+								.toString());
+		messageInfo.append("|from=" + message.getFrom()[0].toString());
+		messageInfo.append("|subject=" + message.getSubject());
+		return messageInfo.toString();
+	}
+
+	public List<MimeMessage> generateEvaluationOpeningEmails(
+			CourseData course, EvaluationData evaluation,
+			List<StudentData> students) throws MessagingException, IOException {
+		
+		String template = Common.STUDENT_EMAIL_TEMPLATE_EVALUATION_;
+		List<MimeMessage> emails = generateEvaluationEmailBases(course,
+				evaluation, students, template);
+		for (MimeMessage email : emails) {
+			email.setSubject(email.getSubject().replace(
+					"${subjectPrefix}",
+					SUBJECT_PREFIX_STUDENT_EVALUATION_OPENING));
+			email.setContent(
+					email.getContent()
+							.toString()
+							.replace("${status}",
+									"is now open"), "text/html");
+		}
+		return emails;
+	}
+
+	public List<MimeMessage> generateEvaluationReminderEmails(
+			CourseData course, EvaluationData evaluation,
+			List<StudentData> students) throws MessagingException, IOException {
+		
+		String template = Common.STUDENT_EMAIL_TEMPLATE_EVALUATION_;
+		List<MimeMessage> emails = generateEvaluationEmailBases(course,
+				evaluation, students, template);
+		for (MimeMessage email : emails) {
+			email.setSubject(email.getSubject().replace(
+					"${subjectPrefix}",
+					SUBJECT_PREFIX_STUDENT_EVALUATION_REMINDER));
+			email.setContent(
+					email.getContent()
+							.toString()
+							.replace("${status}",
+									"is still open for submissions"), "text/html");
+		}
+		return emails;
+	}
+
+	public List<MimeMessage> generateEvaluationClosingEmails(CourseData c,
+			EvaluationData e, List<StudentData> students)
+			throws MessagingException, IOException {
+		
+		String template = Common.STUDENT_EMAIL_TEMPLATE_EVALUATION_;
+		List<MimeMessage> emails = generateEvaluationEmailBases(c, e,
+				students, template);
+		for (MimeMessage email : emails) {
+			email.setSubject(email.getSubject().replace(
+					"${subjectPrefix}",
+					SUBJECT_PREFIX_STUDENT_EVALUATION_CLOSING));
+			email.setContent(
+					email.getContent()
+							.toString()
+							.replace("${status}",
+									"is closing soon"), "text/html");
+		}
+		return emails;
+	}
+	
+	public List<MimeMessage> generateEvaluationPublishedEmails(CourseData c,
+			EvaluationData e, List<StudentData> students)
+			throws MessagingException, IOException {
+		
+		String template = Common.STUDENT_EMAIL_TEMPLATE_EVALUATION_PUBLISHED;
+		List<MimeMessage> emails = generateEvaluationEmailBases(c, e,
+				students, template);
+		for (MimeMessage email : emails) {
+			email.setSubject(email.getSubject().replace(
+					"${subjectPrefix}",
+					SUBJECT_PREFIX_STUDENT_EVALUATION_PUBLISHED));
+		}
+		return emails;
+	}
+
+
+	public List<MimeMessage> generateEvaluationEmailBases(CourseData course,
+			EvaluationData evaluation, List<StudentData> students, String template)
+			throws MessagingException {
+		ArrayList<MimeMessage> emails = new ArrayList<MimeMessage>();
+		for (StudentData s : students) {
+			
+			emails.add(generateEvaluationEmailBase(course, evaluation, s, template));
+		}
+		return emails;
+	}
+
+	public MimeMessage generateEvaluationEmailBase(CourseData c,
+			EvaluationData e, StudentData s, String template) throws MessagingException {
+
+		MimeMessage message = getEmptyEmailAddressedToStudent(s);
+
+		message.setSubject(String.format("${subjectPrefix} [Course: %s][Evaluation: %s]", c.name, e.name));
+
+		String emailBody = template;
+
+		if (isYetToJoinCourse(s)) {
+			emailBody = fillUpJoinFragment(s, emailBody);
+		} else {
+			emailBody = emailBody.replace("${joinFragment}", "");
+		}
+
+		emailBody = emailBody.replace("${studentName}", s.name);
+		emailBody = emailBody.replace("${courseName}", c.name);
+		emailBody = emailBody.replace("${courseId}", c.id);
+		emailBody = emailBody.replace("${evaluationName}", e.name);
+		emailBody = emailBody.replace("${deadline}",
+				Common.formatTime(e.endTime));
+
+		String submitUrl = Common.TEAMMATES_APP_URL
+				+ Common.PAGE_STUDENT_EVAL_SUBMISSION_EDIT;
+		submitUrl = Common.addParamToUrl(submitUrl, Common.PARAM_COURSE_ID, c.id);
+		submitUrl = Common.addParamToUrl(submitUrl, Common.PARAM_EVALUATION_NAME,
+				e.name);
+		emailBody = emailBody.replace("${submitUrl}", submitUrl);
+		
+		String reportUrl = Common.TEAMMATES_APP_URL
+				+ Common.PAGE_STUDENT_EVAL_RESULTS;
+		reportUrl = Common.addParamToUrl(reportUrl, Common.PARAM_COURSE_ID, c.id);
+		reportUrl = Common.addParamToUrl(reportUrl, Common.PARAM_EVALUATION_NAME,
+				e.name);
+		emailBody = emailBody.replace("${reportUrl}", reportUrl);
+		
+		message.setContent(emailBody, "text/html");
+
+		return message;
+	}
+
+
+	public MimeMessage generateStudentCourseJoinEmail(CourseData c,
+			StudentData s) throws AddressException, MessagingException {
+		
+		MimeMessage message = getEmptyEmailAddressedToStudent(s);
+		message.setSubject(String.format(SUBJECT_PREFIX_STUDENT_COURSE_JOIN+" [%s][Course ID: %s]", c.name, c.id));
+		
+		String emailBody = Common.STUDENT_EMAIL_TEMPLATE_COURSE_JOIN;
+		emailBody = fillUpJoinFragment(s, emailBody);
+		emailBody = emailBody.replace("${studentName}", s.name);
+		emailBody = emailBody.replace("${courseName}", c.name);
+		
+		message.setContent(emailBody, "text/html");
+		return message;
+	}
+
+
+	public void sendEmails(List<MimeMessage> messages)
+			throws MessagingException {
+		for (MimeMessage m : messages) {
+			sendEmail(m);
+		}
+	}
+
+	public void sendEmail(MimeMessage message) throws MessagingException {
+		log.info(getEmailInfo(message));
+		Transport.send(message);
+	}
+
+	private String fillUpJoinFragment(StudentData s, String emailBody) {
+		emailBody = emailBody.replace("${joinFragment}",
+				Common.STUDENT_EMAIL_FRAGMENT_COURSE_JOIN);
+	
+		emailBody = emailBody.replace("${key}", s.key);
+	
+		String joinUrl = Common.TEAMMATES_APP_URL
+				+ Common.PAGE_STUDENT_JOIN_COURSE;
+		joinUrl = Common.addParamToUrl(joinUrl, Common.PARAM_REGKEY, s.key);
+	
+		emailBody = emailBody.replace("${joinUrl}", joinUrl);
+		return emailBody;
+	}
+
+
+	private MimeMessage getEmptyEmailAddressedToStudent(StudentData s)
+			throws MessagingException, AddressException {
+		Session session = Session.getDefaultInstance(new Properties(), null);
+		MimeMessage message = new MimeMessage(session);
+	
+		message.addRecipient(Message.RecipientType.TO, new InternetAddress(
+				s.email));
+	
+		message.setFrom(new InternetAddress(from));
+		message.setReplyTo(new Address[] {new InternetAddress(replyTo)});
+		return message;
+	}
+
+	/**
+	 * Generate Email of system error
+	 * the parameter "version" can be encapsulated in side this function
+	 * it's kept as a parameter for testing purpose
+	 */
+	public MimeMessage generateSystemErrorEmail(Throwable error, 
+			String requestPath, String requestParam, String version) throws AddressException, MessagingException {
+		Session session = Session.getDefaultInstance(new Properties(), null);
+		MimeMessage message = new MimeMessage(session);
+		String errorMessage = error.getMessage();
+		String stackTrace = Common.stackTraceToString(error);
+
+		
+		//if the error doesn't contain a short description,
+		//retrieve the first line of stack trace.
+		//truncate stack trace at first "at" string		
+		if(errorMessage == null) {
+			int msgTruncateIndex = stackTrace.indexOf("at");
+			if(msgTruncateIndex > 0) {
+				errorMessage = stackTrace.substring(0, msgTruncateIndex);
+			}else{
+				errorMessage = "";
+			}
+		}
+		String recipient = BuildProperties.inst().getAppCrashReportEmail();
+		message.addRecipient(Message.RecipientType.TO, new InternetAddress(recipient));
+		message.setFrom(new InternetAddress(from));
+		
+		message.setSubject(String.format(SUBJECT_PREFIX_ADMIN_SYSTEM_ERROR, version, errorMessage));
+
+		
+		String emailBody = Common.SYSTEM_ERROR_EMAIL_TEMPLATE;
+
+		emailBody = emailBody.replace("${requestPath}", requestPath);
+		emailBody = emailBody.replace("${requestParameters}", requestParam);
+		emailBody = emailBody.replace("${errorMessage}", errorMessage);
+		emailBody = emailBody.replace("${stackTrace}", stackTrace);
+		message.setContent(emailBody, "text/html");
+
+		return message;
+	}
+
+	private boolean isYetToJoinCourse(StudentData s) {
+		return s.id == null || s.id.isEmpty();
+	}
 }