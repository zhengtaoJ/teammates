package teammates.common.util;

import java.text.DecimalFormat;
import java.util.ArrayList;
import java.util.HashSet;
import java.util.List;
import java.util.Set;
import java.util.regex.Pattern;

import javax.crypto.Cipher;
import javax.crypto.spec.SecretKeySpec;


/** Holds String-related helper functions
 */
public class StringHelper {

    public static String generateStringOfLength(int length) {
        return StringHelper.generateStringOfLength(length, 'a');
    }

    public static String generateStringOfLength(int length, char character) {
        assert (length >= 0);
        StringBuilder sb = new StringBuilder();
        for (int i = 0; i < length; i++) {
            sb.append(character);
        }
        return sb.toString();
    }

    public static boolean isWhiteSpace(String string) {
        return string.trim().isEmpty();
    }
    
    /**
     * Check whether the input string matches the regex repression
     * @param input The string to be matched
     * @param regex The regex repression used for the matching
     */
    public static boolean isMatching(String input, String regex) {
        // Important to use the CANON_EQ flag to make sure that canonical characters
        // such as é is correctly matched regardless of single/double code point encoding
        return Pattern.compile(regex, Pattern.CANON_EQ).matcher(input).matches();
    }
    
    /**
     * Check whether any substring of the input string matches any of the group of given regex expressions
     * Currently only used in header row processing in StudentAttributesFactory: locateColumnIndexes
     * Case Insensitive
     * @param input The string to be matched
     * @param regexArray The regex repression array used for the matching
     */
    public static boolean isAnyMatching(String input, String[] regexArray) {
        for (String regex : regexArray) {
            if (isMatching(input.trim().toLowerCase(), regex)) {
                return true;
            }
        }   
        return false;
    }

    public static String getIndent(int length) {
        return generateStringOfLength(length, ' ');
    }

    /**
     * Checks whether the {@code inputString} is longer than a specified length
     * if so returns the truncated name appended by ellipsis,
     * otherwise returns the original input. <br>
     * E.g., "12345678" truncated to length 6 returns "123..."
     */
    public static String truncate(String inputString, int truncateLength) {
        if (!(inputString.length() > truncateLength)) {
            return inputString;
        }
        String result = inputString;
        if (inputString.length() > truncateLength) {
            result = inputString.substring(0, truncateLength - 3) + "...";
        }
        return result;
    }
    
    /**
     * Trims head of the String if it is longer than specified Length.
     *  E.g., String "12345678" with maximumStringLength = 6, returns "345678"
     * @param inputString
     * @param maximumStringLength - maximum required length of the string
     * @return String with at most maximumStringLength length
     */
    public static String truncateHead(String inputString, final int maximumStringLength) {
        final int inputStringLength = inputString.length();
        if (inputStringLength <= maximumStringLength) {
            return inputString;
        } else {
            return inputString.substring(inputStringLength - maximumStringLength);
        }
    }

    /**
     * Checks whether the {@code longId} is longer than the length specified
     * in {@link Const.SystemParams},
     * if so returns the truncated longId appended by ellipsis,
     * otherwise returns the original longId.
     */
    public static String truncateLongId(String longId) {
        return truncate(longId, Const.SystemParams.USER_ID_MAX_DISPLAY_LENGTH);
    }
    
    /**
     * Substitutes the middle third of the given string with dots
     * and returns the "obscured" string
     * 
     * @param inputString
     * @return
     */
    public static String obscure(String inputString) {
        Assumption.assertNotNull(inputString);
        String frontPart = inputString.substring(0, inputString.length() / 3);
        String endPart = inputString.substring(2 * inputString.length() / 3);
        return frontPart + ".." + endPart;
    }

    public static String encrypt(String value) {
        try {
            SecretKeySpec sks = new SecretKeySpec(hexStringToByteArray(Config.ENCRYPTION_KEY), "AES");
            Cipher cipher = Cipher.getInstance("AES");
            cipher.init(Cipher.ENCRYPT_MODE, sks, cipher.getParameters());
            byte[] encrypted = cipher.doFinal(value.getBytes());
            return byteArrayToHexString(encrypted);
        } catch (Exception e) {
            throw new RuntimeException(e);
        }
    }

    public static String decrypt(String message) {
        try {
            SecretKeySpec sks = new SecretKeySpec(hexStringToByteArray(Config.ENCRYPTION_KEY), "AES");
            Cipher cipher = Cipher.getInstance("AES");
            cipher.init(Cipher.DECRYPT_MODE, sks);
            byte[] decrypted = cipher.doFinal(hexStringToByteArray(message));
            return new String(decrypted);
        } catch (Exception e) {
            throw new RuntimeException(e);
        }
    }
    
    /**
     * Concatenates a list of strings to a single string, separated by line breaks.
     * @return Concatenated string.
     */
    public static String toString(List<String> strings) {
        return toString(strings, Const.EOL);    
    }

    /**
     * Concatenates a list of strings to a single string, separated by the given delimiter.
     * @return Concatenated string.
     */
    public static String toString(List<String> strings, String delimiter) {
        String returnValue = "";
        
        if (strings.size() == 0) {
            return returnValue;
        }
        
        for (int i = 0; i < strings.size() - 1; i++) {
            String s = strings.get(i);
            returnValue += s + delimiter;
        }
        //append the last item
        returnValue += strings.get(strings.size() - 1);
        
        return returnValue;        
    }
    
    public static String toDecimalFormatString(double doubleVal) {
        DecimalFormat df = new DecimalFormat("0.###");
        return df.format(doubleVal);
    }

    public static String toUtcFormat(double hourOffsetTimeZone) {
        String utcFormatTimeZone = "UTC";
        if (hourOffsetTimeZone != 0) {
            if ((int) hourOffsetTimeZone == hourOffsetTimeZone) {
                utcFormatTimeZone += String.format(" %+03d:00", (int) hourOffsetTimeZone);
            } else {
                utcFormatTimeZone += String.format(
                                            " %+03d:%02d",
                                            (int) hourOffsetTimeZone,
                                            (int) (Math.abs(hourOffsetTimeZone - (int) hourOffsetTimeZone) * 300 / 5));
            }
        }

        return utcFormatTimeZone;
    }
    
    //From: http://stackoverflow.com/questions/5864159/count-words-in-a-string-method
    public static int countWords(String s) {
        int wordCount = 0;
        boolean word = false;
        int endOfLine = s.length() - 1;
        for (int i = 0; i < s.length(); i++) {
            // if the char is a letter, word = true.
            if (Character.isLetter(s.charAt(i)) && i != endOfLine) {
                word = true;
                // if char isn't a letter and there have been letters before,
                // counter goes up.
            } else if (!Character.isLetter(s.charAt(i)) && word) {
                wordCount++;
                word = false;
                // last word of String; if it doesn't end with a non letter, it
                // wouldn't count without this.
            } else if (Character.isLetter(s.charAt(i)) && i == endOfLine) {
                wordCount++;
            }
        }
        return wordCount;
    }
    
    
    
    /**
     * split a full name string into first and last names
     * <br>
     * 1.If passed in empty string, both last and first name will be empty string
     * <br>
     * 2.If single word, this will be last name and first name will be an empty string
     * <br>
     * 3.If more than two words, the last word will be last name and 
     * the rest will be first name.
     * <br>
     * 4.If the last name is enclosed with braces "{}" such as first {Last1 Last2},
     * the last name will be the String inside the braces
     * <br>
     * Example: 
     * <br><br>
     * full name "Danny Tim Lin"<br>
     * first name: "Danny Tim" <br>
     * last name: "Lin" <br>
     * processed full name: "Danny Tim Lin" <br>
     * <br>
     * full name "Danny {Tim Lin}"<br>
     * first name: "Danny" <br>
     * last name: "Tim Lin" <br>
     * processed full name: "Danny Tim Lin" <br>
     * 
     * 
     * @return split name array{0--> first name, 1--> last name, 2--> processed full name by removing "{}"}
     */
    
    public static String[] splitName(String fullName) {  
        
        if (fullName == null) {
            return null;
        }
           
        String lastName;
        String firstName;
        
        if (fullName.contains("{") && fullName.contains("}")) {
            int startIndex = fullName.indexOf("{");
            int endIndex = fullName.indexOf("}");
            lastName = fullName.substring(startIndex + 1, endIndex);
            firstName = fullName.replace("{", "")
                                .replace("}", "")
                                .replace(lastName, "")
                                .trim();           
            
        } else {         
            lastName = fullName.substring(fullName.lastIndexOf(" ") + 1).trim();
            firstName = fullName.replace(lastName, "").trim();
        }
        
        String processedfullName = fullName.replace("{", "")
                                           .replace("}", "");
        
        String[] splitNames = {firstName, lastName, processedfullName};       
        return splitNames;
    }
    
    
    /**
     * trims the string and reduces consecutive white spaces to only one space
     * Example: " a   a  " --> "a a"
     * @return processed string, returns null if parameter is null
     */
    public static String removeExtraSpace(String str) {       
        if (str == null) {
            return null;
        }
        
        return str.trim().replaceAll("\\s+", " ");
        
    }
    
    
    private static String byteArrayToHexString(byte[] b) {
        StringBuilder sb = new StringBuilder(b.length * 2);
        for (int i = 0; i < b.length; i++) {
            int v = b[i] & 0xff;
            if (v < 16) {
                sb.append('0');
            }
            sb.append(Integer.toHexString(v));
        }
        return sb.toString().toUpperCase();
    }

    private static byte[] hexStringToByteArray(String s) {
        byte[] b = new byte[s.length() / 2];
        for (int i = 0; i < b.length; i++) {
            int index = i * 2;
            int v = Integer.parseInt(s.substring(index, index + 2), 16);
            b[i] = (byte) v;
        }
        return b;
    }
    
    
    
    /**
     * This recovers a html-sanitized string to original encoding for appropriate display in files such as csv file <br>
     * It restores encoding for < > \ / ' &  <br>
     * @param sanitized string 
     * @return recovered string  
     */
    public static String recoverFromSanitizedText(String str) {  
        
        if (str == null) {
            return null;
        }
        
        return str.replace("&lt;", "<")
                  .replace("&gt;", ">")
                  .replace("&quot;", "\"")
                  .replace("&#x2f;", "/")
                  .replace("&#39;", "'")
                  .replaceAll("&amp;", "&");
    }
    
    /**
     * This recovers a set of html-sanitized string to original encoding for appropriate display in files such as csv file <br>
     * It restores encoding for < > \ / ' &  <br>
     * @param sanitized string set
     * @return recovered string set
     */
    public static Set<String> recoverFromSanitizedText(Set<String> textSet) {
        Set<String> textSetTemp = new HashSet<String>();
        for (String text : textSet) {
            textSetTemp.add(StringHelper.recoverFromSanitizedText(text));
        }
        return textSetTemp;
    }
    
    /**
     * Convert a csv string to a html table string for displaying
     * @param str
     * @return html table string
     */
    public static String csvToHtmlTable(String str) {
        str = handleNewLine(str);
        String[] lines = str.split(Const.EOL);

        StringBuilder result = new StringBuilder();

        for (int i = 0; i < lines.length; i++) {
            
            List<String> rowData = getTableData(lines[i]);
            
            if (checkIfEmptyRow(rowData)) {
                continue;
            }
            
            result.append("<tr>");
            for (String td : rowData) {
                result.append(String.format("<td>%s</td>\n", td));
            }
            result.append("</tr>");
        }

        return String.format("<table class=\"table table-bordered table-striped table-condensed\">\n%s</table>",
                             result.toString());
    }

    private static String handleNewLine(String str) {

        StringBuilder buffer = new StringBuilder();
        char[] chars = str.toCharArray();

        boolean inquote = false;

        for (int i = 0; i < chars.length; i++) {
            if (chars[i] == '"') {
                inquote = !inquote;
            }

            if (chars[i] == '\n' && inquote) {
                buffer.append("<br>");
            } else {
                buffer.append(chars[i]);
            }
        }

        return buffer.toString();
    }

    private static List<String> getTableData(String str) {
        List<String> data = new ArrayList<String>();
        
        boolean inquote = false;
        StringBuilder buffer = new StringBuilder();
        char[] chars = str.toCharArray();
        
        for (int i = 0; i < chars.length; i++) {
            if (chars[i] == '"') {
                inquote = !inquote;
                continue;
            }
            
            if (chars[i] == ',') {    
                if (inquote) {
                    buffer.append(chars[i]);                   
                } else {
                    data.add(buffer.toString());
                    buffer.delete(0, buffer.length());
                }
            } else {
                buffer.append(chars[i]);             
            }
            
        }
        
        data.add(buffer.toString().trim());
        
        return data;
    }
    
    private static boolean checkIfEmptyRow(List<String> rowData) {
           
        for (String td : rowData) {
            if (!td.isEmpty()) {
                return false;
            }
        }
        
        return true;
    }
    
    /**
     * From: http://stackoverflow.com/questions/11969840/how-to-convert-a-base-10-number-to-alphabetic-like-ordered-list-in-html
     * Converts an integer to alphabetical form (base26)
     * 1 - a
     * 2 - b
     * ...
     * 26 - z
     * 27 - aa
     * 28 - ab
     * ...
     * 
     * @param n - number to convert
     */
    public static String integerToLowerCaseAlphabeticalIndex(int n) {
        String result = "";
        while (n > 0) {
            n--; // 1 => a, not 0 => a
            int remainder = n % 26;
            char digit = (char) (remainder + 97);
            result = digit + result;
            n = (n - remainder) / 26;
        }
        return result;
    }
    
    /**
     * Trim the given string if it is not equals to null
     */
    public static String trimIfNotNull(String untrimmedString) {
        if (untrimmedString != null) {
            return untrimmedString.trim();
        }
        return untrimmedString;
    }

    /**
     * Counts the number of empty strings passed as the argument. Null is
     * considered an empty string, while whitespace is not.
     * 
     * @param String...
     * @return number of empty strings passed
     */
    public static int countEmptyStrings(String... strings) {
        int numOfEmptyStrings = 0;
        for (String s : strings) {
            if (s == null || s.isEmpty()) {
                numOfEmptyStrings += 1;
            }
        }
        return numOfEmptyStrings;
    }
    
    /**
     * Converts null input to empty string. Non-null inputs will be left as is.
     * This method is for displaying purpose.
     * 
     * @param String
     * @return empty string if null, the string itself otherwise
     */
    public static String convertToEmptyStringIfNull(String str) {
        return (str == null) ? "" : str;
<<<<<<< HEAD
    } 
    
    /**
     * Returns a String array after removing white spaces leading and
     * trailing any string in the input array.
     */
    public static String[] trim(String[] stringsToTrim) {
        String[] stringsAfterTrim = new String[stringsToTrim.length];
        int i = 0;
        for (String stringToTrim : stringsToTrim) {
            stringsAfterTrim[i++] = stringToTrim.trim();
        }
        return stringsAfterTrim;
=======
    }
    
    /**
     * Removes the outermost enclosing square brackets surrounding a string.
     * 
     * @param str
     * @return the string without the outermost enclosing square brackets
     *         if the given string is enclosed by square brackets <br/> 
     *         the string itself if the given string is not enclosed by square brackets <br/>
     *         null if the given string is null
     */
    public static String removeEnclosingSquareBrackets(String str) {
        if (str == null) {
            return null;
        }
        
        if (!str.startsWith("[") || !str.endsWith("]")) {
            return str;
        }
        
        return str.substring(1, str.length() - 1);
>>>>>>> 22613e96
    }
}<|MERGE_RESOLUTION|>--- conflicted
+++ resolved
@@ -507,10 +507,30 @@
      */
     public static String convertToEmptyStringIfNull(String str) {
         return (str == null) ? "" : str;
-<<<<<<< HEAD
-    } 
-    
-    /**
+    }
+    
+    /**
+     * Removes the outermost enclosing square brackets surrounding a string.
+     * 
+     * @param str
+     * @return the string without the outermost enclosing square brackets
+     *         if the given string is enclosed by square brackets <br/> 
+     *         the string itself if the given string is not enclosed by square brackets <br/>
+     *         null if the given string is null
+     */
+    public static String removeEnclosingSquareBrackets(String str) {
+        if (str == null) {
+            return null;
+        }
+        
+        if (!str.startsWith("[") || !str.endsWith("]")) {
+            return str;
+        }
+        
+        return str.substring(1, str.length() - 1);
+    }
+	
+	/**
      * Returns a String array after removing white spaces leading and
      * trailing any string in the input array.
      */
@@ -521,28 +541,5 @@
             stringsAfterTrim[i++] = stringToTrim.trim();
         }
         return stringsAfterTrim;
-=======
-    }
-    
-    /**
-     * Removes the outermost enclosing square brackets surrounding a string.
-     * 
-     * @param str
-     * @return the string without the outermost enclosing square brackets
-     *         if the given string is enclosed by square brackets <br/> 
-     *         the string itself if the given string is not enclosed by square brackets <br/>
-     *         null if the given string is null
-     */
-    public static String removeEnclosingSquareBrackets(String str) {
-        if (str == null) {
-            return null;
-        }
-        
-        if (!str.startsWith("[") || !str.endsWith("]")) {
-            return str;
-        }
-        
-        return str.substring(1, str.length() - 1);
->>>>>>> 22613e96
     }
 }