package teammates.common.util;

import java.util.Date;


/**
 * Stores constants that are widely used across classes. 
 * this class contains several nested classes, each containing a specific
 * category of constants.
 */

public class Const {
    
    public class SystemParams{

        public static final String ENCODING = "UTF8";
        public static final int NUMBER_OF_HOURS_BEFORE_CLOSING_ALERT = 24;
        /** e.g. "2014-04-01 11:59 PM UTC" */
        public static final String DEFAULT_DATE_TIME_FORMAT = "yyyy-MM-dd h:mm a Z";
        /** Number to trim the Google ID when displaying to the user*/
        public static final int USER_ID_MAX_DISPLAY_LENGTH = 23;
        /** Maximum number to do Batching puts/delete documents from a index in the appengine  */
        public static final int MAX_NUM_OF_INPUT_FOR_APP_ENGINE_BATCH = 200;
        /* Field sizes and error messages for invalid fields can be found 
         * in the FieldValidator class.
         */
        public static final String ADMIN_TIME_ZONE = "Asia/Singapore";
        
        public static final String EMAIL_TASK_QUEUE = "configure-and-prepare-email-queue";
        public static final String SUBMISSION_TASK_QUEUE = "submission-queue";
        public static final String EVAL_SUBMISSION_ADJUSTMENT_TASK_QUEUE =
                                "eval-submission-adjust-queue";
        
        public static final String FEEDBACK_SUBMISSION_ADJUSTMENT_TASK_QUEUE = 
                                "feedback-submission-adjust-queue";
        
        public static final String EVAL_PUBLISH_EMAIL_TASK_QUEUE = "evaluation-publish-email-queue";
        public static final String EVAL_REMIND_EMAIL_TASK_QUEUE = "evaluation-remind-email-queue";
        public static final String SEND_EMAIL_TASK_QUEUE = "send-email-queue";
        
        public static final String QUEUE_XML_PATH = "src/main/webapp/WEB-INF/queue.xml";
    }

    /* Text displayed to the user when the mouse hover over certain elements in
     * the UI.
     */
    public class Tooltips{
    
        public static final String COURSE_ENROLL = "Enroll student into the course";
        public static final String COURSE_ENROLL_SAMPLE_SPREADSHEET = "Download a sample team data spreadsheet";
        public static final String COURSE_DETAILS = "View, edit and send invitation emails to the students in the course";
        public static final String COURSE_EDIT = "Edit Course information and instructor list";
        public static final String COURSE_DELETE = "Delete the course and its corresponding students and evaluations";
        public static final String COURSE_ARCHIVE = "Archive the course so that it will not be shown in the home page any more (you can still access it from the 'Courses' tab)";
        public static final String COURSE_ADD_EVALUATION = "Add an evaluation for the course";
        public static final String CLAIMED = "This is student own estimation of his/her contributions to the project";
        public static final String PERCEIVED = "This is the average of what other team members think this student contributed to the project";
        public static final String PERCEIVED_CLAIMED = "Difference between claimed and perceived contribution points";
    
        public static final String COURSE_INSTRUCTOR_EDIT = "Edit instructor details";
        public static final String COURSE_INSTRUCTOR_DELETE = "Delete the instructor from the course";
        public static final String COURSE_INSTRUCTOR_REMIND = "Send invitation email to the instructor";
        
        public static final String COURSE_STUDENT_DETAILS = "View the details of the student";
        public static final String COURSE_STUDENT_EDIT = "Use this to edit the details of this student. <br>To edit multiple students in one go, you can use the enroll page: <br>Simply enroll students using the updated data and existing data will be updated accordingly";
        public static final String COURSE_STUDENT_REMIND = "Send invitation email to the student";
        public static final String COURSE_STUDENT_DELETE = "Delete the student and the corresponding evaluations from the course";
        public static final String COURSE_STUDENT_RECORDS = "View all student\\'s evaluations and feedbacks";
        
        public static final String COURSE_REMIND = "Send invitation emails to all students yet to join the course";
        public static final String COURSE_DELETE_ALL_STUDENTS = "Delete all students in this course";
    
        public static final String EVALUATION_STATUS_AWAITING = "The evaluation is created but has not yet started";
        public static final String EVALUATION_STATUS_OPEN = "The evaluation has started and students can submit feedback until the closing time";
        public static final String EVALUATION_STATUS_CLOSED = "The evaluation has finished but the results have not been made available to the students";
        public static final String EVALUATION_STATUS_PUBLISHED = "The evaluation has finished and the results have been made available to students";
    
        public static final String EVALUATION_RESULTS = "View the current results of the evaluation";
        public static final String EVALUATION_EDIT = "Edit evaluation details";
        public static final String EVALUATION_PREVIEW = "Preview evaluation session";
        public static final String EVALUATION_REMIND = "Send e-mails to remind students who have not submitted their evaluations to do so";
        public static final String EVALUATION_DELETE = "Delete the evaluation";
        public static final String EVALUATION_PUBLISH = "Publish evaluation results for students to view";
        public static final String EVALUATION_UNPUBLISH = "Make results not visible to students";
        public static final String EVALUATION_SUBMIT = "Start evaluation";
        public static final String EVALUATION_EDIT_SUBMISSION = "Edit submitted evaluation";
        
        public static final String EVALUATION_DIFF = "Perceived Contribution - Claimed Contribution";
        public static final String EVALUATION_RESPONSE_RATE = "Number of students submitted / Class size";
        public static final String EVALUATION_POINTS_RECEIVED = "The list of points that this student received from others";
    
        public static final String EVALUATION_INPUT_COURSE = "Please select the course for which the evaluation is to be created.";
        public static final String EVALUATION_INPUT_START = "Please enter the start date for the evaluation.";
        public static final String EVALUATION_INPUT_NAME = "Enter the name of the evaluation e.g. Mid-term Evaluation 1.";
        public static final String EVALUATION_INPUT_DEADLINE = "Please enter deadline for the evaluation.";
        public static final String EVALUATION_INPUT_COMMENTSSTATUS = "Enable this if you want students to give anonymous feedback to team members.<br />"
                + "You can moderate those peer feedback before publishing it to the team.";
        public static final String EVALUATION_INPUT_TIMEZONE = "You should not need to change this as your timezone is auto-detected. <br /><br />However, note that daylight saving is not taken into account i.e. if you are in UTC -8:00 and there is "
                + "daylight saving, you should choose UTC -7:00 and its corresponding timings.";
        public static final String EVALUATION_INPUT_GRACEPERIOD = "Please select the amount of time that the system will continue accepting <br />"
                + "submissions after the specified deadline.";
        public static final String EVALUATION_INPUT_INSTRUCTIONS = "Please enter instructions for your students, e.g. Avoid comments which are too critical.";
    
        public static final String EVALUATION_SUBMISSION_VIEW_REVIEWER = "View feedback from the student for his team<br />This opens in a new window";
        public static final String EVALUATION_SUBMISSION_VIEW_REVIEWEE = "View feedback from the team for the student<br />This opens in a new window";
        public static final String EVALUATION_SUBMISSION_INSTRUCTOR_EDIT = "Edit feedback from the student for his team<br />This opens in a new window";
    
        public static final String EVALUATION_SUBMISSION_NOT_AVAILABLE = "Not Available: There is no data for this or the data is not enough";
        public static final String EVALUATION_SUBMISSION_NOT_SURE = "Not sure about the contribution";
    
        public static final String STUDENT_COURSE_PROFILE = "Your profile in this course";
        public static final String STUDENT_COURSE_DETAILS = "View and edit information regarding your team";
    
        public static final String STUDENT_EVALUATION_STATUS_PENDING = "The evaluation is yet to be completed by you";
        public static final String STUDENT_EVALUATION_STATUS_SUBMITTED = "You have submitted your feedback for this evaluation";
        public static final String STUDENT_EVALUATION_STATUS_CLOSED = "The evaluation has finished but the instructor has not published the results yet";
        public static final String STUDENT_EVALUATION_STATUS_PUBLISHED = "The evaluation has finished and you can check the results";
        public static final String STUDENT_EVALUATION_STATUS_ERROR = "There were some errors in retrieving this evaluation.";

        public static final String STUDENT_FEEDBACK_SESSION_STATUS_AWAITING = "The session is not open for submission at this time. It is expected to open later.";
        public static final String STUDENT_FEEDBACK_SESSION_STATUS_PENDING = "The feedback session is yet to be completed by you.";
        public static final String STUDENT_FEEDBACK_SESSION_STATUS_SUBMITTED = "You have submitted your feedback for this session.";
        public static final String STUDENT_FEEDBACK_SESSION_STATUS_CLOSED = "<br />The session is now closed for submissions.";
        public static final String STUDENT_FEEDBACK_SESSION_STATUS_PUBLISHED = "<br />The responses for the session can now be viewed.";
    
        public static final String FEEDBACK_SESSION_COURSE = "Please select the course for which the feedback session is to be created.";
        public static final String FEEDBACK_SESSION_INPUT_NAME = "Enter the name of the feedback session e.g. Feedback Session 1.";
        public static final String FEEDBACK_SESSION_STARTDATE = "Please select the date and time for which users can start submitting responses for the feedback session.";
        public static final String FEEDBACK_SESSION_ENDDATE = "Please select the date and time for which the feedback session will no longer accept submissions from users.";
        public static final String FEEDBACK_SESSION_VISIBLEDATE = "Select this option to enter in a custom date and time for which the feedback session will become visible.<br />"
                + "Note that you can make a session visible before it is open for submissions so that users can preview the questions.";
        public static final String FEEDBACK_SESSION_PUBLISHDATE = "Select this option to enter in a custom date and time for which</br>"
                + "the responses for this feedback session will become visible.";
        public static final String FEEDBACK_SESSION_SESSIONVISIBLELABEL = "Please select when you want the questions for the feedback session to be visible to users who need to participate. Note that users cannot submit their responses until the submissions opening time set below.";
        public static final String FEEDBACK_SESSION_SESSIONVISIBLECUSTOM = "Select this option to use a custom time for when the session will become visible to users. ";
        public static final String FEEDBACK_SESSION_SESSIONVISIBLEATOPEN = "Select this option to have the feedback session become visible "
                + "when it is open for submissions (as selected above).";
        public static final String FEEDBACK_SESSION_SESSIONVISIBLENEVER = "Select this option if you want the feedback session to never be visible. "
                + "Use this option if you want to use this as a private feedback session.";
        public static final String FEEDBACK_SESSION_RESULTSVISIBLELABEL = "Please select when the responses for the feedback session will be visible to the designated recipients."
                + "<br />You can select the response visibility for each type of user and question later.";
        public static final String FEEDBACK_SESSION_RESULTSVISIBLECUSTOM = "Select this option to use a custom time for when the responses of the feedback session<br />"
                + "will be visible to the designated recipients.";
        public static final String FEEDBACK_SESSION_RESULTSVISIBLEATVISIBLE = "Select this option to have the feedback responses be immediately visible<br />"
                + "when the session becomes visible to users.";
        public static final String FEEDBACK_SESSION_RESULTSVISIBLELATER = "Select this option if you intend to manually publish the session later on.";
        public static final String FEEDBACK_SESSION_RESULTSVISIBLENEVER = "Select this option if you intend never to publish the responses.";
        public static final String FEEDBACK_SESSION_SENDJOINEMAIL = "If the student has not joined the course yet, an email containing the link to join the course will automatically be sent on session opening time.";
        public static final String FEEDBACK_SESSION_SENDOPENEMAIL = "Select this option to automatically send an email to students to notify them when the session is open for submission.";
        public static final String FEEDBACK_SESSION_SENDCLOSINGEMAIL = "Select this option to automatically send an email to students to remind them to submit 24 hours before the end of the session.";
        public static final String FEEDBACK_SESSION_SENDPUBLISHEDEMAIL = "Select this option to automatically send an email to students to notify them when the session results is published.";
        public static final String FEEDBACK_SESSION_INSTRUCTIONS = "Enter instructions for this feedback session. e.g. Avoid comments which are too critical.<br /> It will be displayed at the top of the page when users respond to the session.";
        public static final String FEEDBACK_SESSION_STATUS_PRIVATE = "This is a private session. Nobody can see it but you.";
        public static final String FEEDBACK_SESSION_STATUS_VISIBLE = ", is visible";
        public static final String FEEDBACK_SESSION_STATUS_AWAITING = ", and is waiting to open";
        public static final String FEEDBACK_SESSION_STATUS_OPEN = ", and is open for submissions";
        public static final String FEEDBACK_SESSION_STATUS_CLOSED = ", and has ended";
        public static final String FEEDBACK_SESSION_STATUS_PUBLISHED = ".<br />The responses for this session are visible";
        
        public static final String FEEDBACK_SESSION_RESULTS = "View the submitted responses for this feedback session";
        public static final String FEEDBACK_SESSION_EDIT = "Edit feedback session details";
        public static final String FEEDBACK_SESSION_REMIND = "Send e-mails to remind students and instructors who have not submitted their feedbacks to do so";
        public static final String FEEDBACK_SESSION_DELETE = "Delete the feedback session";
        public static final String FEEDBACK_SESSION_SUBMIT = "Start submitting feedback";
        public static final String FEEDBACK_SESSION_PUBLISH = "Make session responses available for viewing";
        public static final String FEEDBACK_SESSION_UNPUBLISH = "Make responses no longer visible";
        public static final String FEEDBACK_SESSION_AUTOPUBLISH = "This session will be published automatically at the specified time";
        public static final String FEEDBACK_SESSION_AWAITING = "This session is not yet opened";
        public static final String FEEDBACK_SESSION_EDIT_SUBMITTED_RESPONSE = "Edit submitted feedback";
        public static final String FEEDBACK_SESSION_VIEW_SUBMITTED_RESPONSE = "View submitted feedback";
        public static final String FEEDBACK_SESSION_RECIPIENT = "Who the feedback is about";
        public static final String FEEDBACK_SESSION_GIVER = "Who will give feedback";
        public static final String FEEDBACK_SESSION_NOT_CREATOR_EDIT = "Only the creator can edit this session";
        public static final String FEEDBACK_SESSION_NOT_CREATOR_PUBLISH = "Only the creator can publish this session";
        public static final String FEEDBACK_SESSION_NOT_CREATOR_UNPUBLISH = "Only the creator can unpublish this session";
        public static final String FEEDBACK_SESSION_NOT_CREATOR_DELETE = "Only the creator can delete this session";
        
        public static final String FEEDBACK_SESSION_EDIT_SAVE = "You can save your responses at any time and come back later to continue.";

        public static final String FEEDBACK_PREVIEW_ASSTUDENT = "View how this session would look like to a student who is submitting feedback.<br>Preview is unavailable if the course has yet to have any student enrolled.";
        public static final String FEEDBACK_PREVIEW_ASINSTRUCTOR = "View how this session would look like to an instructor who is submitting feedback.";
        
        public static final String FEEDBACK_QUESTION_INPUT_INSTRUCTIONS = "Please enter the question for users to give feedback about. e.g. What is the biggest weakness of the presented product?";
        public static final String FEEDBACK_QUESTION_EDIT = "Edit this question";
        public static final String FEEDBACK_QUESTION_GETLINK = "Get a submission link to this particular question. Useful if you want students to answer individual questions separately or at different points in time.";
        public static final String FEEDBACK_QUESTION_DELETE = "Delete this question";
        public static final String FEEDBACK_QUESTION_VISBILITY = "Here you can select how each question's response will be visible to the different types of users in your course.";
        public static final String FEEDBACK_QUESTION_NUMSCALE_MAX = "Maximum acceptable response value";
        public static final String FEEDBACK_QUESTION_NUMSCALE_STEP = "Value to be increased/decreased each step";
        public static final String FEEDBACK_QUESTION_NUMSCALE_MIN = "Minimum acceptable response value";
        
        public static final String FEEDBACK_RESPONSE_VISIBILITY_INFO = "Here you can see the visibility of your feedback to the various users" +
                "<br />in the course once the results are published.";
        public static final String FEEDBACK_RESPONSE_SAVE = "You can submit your responses at any time and come back later to continue " +
                "before the session closes.";
        
        
        public static final String VISIBILITY_OPTIONS_RECIPIENT = "Control what feedback recipient(s) can view";
        public static final String VISIBILITY_OPTIONS_GIVER_TEAM_MEMBERS = "Control what team members of feedback giver can view";
        public static final String VISIBILITY_OPTIONS_RECIPIENT_TEAM_MEMBERS = "Control what team members of feedback recipients can view";
        public static final String VISIBILITY_OPTIONS_OTHER_STUDENTS = "Control what other students can view";
        public static final String VISIBILITY_OPTIONS_INSTRUCTORS = "Control what instructors can view";
        
        public static final String SHOW_EMAILS = "Show emails of all currently listed students";
        
        public static final String COMMENT_ADD = "Add comment";
        public static final String COMMENT_EDIT = "Edit this comment";
        public static final String COMMENT_DELETE = "Delete this comment";
        
        public static final String SEARCH_STUDENT = "Search for student's name";
    }
    
    public class FeedbackQuestionTypeNames{
        public static final String TEXT = "Essay question";
        public static final String MCQ = "Multiple-choice (single answer)";
        public static final String MSQ = "Multiple-choice (multiple answers)";
        public static final String NUMSCALE = "Numerical-scale question";
    }

    public class ParamsNames{
        public static final String COURSE_ID = "courseid";
        public static final String COURSE_NAME = "coursename";
        public static final String INSTRUCTOR_ID = "instructorid";
        public static final String INSTRUCTOR_EMAIL = "instructoremail";
        public static final String INSTRUCTOR_INSTITUTION = "instructorinstitution";
        public static final String INSTRUCTOR_NAME = "instructorname";
        public static final String STUDENTS_ENROLLMENT_INFO = "enrollstudents";
        public static final String INSTRUCTOR_IMPORT_SAMPLE = "importsample";
        
        public static final String STUDENT_RECORDS_SHOW_COMMENT_BOX = "addComment";
        
        public static final String COURSE_SORTING_CRITERIA = "sortby";
        
        public static final String COURSE_ARCHIVE_STATUS = "archive";
        
        public static final String ADMIN_SEARCH_REBUILD_DOC = "build_doc";
    
        public static final String EVALUATION_NAME = "evaluationname";
    
        public static final String EVALUATION_START = "start";
        public static final String EVALUATION_STARTTIME = "starttime";
        public static final String EVALUATION_DEADLINE = "deadline";
        public static final String EVALUATION_DEADLINETIME = "deadlinetime";
        public static final String EVALUATION_TIMEZONE = "timezone";
    
        public static final String EVALUATION_COMMENTSENABLED = "commentsstatus";
        public static final String EVALUATION_GRACEPERIOD = "graceperiod";
        public static final String EVALUATION_INSTRUCTIONS = "instr";
        public static final String EVALUATION_NUMBEROFCOMPLETEDEVALUATIONS = "numberofevaluations";
        public static final String EVALUATION_NUMBEROFEVALUATIONS = "numberofcompletedevaluations";
        public static final String EVALUATION_PUBLISHED = "published";
        public static final String EVALUATION_TYPE = "evaluationtype";
        
        public static final String FEEDBACK_SESSION_NAME = "fsname";
        public static final String FEEDBACK_SESSION_CREATOR = "fscreator";
        public static final String FEEDBACK_SESSION_CREATEDATE = "createdate";
        public static final String FEEDBACK_SESSION_CREATETIME = "createtime";
        public static final String FEEDBACK_SESSION_STARTDATE = "startdate";
        public static final String FEEDBACK_SESSION_STARTTIME = "starttime";
        public static final String FEEDBACK_SESSION_ENDDATE = "enddate";
        public static final String FEEDBACK_SESSION_ENDTIME = "endtime";
        public static final String FEEDBACK_SESSION_VISIBLEDATE = "visibledate";
        public static final String FEEDBACK_SESSION_VISIBLETIME = "visibletime";
        public static final String FEEDBACK_SESSION_PUBLISHDATE = "publishdate";
        public static final String FEEDBACK_SESSION_PUBLISHTIME = "publishtime";
        public static final String FEEDBACK_SESSION_TIMEZONE = "timezone";
        public static final String FEEDBACK_SESSION_GRACEPERIOD = "graceperiod";
        public static final String FEEDBACK_SESSION_TYPE = "fstype";
        public static final String FEEDBACK_SESSION_OPENEMAILSENT = "fsopenemailsent";
        public static final String FEEDBACK_SESSION_PUBLISHEDEMAILSENT = "fspublishedemailsent";
        public static final String FEEDBACK_SESSION_SESSIONVISIBLEBUTTON = "sessionVisibleFromButton";
        public static final String FEEDBACK_SESSION_RESULTSVISIBLEBUTTON = "resultsVisibleFromButton";
        public static final String FEEDBACK_SESSION_SENDREMINDEREMAIL = "sendreminderemail";
        public static final String FEEDBACK_SESSION_INSTRUCTIONS = "instructions";
        
        public static final String FEEDBACK_QUESTION_ID = "questionid";
        public static final String FEEDBACK_QUESTION_NUMBER = "questionnum";
        public static final String FEEDBACK_QUESTION_TEXT = "questiontext";
        public static final String FEEDBACK_QUESTION_TYPE = "questiontype";
        public static final String FEEDBACK_QUESTION_NUMBEROFCHOICECREATED = "noofchoicecreated";
        public static final String FEEDBACK_QUESTION_MCQCHOICE = "mcqOption";
        public static final String FEEDBACK_QUESTION_MSQCHOICE = "msqOption";
        public static final String FEEDBACK_QUESTION_GENERATEDOPTIONS = "generatedOptions";
        public static final String FEEDBACK_QUESTION_GIVERTYPE = "givertype";
        public static final String FEEDBACK_QUESTION_RECIPIENTTYPE = "recipienttype";
        public static final String FEEDBACK_QUESTION_NUMBEROFENTITIES = "numofrecipients";
        public static final String FEEDBACK_QUESTION_NUMBEROFENTITIESTYPE = "numofrecipientstype";
        public static final String FEEDBACK_QUESTION_EDITTEXT = "questionedittext";
        public static final String FEEDBACK_QUESTION_EDITTYPE = "questionedittype";
        public static final String FEEDBACK_QUESTION_SAVECHANGESTEXT = "questionsavechangestext";
        public static final String FEEDBACK_QUESTION_GETLINK = "questiongetlink";
        public static final String FEEDBACK_QUESTION_SHOWRESPONSESTO = "showresponsesto";
        public static final String FEEDBACK_QUESTION_SHOWGIVERTO = "showgiverto";
        public static final String FEEDBACK_QUESTION_SHOWRECIPIENTTO = "showrecipientto";
        public static final String FEEDBACK_QUESTION_RESPONSETOTAL = "questionresponsetotal";
        public static final String FEEDBACK_QUESTION_NUMSCALE_MIN = "numscalemin";
        public static final String FEEDBACK_QUESTION_NUMSCALE_MAX = "numscalemax";
        public static final String FEEDBACK_QUESTION_NUMSCALE_STEP = "numscalestep";
    
        public static final String FEEDBACK_RESPONSE_ID = "responseid";
        public static final String FEEDBACK_RESPONSE_RECIPIENT = "responserecipient";
        public static final String FEEDBACK_RESPONSE_TEXT = "responsetext";
        
        public static final String FEEDBACK_RESPONSE_COMMENT_ID = "responsecommentid";
        public static final String FEEDBACK_RESPONSE_COMMENT_TEXT = "responsecommenttext";
        
        public static final String FEEDBACK_RESULTS_UPLOADDOWNLOADBUTTON = "fruploaddownloadbtn";
        public static final String FEEDBACK_RESULTS_SORTTYPE = "frsorttype";
        public static final String FEEDBACK_RESULTS_GROUPBYTEAM = "frgroupbyteam";
<<<<<<< HEAD
        public static final String FEEDBACK_RESULTS_GROUPBYSECTION = "frgroupbysection";
=======
        public static final String FEEDBACK_RESULTS_SHOWSTATS = "frshowstats";
>>>>>>> 7b0789be
        
        public static final String PREVIEWAS = "previewas";
        
        public static final String STUDENT_ID = "googleid";
        
        public static final String REGKEY = "regkey";
        public static final String STUDENT_EMAIL = "studentemail";
        public static final String NEW_STUDENT_EMAIL = "newstudentemail";
    
        public static final String STUDENT_NAME = "studentname";
        public static final String FROM_EMAIL = "fromemail";
        public static final String TO_EMAIL = "toemail";
        public static final String SECTION_NAME = "sectionname";
        public static final String TEAM_NAME = "teamname";
        public static final String POINTS = "points";
        public static final String JUSTIFICATION = "justification";
        public static final String COMMENTS = "comments";
        public static final String TEAMMATES = "teammates";
    
        public static final String STATUS_MESSAGE = "message";
        public static final String ERROR = "error";
        public static final String NEXT_URL = "next";
        public static final String USER_ID = "user";
    
        public static final String LOGIN_ADMIN = "admin";
        public static final String LOGIN_INSTRUCTOR = "instructor";
        public static final String LOGIN_STUDENT = "student";
        
        //Email parameters
        public static final String EMAIL_RECEIVER = "user";
        public static final String EMAIL_COURSE = "course";
        public static final String EMAIL_EVAL = "evaluation";
        public static final String EMAIL_FEEDBACK = "feedback";
        public static final String EMAIL_TYPE = "type";
        public static final String EMAIL_IS_STUDENT = "isStudent";
        
        public static final String EMAIL_CONTENT = "content";
        public static final String EMAIL_SENDER = "sender";
        public static final String EMAIL_SUBJECT = "subject";
        public static final String EMAIL_REPLY_TO_ADDRESS = "reply";
        
        public static final String COMMENT_EDITTYPE = "commentedittype";
        public static final String COMMENT_ID = "commentid";
        public static final String COMMENT_TEXT = "commenttext";
        
        //Submission parameters for Task Queue
        public static final String SUBMISSION_COURSE = "course";
        public static final String SUBMISSION_EVAL = "evaluation";
        
        public static final String ENROLLMENT_DETAILS = "enrollmentdetails";
        
        public static final String SEARCH_KEY ="searchkey";
        public static final String DISPLAY_ARCHIVE ="displayarchive";
        
        //Parameters for checking persistence of data during Eventual Consistency
        public static final String CHECK_PERSISTENCE_COURSE = "persistencecourse";
        public static final String CHECK_PERSISTENCE_EVALUATION = "persistenceevalaution";
    }

    public class ActionURIs{
        
        /* _PAGE/Page in the Action URI name means 'show page' */
    
        public static final String LOGIN = "/login";
    
        public static final String INSTRUCTOR_HOME_PAGE = "/page/instructorHomePage";
        public static final String INSTRUCTOR_COURSES_PAGE = "/page/instructorCoursesPage";
        public static final String INSTRUCTOR_COURSE_ADD = "/page/instructorCourseAdd";
        public static final String INSTRUCTOR_COURSE_DELETE = "/page/instructorCourseDelete";
        public static final String INSTRUCTOR_COURSE_ARCHIVE = "/page/instructorCourseArchive";
        public static final String INSTRUCTOR_COURSE_DETAILS_PAGE = "/page/instructorCourseDetailsPage";
        public static final String INSTRUCTOR_COURSE_EDIT_PAGE = "/page/instructorCourseEditPage";
        public static final String INSTRUCTOR_COURSE_EDIT_SAVE = "/page/instructorCourseEditSave";
        public static final String INSTRUCTOR_COURSE_STUDENT_DETAILS_PAGE = "/page/instructorCourseStudentDetailsPage";
        public static final String INSTRUCTOR_COURSE_STUDENT_DETAILS_EDIT = "/page/instructorCourseStudentDetailsEdit";
        public static final String INSTRUCTOR_COURSE_STUDENT_DETAILS_EDIT_SAVE = "/page/instructorCourseStudentDetailsEditSave";
        public static final String INSTRUCTOR_COURSE_STUDENT_DELETE = "/page/instructorCourseStudentDelete";
        public static final String INSTRUCTOR_COURSE_STUDENT_LIST_DOWNLOAD = "/page/instructorCourseStudentListDownload";
        public static final String INSTRUCTOR_COURSE_ENROLL_PAGE = "/page/instructorCourseEnrollPage";
        public static final String INSTRUCTOR_COURSE_ENROLL_SAVE = "/page/instructorCourseEnrollSave";
        public static final String INSTRUCTOR_COURSE_REMIND = "/page/instructorCourseRemind";
        public static final String INSTRUCTOR_COURSE_INSTRUCTOR_ADD = "/page/instructorCourseInstructorAdd";
        public static final String INSTRUCTOR_COURSE_INSTRUCTOR_EDIT_SAVE = "/page/instructorCourseInstructorEditSave";
        public static final String INSTRUCTOR_COURSE_INSTRUCTOR_DELETE = "/page/instructorCourseInstructorDelete";
        public static final String INSTRUCTOR_COURSE_JOIN = "/page/instructorCourseJoin";
        public static final String INSTRUCTOR_COURSE_JOIN_AUTHENTICATED = "/page/instructorCourseJoinAuthenticated";
        public static final String INSTRUCTOR_EVALS_PAGE = "/page/instructorEvalsPage";
        public static final String INSTRUCTOR_EVAL_ADD = "/page/instructorEvalAdd";
        public static final String INSTRUCTOR_EVAL_DELETE = "/page/instructorEvalDelete";
        public static final String INSTRUCTOR_EVAL_EDIT_PAGE = "/page/instructorEvalEditPage";
        public static final String INSTRUCTOR_EVAL_EDIT_SAVE = "/page/instructorEvalEditSave";
        public static final String INSTRUCTOR_EVAL_PREVIEW = "/page/instructorEvalPreview";
        public static final String INSTRUCTOR_EVAL_RESULTS_PAGE = "/page/instructorEvalResultsPage";
        public static final String INSTRUCTOR_EVAL_STATS_PAGE = "/page/instructorEvalStatsPage";
        public static final String INSTRUCTOR_EVAL_SUBMISSION_PAGE = "/page/instructorEvalSubmissionPage";
        public static final String INSTRUCTOR_EVAL_SUBMISSION_EDIT = "/page/instructorEvalSubmissionEdit";
        public static final String INSTRUCTOR_EVAL_SUBMISSION_EDIT_SAVE = "/page/instructorEvalSubmissionEditSave";
        public static final String INSTRUCTOR_EVAL_REMIND = "/page/instructorEvalRemind";
        public static final String INSTRUCTOR_EVAL_PUBLISH = "/page/instructorEvalPublish";
        public static final String INSTRUCTOR_EVAL_UNPUBLISH = "/page/instructorEvalUnpublish";
        public static final String INSTRUCTOR_EVAL_RESULTS_DOWNLOAD = "/page/instructorEvalResultsDownload";
        public static final String INSTRUCTOR_STUDENT_LIST_PAGE = "/page/instructorStudentListPage";
        
        public static final String INSTRUCTOR_STUDENT_RECORDS_PAGE = "/page/instructorStudentRecordsPage";
        public static final String INSTRUCTOR_STUDENT_COMMENT_ADD = "/page/instructorStudentCommentAdd";
        public static final String INSTRUCTOR_STUDENT_COMMENT_EDIT = "/page/instructorStudentCommentEdit";
        
        public static final String INSTRUCTOR_FEEDBACKS_PAGE = "/page/instructorFeedbacksPage";
        public static final String INSTRUCTOR_FEEDBACK_ADD = "/page/instructorFeedbackAdd";
        public static final String INSTRUCTOR_FEEDBACK_DELETE = "/page/instructorFeedbackDelete";
        public static final String INSTRUCTOR_FEEDBACK_REMIND = "/page/instructorFeedbackRemind";
        public static final String INSTRUCTOR_FEEDBACK_PUBLISH = "/page/instructorFeedbackPublish";
        public static final String INSTRUCTOR_FEEDBACK_UNPUBLISH = "/page/instructorFeedbackUnpublish";
        public static final String INSTRUCTOR_FEEDBACK_EDIT_PAGE = "/page/instructorFeedbackEditPage";
        public static final String INSTRUCTOR_FEEDBACK_EDIT_SAVE = "/page/instructorFeedbackEditSave";
        public static final String INSTRUCTOR_FEEDBACK_RESULTS_PAGE = "/page/instructorFeedbackResultsPage";
        public static final String INSTRUCTOR_FEEDBACK_RESULTS_DOWNLOAD = "/page/instructorFeedbackResultsDownload";
        public static final String INSTRUCTOR_FEEDBACK_PREVIEW_ASSTUDENT = "/page/instructorFeedbackPreviewAsStudent";
        public static final String INSTRUCTOR_FEEDBACK_PREVIEW_ASINSTRUCTOR = "/page/instructorFeedbackPreviewAsInstructor";
        
        public static final String INSTRUCTOR_FEEDBACK_QUESTION_ADD = "/page/instructorFeedbackQuestionAdd";
        public static final String INSTRUCTOR_FEEDBACK_QUESTION_EDIT = "/page/instructorFeedbackQuestionEdit";

        public static final String INSTRUCTOR_FEEDBACK_RESPONSE_COMMENT_ADD = "/page/instructorFeedbackResponseCommentAdd";
        public static final String INSTRUCTOR_FEEDBACK_RESPONSE_COMMENT_EDIT = "/page/instructorFeedbackResponseCommentEdit";
        public static final String INSTRUCTOR_FEEDBACK_RESPONSE_COMMENT_DELETE = "/page/instructorFeedbackResponseCommentDelete";
                
        public static final String INSTRUCTOR_FEEDBACK_STATS_PAGE = "/page/feedbackSessionStatsPage";
        
        public static final String INSTRUCTOR_FEEDBACK_SUBMISSION_EDIT_PAGE = "/page/instructorFeedbackSubmissionEditPage";
        public static final String INSTRUCTOR_FEEDBACK_SUBMISSION_EDIT_SAVE = "/page/instructorFeedbackSubmissionEditSave";
        public static final String INSTRUCTOR_FEEDBACK_QUESTION_SUBMISSION_EDIT_PAGE = "/page/instructorFeedbackQuestionSubmissionEditPage";
        public static final String INSTRUCTOR_FEEDBACK_QUESTION_SUBMISSION_EDIT_SAVE = "/page/instructorFeedbackQuestionSubmissionEditSave";
        
        public static final String STUDENT_HOME_PAGE = "/page/studentHomePage";
        public static final String STUDENT_COURSE_JOIN = "/page/studentCourseJoin";
        public static final String STUDENT_COURSE_JOIN_AUTHENTICATED = "/page/studentCourseJoinAuthenticated";
        public static final String STUDENT_COURSE_DETAILS_PAGE = "/page/studentCourseDetailsPage";
        public static final String STUDENT_EVAL_SUBMISSION_EDIT_PAGE = "/page/studentEvalSubmissionEditPage";
        public static final String STUDENT_EVAL_SUBMISSION_EDIT_SAVE = "/page/studentEvalSubmissionEditSave";
        public static final String STUDENT_EVAL_RESULTS_PAGE = "/page/studentEvalResultsPage";
        
        public static final String STUDENT_FEEDBACK_SUBMISSION_EDIT_PAGE = "/page/studentFeedbackSubmissionEditPage";
        public static final String STUDENT_FEEDBACK_SUBMISSION_EDIT_SAVE = "/page/studentFeedbackSubmissionEditSave";
        public static final String STUDENT_FEEDBACK_QUESTION_SUBMISSION_EDIT_PAGE = "/page/studentFeedbackQuestionSubmissionEditPage";
        public static final String STUDENT_FEEDBACK_QUESTION_SUBMISSION_EDIT_SAVE = "/page/studentFeedbackQuestionSubmissionEditSave";
        public static final String STUDENT_FEEDBACK_RESULTS_PAGE = "/page/studentFeedbackResultsPage";
        
        public static final String ADMIN_HOME_PAGE = "/admin/adminHomePage";
        public static final String ADMIN_INSTRUCTORACCOUNT_ADD = "/admin/adminInstructorAccountAdd";
        public static final String ADMIN_ACCOUNT_MANAGEMENT_PAGE = "/admin/adminAccountManagementPage";
        public static final String ADMIN_ACCOUNT_DETAILS_PAGE = "/admin/adminAccountDetailsPage";
        public static final String ADMIN_ACCOUNT_DELETE = "/admin/adminAccountDelete";
        public static final String ADMIN_EXCEPTION_TEST = "/admin/adminExceptionTest";
        public static final String ADMIN_ACTIVITY_LOG_PAGE = "/admin/adminActivityLogPage";
        public static final String ADMIN_SEARCH_PAGE = "/admin/adminSearchPage";
        
        public static final String AUTOMATED_EVAL_OPENING_REMINDERS = "/evaluationopeningreminders";
        public static final String AUTOMATED_EVAL_CLOSING_REMINDERS = "/evaluationclosingreminders";        
        public static final String AUTOMATED_FEEDBACK_OPENING_REMINDERS = "/feedbackSessionOpeningReminders";
        public static final String AUTOMATED_FEEDBACK_CLOSING_REMINDERS = "/feedbackSessionClosingReminders";
        public static final String AUTOMATED_FEEDBACK_PUBLISHED_REMINDERS = "/feedbackSessionPublishedReminders";
        public static final String AUTOMATED_COMPILE_LOGS = "/compileLogs";
        
        public static final String BACKDOOR = "/backdoor";
        
        //Task Queue Worker Servlets URI
        public static final String EMAIL_WORKER = "/emailWorker";
        public static final String SUBMISSION_WORKER = "/submissionWorker";
        public static final String EVAL_SUBMISSION_ADJUSTMENT_WORKER = 
                                    "/evalSubmissionAdjustmentWorker";
        public static final String FEEDBACK_SUBMISSION_ADJUSTMENT_WORKER = 
                                    "/feedbackSubmissionAdjustmentWorker";
        public static final String EVAL_PUBLISH_EMAIL_WORKER = "/evalPublishEmailWorker";
        public static final String EVAL_REMIND_EMAIL_WORKER = "/evalRemindEmailWorker";
        public static final String SEND_EMAIL_WORKER = "/sendEmailWorker";
    }

    public class ViewURIs{
        
        /* We omit adding the 'page' prefix to views because all of them are "pages" */
    
        public static final String INSTRUCTOR_HOME = "/jsp/instructorHome.jsp"; 
        public static final String INSTRUCTOR_COURSES = "/jsp/instructorCourses.jsp"; 
        public static final String INSTRUCTOR_COURSE_EDIT = "/jsp/instructorCourseEdit.jsp"; 
        public static final String INSTRUCTOR_COURSE_DETAILS = "/jsp/instructorCourseDetails.jsp"; 
        public static final String INSTRUCTOR_COURSE_STUDENT_DETAILS = "/jsp/instructorCourseStudentDetails.jsp"; 
        public static final String INSTRUCTOR_COURSE_STUDENT_EDIT = "/jsp/instructorCourseStudentEdit.jsp"; 
        public static final String INSTRUCTOR_COURSE_ENROLL = "/jsp/instructorCourseEnroll.jsp"; 
        public static final String INSTRUCTOR_COURSE_ENROLL_RESULT = "/jsp/instructorCourseEnrollResult.jsp";
        public static final String INSTRUCTOR_COURSE_JOIN_CONFIRMATION = "/jsp/instructorCourseJoinConfirmation.jsp";
        public static final String INSTRUCTOR_EVALS = "/jsp/instructorEvals.jsp"; 
        public static final String INSTRUCTOR_EVAL_EDIT = "/jsp/instructorEvalEdit.jsp"; 
        public static final String INSTRUCTOR_EVAL_RESULTS = "/jsp/instructorEvalResults.jsp"; 
        public static final String INSTRUCTOR_EVAL_STATS = "/jsp/instructorEvalStats.jsp";
        public static final String INSTRUCTOR_EVAL_SUBMISSION = "/jsp/instructorEvalSubmission.jsp"; 
        public static final String INSTRUCTOR_EVAL_SUBMISSION_EDIT = "/jsp/instructorEvalSubmissionEdit.jsp"; 
        public static final String INSTRUCTOR_FEEDBACKS = "/jsp/instructorFeedbacks.jsp";
        public static final String INSTRUCTOR_FEEDBACK_EDIT = "/jsp/instructorFeedbackEdit.jsp";
        public static final String INSTRUCTOR_FEEDBACK_RESULTS_TOP = "/jsp/instructorFeedbackResultsTop.jsp";
        public static final String INSTRUCTOR_FEEDBACK_RESULTS_BY_GIVER_RECIPIENT_QUESTION = "/jsp/instructorFeedbackResultsByGiverRecipientQuestion.jsp";
        public static final String INSTRUCTOR_FEEDBACK_RESULTS_BY_RECIPIENT_GIVER_QUESTION = "/jsp/instructorFeedbackResultsByRecipientGiverQuestion.jsp"; 
        public static final String INSTRUCTOR_FEEDBACK_RESULTS_BY_GIVER_QUESTION_RECIPIENT = "/jsp/instructorFeedbackResultsByGiverQuestionRecipient.jsp";
        public static final String INSTRUCTOR_FEEDBACK_RESULTS_BY_RECIPIENT_QUESTION_GIVER = "/jsp/instructorFeedbackResultsByRecipientQuestionGiver.jsp";
        public static final String INSTRUCTOR_FEEDBACK_RESULTS_BY_QUESTION = "/jsp/instructorFeedbackResultsByQuestion.jsp"; 
        public static final String INSTRUCTOR_FEEDBACK_SUBMISSION_EDIT = "/jsp/instructorFeedbackSubmissionEdit.jsp"; 
        public static final String INSTRUCTOR_FEEDBACK_QUESTION_SUBMISSION_EDIT = "/jsp/instructorFeedbackQuestionSubmissionEdit.jsp"; 
        public static final String INSTRUCTOR_FEEDBACK_STATS = "/jsp/instructorFeedbackStats.jsp";
        public static final String INSTRUCTOR_STUDENT_LIST = "/jsp/instructorStudentList.jsp";
        public static final String INSTRUCTOR_STUDENT_RECORDS = "/jsp/instructorStudentRecords.jsp";
        
        public static final String STUDENT_HOME = "/jsp/studentHome.jsp";
        public static final String STUDENT_COURSE_JOIN_CONFIRMATION = "/jsp/studentCourseJoinConfirmation.jsp";
        public static final String STUDENT_COURSE_DETAILS = "/jsp/studentCourseDetails.jsp"; 
        public static final String STUDENT_EVAL_SUBMISSION_EDIT = "/jsp/studentEvalEdit.jsp"; 
        public static final String STUDENT_EVAL_RESULTS = "/jsp/studentEvalResults.jsp"; 
        public static final String STUDENT_FEEDBACK_SUBMISSION_EDIT = "/jsp/studentFeedbackSubmissionEdit.jsp"; 
        public static final String STUDENT_FEEDBACK_QUESTION_SUBMISSION_EDIT = "/jsp/studentFeedbackQuestionSubmissionEdit.jsp"; 
        public static final String STUDENT_FEEDBACK_RESULTS = "/jsp/studentFeedbackResults.jsp"; 
            
        public static final String ADMIN_HOME = "/jsp/adminHome.jsp";
        public static final String ADMIN_ACCOUNT_MANAGEMENT = "/jsp/adminAccountManagement.jsp";
        public static final String ADMIN_SEARCH = "/jsp/adminSearch.jsp";
        public static final String ADMIN_ACTIVITY_LOG = "/jsp/adminActivityLog.jsp";
        public static final String ADMIN_ACCOUNT_DETAILS = "/jsp/adminAccountDetails.jsp";
        
        public static final String LOGOUT = "/logout.jsp"; 
        
        
        public static final String SHOW_MESSAGE = "/showMessage.jsp"; 
        public static final String UNAUTHORIZED = "/unauthorized.jsp"; 
        public static final String ERROR_PAGE = "/errorPage.jsp"; 
        public static final String DEADLINE_EXCEEDED_ERROR_PAGE = "/deadlineExceededErrorPage.jsp"; 
        public static final String ENTITY_NOT_FOUND_PAGE = "/entityNotFoundPage.jsp"; 
        public static final String ACTION_NOT_FOUND_PAGE = "/pageNotFound.jsp"; 
        public static final String MAINTENANCE_PAGE = "/maintenance.jsp";
        
        public static final String MASHUP = "/dev/mashup.jsp";
    
        //View fragments
        public static final String INSTRUCTOR_HEADER = "/jsp/instructorHeader.jsp"; 
        public static final String STUDENT_HEADER = "/jsp/studentHeader.jsp"; 
        public static final String ADMIN_HEADER = "/jsp/adminHeader.jsp"; 
        public static final String FOOTER = "/jsp/footer.jsp"; 
        public static final String STATUS_MESSAGE = "/jsp/statusMessage.jsp";
        public static final String STATUS_MESSAGE_WITHOUT_FOCUS = "/jsp/statusMessageWithoutFocusingToStatus.jsp";
        public static final String EVAL_SUBMISSION_EDIT = "/jsp/evalSubmissionEdit.jsp";
        public static final String FEEDBACK_SUBMISSION_EDIT = "/jsp/feedbackSubmissionEdit.jsp";
        public static final String FEEDBACK_QUESTION_SUBMISSION_EDIT = "/jsp/feedbackQuestionSubmissionEdit.jsp"; 
    }

    /* These are status messages that may be shown to the user */
    public class StatusMessages{
        public static final String LOADING = "<img src=\"/images/ajax-loader.gif\" /><br />";
        public static final String STUDENT_FIRST_TIME = "<div style=\"text-align:left;\">Welcome stranger :-) "
                + "<br/><br/>It seems you are not a registered user of TEAMMATES. To use TEAMMATES, a course instructor has to add you to a course first. "
                + "After that, TEAMMATES will send you an email containing the link to 'join' that course. "
                + "<br/><br/>Not a stranger to TEAMMATES? Could log in before, but not any more? These are the possible reasons:"
                + "<br/>1. You used a different Google account to access TEAMMATES in the past. "
                + "In that case, you need to use the same Google account to access TEAMMATES again. Logout and re-login using the other Google account. "
                + "If you don't remember which Google account you used previously, email us from the same email account to which you receive TEAMMATES emails."
                + "<br/>2. You changed the primary email from a non-Gmail address to a Gmail address recently. " 
                + "In that case, <a href='http://www.comp.nus.edu.sg/%7Eteams/contact.html'>email us</a> so that we can reconfigure your account to use the new Gmail address."
                + "<br/>3. You joined this course just a few seconds ago and your data may be still in the process of propagating through our servers. "
                + "In that case, please click on the <a href=" + ActionURIs.STUDENT_HOME_PAGE + ">Home</a> link above in a few minutes. "
                + "</div>";
        public static final String INVALID_EMAIL = "\"%s\" is not acceptable to TEAMMATES as an email because it is not in the correct format."
                + " An email address contains some text followed by one '@' sign followed by some more text. It cannot be longer than 45 characters. It cannot be empty and it cannot have spaces.";

        public static final String COURSE_ADDED = "The course has been added.. Click <a href=\"${courseEnrollLink}\">here</a> to add students to the course "
                + "or click <a href=\"${courseEditLink}\">here</a> to add other instructors.<br>"
                + "If you don't see the course in the list below, please refresh the page after a few moments.";
        public static final String COURSE_EXISTS = "A course by the same ID already exists in the system, possibly created by another user. Please choose a different course ID";
        public static final String COURSE_EDITED = "The course has been edited.";
        public static final String COURSE_ARCHIVED = "The course %s has been archived. It will not appear in the home page any more.";
        //TODO: Let undo process to be in the Course page for now. Should implement to be able to undo the archiving from the home page later.
        public static final String COURSE_ARCHIVED_FROM_HOMEPAGE = COURSE_ARCHIVED + " You can access archived courses from the 'Courses' tab.<br>Go there to undo the archiving and bring the course back to the home page.";
        public static final String COURSE_UNARCHIVED = "The course %s has been unarchived.";
        public static final String COURSE_DELETED = "The course %s has been deleted.";
        public static final String COURSE_EMPTY = "You have not created any courses yet. Use the form above to create a course.";
        public static final String COURSE_EMPTY_IN_EVALUATION = "You have not created any courses yet. Go <a href=\""
                + ActionURIs.INSTRUCTOR_COURSES_PAGE + "${user}\">here</a> to create one.";
        public static final String COURSE_REMINDER_SENT_TO = "An email has been sent to ";
        public static final String COURSE_REMINDERS_SENT = "Emails have been sent to unregistered students.";
        
        public static final String COURSE_ENROLL_STUDENTS_ERROR = "There are errors on %d student(s):";
        public static final String COURSE_ENROLL_STUDENTS_ADDED = "There are %d student(s) added:";
        public static final String COURSE_ENROLL_STUDENTS_MODIFIED = "There are %d student(s) modified:";
        public static final String COURSE_ENROLL_STUDENTS_UNMODIFIED = "There are %d student(s) unmodified:";
        public static final String COURSE_ENROLL_STUDENTS_NOT_IN_LIST = "There are %d other student(s) previously in the course:";
        public static final String COURSE_ENROLL_STUDENTS_UNKNOWN = "There are %d student(s) for which the enrollment status is unknown:";

        public static final String TEAM_INVALID_SECTION_EDIT = "The team \"%s\" is in multiple sections. The team ID should be unique across the entire course and a team cannot be spread across multiple sections.<br>";
        public static final String SECTION_QUOTA_EXCEED = "You are trying enroll more than 100 students in section \"%s\". To avoid performance problems, please do not enroll more than 100 students in a single section.<br>";

        public static final String COURSE_INSTRUCTOR_ADDED = "The instructor %s has been added successfully."
                + "An email containing how to 'join' this course will be sent to %s in a few minutes.";
        public static final String COURSE_INSTRUCTOR_EXISTS = "An instructor with the same email address already exists in the course.";
        public static final String COURSE_INSTRUCTOR_EDITED = "The changes to the instructor has been updated.";
        public static final String COURSE_INSTRUCTOR_DELETED = "The instructor has been deleted from the course.";
        public static final String COURSE_INSTRUCTOR_DELETE_NOT_ALLOWED = "The instructor you are trying to delete is the last instructor in the course. "
                + "Deleting the last instructor from the course is not allowed.";
        
        public static final String JOIN_COURSE_KEY_BELONGS_TO_DIFFERENT_USER = "The join link used belongs to a different user whose Google ID is "
                + "%s (only part of the Google ID is shown to protect privacy). "
                + "If that Google ID is owned by you, please logout and re-login "
                + "using that Google account. If it doesn’t belong to you, please "
                + "<a href=\"mailto:teammates@comp.nus.edu.sg?"
                + "body=Your name:%%0AYour course:%%0AYour university:\">"
                + "contact us</a> so that we can investigate.";
        public static final String JOIN_COURSE_GOOGLE_ID_BELONGS_TO_DIFFERENT_USER = "The Google ID %s belongs to an existing user in the course."
                + "Please login again using a different Google account, and try to join the course again.";
        
        public static final String STUDENT_EDITED = "The student has been edited successfully";
        public static final String STUDENT_DELETED = "The student has been removed from the course";
        public static final String STUDENT_EMAIL_CONFLIT = "Trying to update to an email that is already used by: ";
        
        public static final String EVALUATION_ADDED = "The evaluation has been added. If you don't see that evaluation in the list below, please refresh the page after a few moments.";
        public static final String EVALUATION_DELETED = "The evaluation has been deleted.";
        public static final String EVALUATION_EDITED = "The evaluation has been edited.";
        public static final String EVALUATION_INFORMEDSTUDENTSOFCHANGES = "E-mails have been sent out to inform the students of the changes to the evaluation.";
        public static final String EVALUATION_PUBLISHED = "The evaluation has been published.";
        public static final String EVALUATION_UNPUBLISHED = "The evaluation has been unpublished.";
        public static final String EVALUATION_REMINDERSSENT = "Reminder e-mails have been sent out to those students.";
        public static final String EVALUATION_RESULTSEDITED = "The particular evaluation results have been edited.";
        public static final String EVALUATION_EMPTY = "You have not created any sessions yet. Use the form above to create a session.";
        public static final String EVALUATION_NOT_OPEN = "This evaluation is not open at this time. You are not allowed to edit your submission.";
        public static final String EVALUATION_EXISTS = "An evaluation by this name already exists under this course";
        public static final String EVALUATION_REQUEST_EXPIRED = "<div style=\"text-align:left;\">"
                + "The request we received seems to be incomplete. "
                + "This may be due to reloading a page from a submission activity you did earlier. "
                + "If you typed your input in the previous page, you can try to click the 'Back' button of your Browser to take a copy of what you typed. "
                + "If you wish to submit now, please re-login and try to submit again. "
                + "If your second attempt to submit did not work either, please email us at "
                + "<a href='mailto:teammates@comp.nus.edu.sg?subject=Evaluation Request Expired&body=System Message: Evaluation submission failed possibly due to missing parameters.'>teammates@comp.nus.edu.sg</a>."
                + "</div>";
        
        public static final String FEEDBACK_SESSION_ADDED = "The feedback session has been added. Click the \"Add New Question\" button below to begin adding questions for the feedback session.";
        public static final String FEEDBACK_SESSION_ADD_DB_INCONSISTENCY = "If you do not see existing feedback sessions in the list below, please refresh the page after a few moments";
        public static final String FEEDBACK_SESSION_EDITED = "The feedback session has been updated.";
        public static final String FEEDBACK_SESSION_DELETED = "The feedback session has been deleted.";
        public static final String FEEDBACK_SESSION_PUBLISHED = "The feedback session has been published.";
        public static final String FEEDBACK_SESSION_UNPUBLISHED = "The feedback session has been unpublished.";
        public static final String FEEDBACK_SESSION_REMINDERSSENT = "Reminder e-mails have been sent out to those students and instructors.";
        public static final String FEEDBACK_SESSION_EXISTS = "A feedback session by this name already exists under this course";        
        public static final String FEEDBACK_SESSION_EMPTY = "You have not created any sessions yet. Use the form above to create a session.";
    
        public static final String FEEDBACK_QUESTION_ADDED = "The question has been added to this feedback session.";
        public static final String FEEDBACK_QUESTION_EDITED = "The changes to the question has been updated.";
        public static final String FEEDBACK_QUESTION_DELETED = "The question has been deleted.";
        public static final String FEEDBACK_QUESTION_EXISTS = "The requested question has already been created.";
        public static final String FEEDBACK_QUESTION_EMPTY = "You have not created any questions for this feedback session yet. Click the button below to add a feedback question.";
        public static final String FEEDBACK_QUESTION_NUMBEROFENTITIESINVALID = "Please enter the maximum number of recipients each respondants should give feedback to.";
        public static final String FEEDBACK_QUESTION_TEXTINVALID = "Please enter a valid question. The question text cannot be empty.";
        
        public static final String FEEDBACK_RESPONSES_SAVED = "All responses submitted succesfully!";
        
        public static final String FEEDBACK_RESPONSE_COMMENT_EMPTY = "Comment cannot be empty";
        public static final String FEEDBACK_RESPONSE_COMMENT_ADDED = "Your comment has been saved successfully";
        public static final String FEEDBACK_RESPONSE_COMMENT_EDITED = "Your changes has been saved successfully";
        public static final String FEEDBACK_RESPONSE_COMMENT_DELETED = "Your comment has been deleted successfully";
        
        public static final String FEEDBACK_SUBMISSIONS_NOT_OPEN = "You can view the questions and any submitted responses for this feedback session but cannot submit new responses as the session is not currently open for submission.";
        public static final String FEEDBACK_SUBMISSION_EXCEEDED_DEADLINE = "<strong>Submission Failure!</strong> You have exceeded the submission deadline.";
        
        public static final String FEEDBACK_RESULTS_SOMETHINGNEW = "You have received feedback from others. Please see below.";
        public static final String FEEDBACK_RESULTS_NOTHINGNEW = "You have not received any new feedback but you may review your own submissions below.";
        
        public static final String ENROLL_LINE_EMPTY = "Please input at least one student detail.";
        public static final String ENROLL_LINES_PROBLEM_DETAIL_PREFIX = "&bull;";
        public static final String ENROLL_LINES_PROBLEM = "<p><span class=\"bold\">Problem in line : <span class=\"invalidLine\">%s</span></span>" +
                                                        "<br><span class=\"problemDetail\">" + ENROLL_LINES_PROBLEM_DETAIL_PREFIX + " %s</span></p>";
        
        public static final String EVENTUAL_CONSISTENCY_MESSAGE_STUDENT = "You have successfully joined the course %1$s. "
                + "<br>Updating of the course data on our servers is currently in progress and will be completed in a few minutes. "
                + "<br>Please refresh this page in a few minutes to see the course %1$s in the list below.";
        
        public static final String NULL_POST_PARAMETER_MESSAGE = "?message=You have been redirected to this page due to a possible expiry of the previous login."
                + "<br>If you have previously typed some data and wish to retrieve it, you may use the 'Back' button of your Browser to navigate to the"
                + " previous page containing the data you typed in.";
        
        //TODO: these status messages are from used for input validation testing only. Move to test driver side? 
        
        public static final String COURSE_INPUT_FIELDS_EXTRA = "There are too many fields.";
        public static final String COURSE_INPUT_FIELDS_MISSING = "There are missing fields.";
        public static final String COURSE_GOOGLEID_INVALID = "GoogleID should only consist of alphanumerics, fullstops, dashes or underscores.";
        public static final String COURSE_EMAIL_INVALID = "The e-mail address is invalid.";
        public static final String COURSE_INSTRUCTORNAME_INVALID = "Name should only consist of alphanumerics or hyphens, apostrophes, fullstops, "
                + "commas, slashes, round brackets\nand not more than " + FieldValidator.COURSE_INSTRUCTORNAME_MAX_LENGTH + " characters.";
        public static final String COURSE_COURSE_ID_EMPTY = "Course ID cannot be empty.";
        public static final String COURSE_COURSE_NAME_EMPTY = "Course name cannot be empty";
        public static final String COURSE_INSTRUCTOR_LIST_EMPTY = "Instructor list cannot be empty";
        public static final String COURSE_INVALID_ID = "Please use only alphabets, numbers, dots, hyphens, underscores and dollar signs in course ID.";
        public static final String COURSE_STUDENTNAME_INVALID = "Name should only consist of alphanumerics or hyphens, apostrophes, fullstops, "
                + "commas, slashes, round brackets\nand not more than " + FieldValidator.COURSE_STUDENTNAME_MAX_LENGTH + " characters.";
        public static final String COURSE_TEAMNAME_INVALID = "Team name should contain less than " + FieldValidator.COURSE_TEAMNAME_MAX_LENGTH
                + " characters.";
        
        public static final String EVALUATION_NAMEINVALID = "Please use only alphabets, numbers and whitespace in evaluation name.";
        public static final String EVALUATION_NAME_LENGTHINVALID = "Evaluation name should not exceed 38 characters.";
        public static final String EVALUATION_SCHEDULEINVALID = "The evaluation schedule (start/deadline) is not valid.<br />"
                + "The start time should be in the future, and the deadline should be after start time.";
        public static final String FIELDS_EMPTY = "Please fill in all the relevant fields.";
    
        public static final String INSTRUCTOR_STATUS_DELETED = "The Instructor status has been deleted";
        public static final String INSTRUCTOR_ACCOUNT_DELETED = "The Account has been deleted";
        public static final String INSTRUCTOR_REMOVED_FROM_COURSE = "The Instructor has been removed from the Course";
        
        public static final String INSTRUCTOR_COURSE_EMPTY = "There are no students in this course";
        public static final String INSTRUCTOR_NO_COURSE_AND_STUDENTS = "There are no course or students information to be displayed";
        public static final String INSTRUCTOR_NO_STUDENT_RECORDS = "No records were found for this student";
        
        public static final String COMMENT_ADDED = "New comment has been added for this student";
        public static final String COMMENT_EDITED = "Comment edited";
        public static final String COMMENT_DELETED = "Comment deleted";
        public static final String COMMENT_DUPLICATE = "An existing comment with the same content is found, comment not added";
        
        public static final String HINT_FOR_NEW_INSTRUCTOR = "New to TEAMMATES? You may wish to have a look at our "
                + "<a href='/instructorHelp.html#gs' target='_blank'>Getting Started Guide</a>.<br>A <a href='https://youtube.googleapis.com/v/wCxBOUEiD6Q&hd=1&autoplay=1&rel=0' target='_blank'>video tour</a>"
                + " is also available in our <a href='/index.html' target='_blank'>home page</a>.";
        
        // Messages that are templates only
        /** Template String. Parameters: Student's name, Evaluation name, Course ID */
        public static final String INSTRUCTOR_EVALUATION_SUBMISSION_RECEIVED = "You have edited %s's submission for evaluation %s in course %s successfully.<br />"
                + "The change will not be reflected here until you <span class='color_red bold'>REFRESH</span> the page.";
        /** Template String. Parameters: Evaluation name, Course ID */
        public static final String STUDENT_EVALUATION_SUBMISSION_RECEIVED = "Your submission for %s in course %s has been saved successfully";
    }

    /* These indicate status of an operation, but they are not shown to the user */
    public class StatusCodes{
    
        // Backdoor responses
        public static final String BACKDOOR_STATUS_SUCCESS = "[BACKDOOR_STATUS_SUCCESS]";
        public static final String BACKDOOR_STATUS_FAILURE = "[BACKDOOR_STATUS_FAILURE]";
    
        // General Error codes
        public static final String ACTIVATED_BEFORE_START = "ERRORCODE_ACTIVATED_BEFORE_START";
        public static final String ALREADY_JOINED = "ERRORCODE_ALREADY_JOINED";
        public static final String EMPTY_STRING = "ERRORCODE_EMPTY_STRING";
        public static final String END_BEFORE_START = "ERRORCODE_END_BEFORE_START";
        public static final String NULL_PARAMETER = "ERRORCODE_NULL_PARAMETER";
        public static final String INCORRECTLY_FORMATTED_STRING = "ERRORCODE_INCORRECTLY_FORMATTED_STRING";
        public static final String INVALID_CHARS = "ERRORCODE_IVALID_CHARS";
        public static final String INVALID_EMAIL = "ERRORCODE_INVALID_EMAIL";
        public static final String INVALID_KEY = "ERRORCODE_INVALID_KEY";
        public static final String KEY_BELONGS_TO_DIFFERENT_USER = "ERRORCODE_KEY_BELONGS_TO_DIFFERENT_USER";
        public static final String LEADING_OR_TRAILING_SPACES = "ERRORCODE_LEADING_OR_TRAILING_SPACES";
        public static final String PUBLISHED_BEFORE_CLOSING = "ERRORCODE_PUBLISHED_BEFORE_CLOSING";
        public static final String STRING_TOO_LONG = "ERRORCODE_STRING_TOO_LONG";
        public static final String UNPUBLISHED_BEFORE_PUBLISHING = "ERRORCODE_UNPUBLISHED_BEFORE_PUBLISHING";
        
        // Error message used across DB level
        public static final String DBLEVEL_NULL_INPUT = "Supplied parameter was null\n";
    
        // Task Queue Response Success code
        public static final int TASK_QUEUE_RESPONSE_OK = 200;
        
        // POST parameter null message
        public static final String NULL_POST_PARAMETER = "The %s POST parameter is null\n";
    }

    /* This section holds constants that are defined as constants primarily 
     * because they are repeated in many places.
     */
    @SuppressWarnings("unused")
    private void _______repeated_phrases___________________________________(){}
    
    public static final String EOL = System.getProperty("line.separator");
    
    public static final String USER_NOBODY_TEXT = "-";
    public static final String USER_UNKNOWN_TEXT = "Unknown user";
    public static final String TEAM_OF_EMAIL_OWNER = "'s Team";    
    
    public static final String INSTRUCTOR_EVALUATION_STATUS_AWAITING = "Awaiting";
    public static final String INSTRUCTOR_EVALUATION_STATUS_OPEN = "Open";
    public static final String INSTRUCTOR_EVALUATION_STATUS_CLOSED = "Closed";
    public static final String INSTRUCTOR_EVALUATION_STATUS_PUBLISHED = "Published";

    public static final String STUDENT_EVALUATION_STATUS_PENDING = "Pending";
    public static final String STUDENT_EVALUATION_STATUS_SUBMITTED = "Submitted";
    public static final String STUDENT_EVALUATION_STATUS_CLOSED = "Closed";
    public static final String STUDENT_EVALUATION_STATUS_PUBLISHED = "Published";
    public static final String STUDENT_EVALUATION_STATUS_ERROR = "Error";

    public static final String INSTRUCTOR_FEEDBACK_SESSION_VISIBLE_TIME_CUSTOM = "custom";
    public static final String INSTRUCTOR_FEEDBACK_SESSION_VISIBLE_TIME_ATOPEN = "atopen";
    public static final String INSTRUCTOR_FEEDBACK_SESSION_VISIBLE_TIME_NEVER = "never";
    
    public static final String INSTRUCTOR_FEEDBACK_RESULTS_VISIBLE_TIME_CUSTOM = "custom";
    public static final String INSTRUCTOR_FEEDBACK_RESULTS_VISIBLE_TIME_ATVISIBLE = "atvisible";
    public static final String INSTRUCTOR_FEEDBACK_RESULTS_VISIBLE_TIME_LATER = "later";
    public static final String INSTRUCTOR_FEEDBACK_RESULTS_VISIBLE_TIME_NEVER = "never";
    
    public static final String STUDENT_COURSE_STATUS_YET_TO_JOIN = "Yet to join";
    public static final String STUDENT_COURSE_STATUS_JOINED = "Joined";
    
    public static final String USER_NAME_FOR_SELF = "Myself";
    public static final String USER_TEAM_FOR_INSTRUCTOR = "Instructors";
    
    public static String ACTION_RESULT_FAILURE = "Servlet Action Failure";
    public static String ACTION_RESULT_SYSTEM_ERROR_REPORT = "System Error Report";
    
    //for course sorting in instructorHomePage
    public static final String SORT_BY_COURSE_ID = "id";
    public static final String SORT_BY_COURSE_NAME = "name";
    public static final String SORT_BY_COURSE_CREATION_DATE = "createdAt"; 
    public static final String DEFAULT_SORT_CRITERIA = SORT_BY_COURSE_CREATION_DATE;

    public static final String DEFAULT_SECTION = "None";
    /* These constants are used as variable values to mean that the variable 
     * is in a 'special' state.
     */
    @SuppressWarnings("unused")
    private void _______values_with_special_meanings________________________(){}
    
    public static final int INT_UNINITIALIZED = -9999;
    public static final double DOUBLE_UNINITIALIZED = -9999.0;
    
    public static final int MAX_POSSIBLE_RECIPIENTS = -100;
    
    public static final int POINTS_NOT_SURE = -101;
    public static final int POINTS_NOT_SUBMITTED = -999;
    
    public static final int VISIBILITY_TABLE_GIVER = 0;
    public static final int VISIBILITY_TABLE_RECIPIENT = 1;
    
    public static final String GENERAL_QUESTION = "%GENERAL%";
    public static final String USER_IS_TEAM = "%TEAM%";
    public static final String USER_IS_NOBODY = "%NOBODY%";
    
    public static final Date TIME_REPRESENTS_FOLLOW_OPENING;
    public static final Date TIME_REPRESENTS_FOLLOW_VISIBLE;
    public static final Date TIME_REPRESENTS_NEVER;
    public static final Date TIME_REPRESENTS_LATER;
    public static final Date TIME_REPRESENTS_NOW;
    
    static {
        TIME_REPRESENTS_FOLLOW_OPENING = TimeHelper.convertToDate("1970-12-31 00:00 AM UTC");
        TIME_REPRESENTS_FOLLOW_VISIBLE = TimeHelper.convertToDate("1970-06-22 00:00 AM UTC");
        TIME_REPRESENTS_NEVER = TimeHelper.convertToDate("1970-11-27 00:00 AM UTC");
        TIME_REPRESENTS_LATER = TimeHelper.convertToDate("1970-01-01 00:00 AM UTC");
        TIME_REPRESENTS_NOW = TimeHelper.convertToDate("1970-02-14 00:00 AM UTC");
    }
     
}<|MERGE_RESOLUTION|>--- conflicted
+++ resolved
@@ -307,11 +307,7 @@
         public static final String FEEDBACK_RESULTS_UPLOADDOWNLOADBUTTON = "fruploaddownloadbtn";
         public static final String FEEDBACK_RESULTS_SORTTYPE = "frsorttype";
         public static final String FEEDBACK_RESULTS_GROUPBYTEAM = "frgroupbyteam";
-<<<<<<< HEAD
-        public static final String FEEDBACK_RESULTS_GROUPBYSECTION = "frgroupbysection";
-=======
         public static final String FEEDBACK_RESULTS_SHOWSTATS = "frshowstats";
->>>>>>> 7b0789be
         
         public static final String PREVIEWAS = "previewas";
         
