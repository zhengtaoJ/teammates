package teammates.common.datatransfer;

import java.text.DecimalFormat;
import java.util.ArrayList;
import java.util.Collections;
import java.util.LinkedHashMap;
import java.util.LinkedList;
import java.util.List;
import java.util.Map;
import java.util.Map.Entry;

import teammates.common.exception.EntityDoesNotExistException;
import teammates.common.util.Assumption;
import teammates.common.util.Const;
import teammates.common.util.FeedbackQuestionFormTemplates;
import teammates.common.util.HttpRequestHelper;
import teammates.common.util.Sanitizer;
import teammates.logic.core.CoursesLogic;
import teammates.logic.core.InstructorsLogic;
import teammates.logic.core.StudentsLogic;

public class FeedbackMcqQuestionDetails extends FeedbackQuestionDetails {
    public int numOfMcqChoices;
    public List<String> mcqChoices;
    public boolean otherEnabled;
    FeedbackParticipantType generateOptionsFor;

    public FeedbackMcqQuestionDetails() {
        super(FeedbackQuestionType.MCQ);
        
        this.numOfMcqChoices = 0;
        this.mcqChoices = new ArrayList<String>();
        this.otherEnabled = false;
        this.generateOptionsFor = FeedbackParticipantType.NONE;
    }

    @Override
    public boolean extractQuestionDetails(
            Map<String, String[]> requestParameters,
            FeedbackQuestionType questionType) {
        
        int numOfMcqChoices = 0;
        List<String> mcqChoices = new LinkedList<String>();
        boolean mcqOtherEnabled = false; // TODO change this when implementing "other, please specify" field
        
        if (HttpRequestHelper.getValueFromParamMap(requestParameters, Const.ParamsNames.FEEDBACK_QUESTION_MCQOTHEROPTIONFLAG) != null
            && HttpRequestHelper.getValueFromParamMap(requestParameters, Const.ParamsNames.FEEDBACK_QUESTION_MCQOTHEROPTIONFLAG).equals("on")) {
            mcqOtherEnabled = true;
        }
        
        String generatedMcqOptions = HttpRequestHelper.getValueFromParamMap(requestParameters, Const.ParamsNames.FEEDBACK_QUESTION_GENERATEDOPTIONS);
        
        if (generatedMcqOptions.equals(FeedbackParticipantType.NONE.toString())) {
            String numMcqChoicesCreatedString = HttpRequestHelper.getValueFromParamMap(
                                                    requestParameters, Const.ParamsNames.FEEDBACK_QUESTION_NUMBEROFCHOICECREATED);
            Assumption.assertNotNull("Null number of choice for MCQ", numMcqChoicesCreatedString);
            int numMcqChoicesCreated = Integer.parseInt(numMcqChoicesCreatedString);
            
            for (int i = 0; i < numMcqChoicesCreated; i++) {
                String mcqChoice = HttpRequestHelper.getValueFromParamMap(
                                                requestParameters, Const.ParamsNames.FEEDBACK_QUESTION_MCQCHOICE + "-" + i);
                if(mcqChoice != null && !mcqChoice.trim().isEmpty()) {
                    mcqChoices.add(mcqChoice);
                    numOfMcqChoices++;
                }
            }
            
            this.setMcqQuestionDetails(numOfMcqChoices, mcqChoices, mcqOtherEnabled);
        } else {
            this.setMcqQuestionDetails(FeedbackParticipantType.valueOf(generatedMcqOptions));
        }
        return true;
    }

    private void setMcqQuestionDetails(int numOfMcqChoices,
            List<String> mcqChoices,
            boolean otherEnabled) {
        this.numOfMcqChoices = numOfMcqChoices;
        this.mcqChoices = mcqChoices;
        this.otherEnabled = otherEnabled;
        this.generateOptionsFor = FeedbackParticipantType.NONE;
    }
    
    private void setMcqQuestionDetails(FeedbackParticipantType generateOptionsFor) {
        this.numOfMcqChoices = 0;
        this.mcqChoices = new ArrayList<String>();
        this.otherEnabled = false;
        this.generateOptionsFor = generateOptionsFor;
        Assumption.assertTrue("Can only generate students, teams or instructors",
                generateOptionsFor == FeedbackParticipantType.STUDENTS ||
                generateOptionsFor == FeedbackParticipantType.TEAMS ||
                generateOptionsFor == FeedbackParticipantType.INSTRUCTORS);
    }

    @Override
    public String getQuestionTypeDisplayName() {
        return Const.FeedbackQuestionTypeNames.MCQ;
    }
    
    public boolean getOtherEnabled() {
        return otherEnabled;
    }
    
    @Override
    public boolean isChangesRequiresResponseDeletion(FeedbackQuestionDetails newDetails) {
        FeedbackMcqQuestionDetails newMcqDetails = (FeedbackMcqQuestionDetails) newDetails;

        if (this.numOfMcqChoices != newMcqDetails.numOfMcqChoices ||
            this.mcqChoices.containsAll(newMcqDetails.mcqChoices) == false ||
            newMcqDetails.mcqChoices.containsAll(this.mcqChoices) == false) {
            return true;
        }
        
        if (this.generateOptionsFor != newMcqDetails.generateOptionsFor) {
            return true;
        }
        
        if (this.otherEnabled != newMcqDetails.otherEnabled) {
            return true;
        }
        
        return false;
    }

    @Override
    public String getQuestionWithExistingResponseSubmissionFormHtml(boolean sessionIsOpen, int qnIdx,
            int responseIdx, String courseId, int totalNumRecipients, FeedbackResponseDetails existingResponseDetails) {
        FeedbackMcqResponseDetails existingMcqResponse = (FeedbackMcqResponseDetails) existingResponseDetails;
        List<String> choices = generateOptionList(courseId);
        
        StringBuilder optionListHtml = new StringBuilder();
        String optionFragmentTemplate = FeedbackQuestionFormTemplates.MCQ_SUBMISSION_FORM_OPTIONFRAGMENT;
        Boolean isOtherSelected = existingMcqResponse.isOtherOptionAnswer();
        
        for (int i = 0; i < choices.size(); i++) {
            String optionFragment = 
                    FeedbackQuestionFormTemplates.populateTemplate(optionFragmentTemplate,
                            "${qnIdx}", Integer.toString(qnIdx),
                            "${responseIdx}", Integer.toString(responseIdx),
                            "${disabled}", sessionIsOpen ? "" : "disabled",
                            "${checked}", existingMcqResponse.getAnswerString().equals(choices.get(i)) ? "checked" : "",
                            "${Const.ParamsNames.FEEDBACK_RESPONSE_TEXT}", Const.ParamsNames.FEEDBACK_RESPONSE_TEXT,
                            "${mcqChoiceValue}", Sanitizer.sanitizeForHtml(choices.get(i)));
            optionListHtml.append(optionFragment).append(Const.EOL);
        }
        if (otherEnabled) {
            String otherOptionFragmentTemplate = FeedbackQuestionFormTemplates.MCQ_SUBMISSION_FORM_OTHEROPTIONFRAGMENT;
            String otherOptionFragment = 
                    FeedbackQuestionFormTemplates.populateTemplate(otherOptionFragmentTemplate,
                            "${qnIdx}", Integer.toString(qnIdx),
                            "${responseIdx}", Integer.toString(responseIdx),
                            "${disabled}", sessionIsOpen ? "" : "disabled",
                            "${text-disabled}", sessionIsOpen && isOtherSelected ? "" : "disabled",
                            "${checked}", isOtherSelected ? "checked" : "",
                            "${Const.ParamsNames.FEEDBACK_RESPONSE_TEXT}", Const.ParamsNames.FEEDBACK_RESPONSE_TEXT,
                            "${Const.ParamsNames.FEEDBACK_QUESTION_MCQ_ISOTHEROPTIONANSWER}", Const.ParamsNames.FEEDBACK_QUESTION_MCQ_ISOTHEROPTIONANSWER,
                            "${mcqChoiceValue}", Sanitizer.sanitizeForHtml(existingMcqResponse.getOtherFieldContent()),
                            "${mcqOtherOptionAnswer}", isOtherSelected ? "1" : "0");
            optionListHtml.append(otherOptionFragment).append(Const.EOL);
        } 
        String html = FeedbackQuestionFormTemplates.populateTemplate(
                FeedbackQuestionFormTemplates.MCQ_SUBMISSION_FORM,
                "${mcqSubmissionFormOptionFragments}", optionListHtml.toString());
        
        return html;
    }

    @Override
    public String getQuestionWithoutExistingResponseSubmissionFormHtml(
            boolean sessionIsOpen, int qnIdx, int responseIdx, String courseId, int totalNumRecipients) {
        List<String> choices = generateOptionList(courseId);
        
        StringBuilder optionListHtml = new StringBuilder();
        String optionFragmentTemplate = FeedbackQuestionFormTemplates.MCQ_SUBMISSION_FORM_OPTIONFRAGMENT;
        
        for (int i = 0; i < choices.size(); i++) {
            String optionFragment = 
                    FeedbackQuestionFormTemplates.populateTemplate(optionFragmentTemplate,
                            "${qnIdx}", Integer.toString(qnIdx),
                            "${responseIdx}", Integer.toString(responseIdx),
                            "${disabled}", sessionIsOpen ? "" : "disabled",
                            "${checked}", "",
                            "${Const.ParamsNames.FEEDBACK_RESPONSE_TEXT}", Const.ParamsNames.FEEDBACK_RESPONSE_TEXT,
                            "${mcqChoiceValue}",  Sanitizer.sanitizeForHtml(choices.get(i)));
            optionListHtml.append(optionFragment).append(Const.EOL);
        }
        
        if (otherEnabled) {
            String otherOptionFragmentTemplate = FeedbackQuestionFormTemplates.MCQ_SUBMISSION_FORM_OTHEROPTIONFRAGMENT;
            String otherOptionFragment = 
                       FeedbackQuestionFormTemplates.populateTemplate(otherOptionFragmentTemplate,
                            "${qnIdx}", Integer.toString(qnIdx),
                            "${responseIdx}", Integer.toString(responseIdx),
                            "${disabled}", sessionIsOpen ? "" : "disabled",
                            "${text-disabled}", "disabled",
                            "${checked}", "",
                            "${Const.ParamsNames.FEEDBACK_RESPONSE_TEXT}", Const.ParamsNames.FEEDBACK_RESPONSE_TEXT,
                            "${Const.ParamsNames.FEEDBACK_QUESTION_MCQ_ISOTHEROPTIONANSWER}", Const.ParamsNames.FEEDBACK_QUESTION_MCQ_ISOTHEROPTIONANSWER,
                            "${mcqChoiceValue}", "",
                            "${mcqOtherOptionAnswer}", "0");
            optionListHtml.append(otherOptionFragment).append(Const.EOL);
        } 
        
        String html = FeedbackQuestionFormTemplates.populateTemplate(
                FeedbackQuestionFormTemplates.MCQ_SUBMISSION_FORM,
                "${mcqSubmissionFormOptionFragments}", optionListHtml.toString());
        
        return html;
    }

    private List<String> generateOptionList(String courseId) {
        List<String> optionList = new ArrayList<String>();;

        switch(generateOptionsFor) {
            case NONE:
                optionList = mcqChoices;
                break;
            case STUDENTS:
                List<StudentAttributes> studentList = 
                        StudentsLogic.inst().getStudentsForCourse(courseId);
    
                for (StudentAttributes student : studentList) {
                    optionList.add(student.name + " (" + student.team + ")");
                }
                
                Collections.sort(optionList);
                break;
            case TEAMS:
                try {
                    List<TeamDetailsBundle> teamList = 
                            CoursesLogic.inst().getTeamsForCourse(courseId);
                    
                    for (TeamDetailsBundle team : teamList) {
                        optionList.add(team.name);
                    }
                    
                    Collections.sort(optionList);
                } catch (EntityDoesNotExistException e) {
                    Assumption.fail("Course disappeared");
                }
                break;
            case INSTRUCTORS:
                List<InstructorAttributes> instructorList =
                        InstructorsLogic.inst().getInstructorsForCourse(
                                courseId);
    
                for (InstructorAttributes instructor : instructorList) {
                    optionList.add(instructor.name);
                }
    
                Collections.sort(optionList);
                break;
            default:
                Assumption
                        .fail("Trying to generate options for neither students, teams nor instructors");
                break;
        }

        return optionList;
    }

    @Override
    public String getQuestionSpecificEditFormHtml(int questionNumber) {
        StringBuilder optionListHtml = new StringBuilder();
        String optionFragmentTemplate = FeedbackQuestionFormTemplates.MCQ_EDIT_FORM_OPTIONFRAGMENT;
        
        for (int i = 0; i < numOfMcqChoices; i++) {
            String optionFragment = 
                    FeedbackQuestionFormTemplates.populateTemplate(optionFragmentTemplate,
                            "${i}", Integer.toString(i),
                            "${mcqChoiceValue}",  Sanitizer.sanitizeForHtml(mcqChoices.get(i)),
                            "${Const.ParamsNames.FEEDBACK_QUESTION_MCQCHOICE}", Const.ParamsNames.FEEDBACK_QUESTION_MCQCHOICE);

            optionListHtml.append(optionFragment).append(Const.EOL);
        }
        
        String html = FeedbackQuestionFormTemplates.populateTemplate(
                FeedbackQuestionFormTemplates.MCQ_EDIT_FORM,
                "${mcqEditFormOptionFragments}", optionListHtml.toString(),
                "${questionNumber}", Integer.toString(questionNumber),
                "${Const.ParamsNames.FEEDBACK_QUESTION_NUMBEROFCHOICECREATED}", Const.ParamsNames.FEEDBACK_QUESTION_NUMBEROFCHOICECREATED,
                "${numOfMcqChoices}", Integer.toString(numOfMcqChoices),
                "${checkedOtherOptionEnabled}", (otherEnabled ? "checked" : ""),
                "${Const.ParamsNames.FEEDBACK_QUESTION_MCQOTHEROPTION}", Const.ParamsNames.FEEDBACK_QUESTION_MCQOTHEROPTION,
                "${Const.ParamsNames.FEEDBACK_QUESTION_MCQOTHEROPTIONFLAG}", Const.ParamsNames.FEEDBACK_QUESTION_MCQOTHEROPTIONFLAG,
                "${checkedGeneratedOptions}", (generateOptionsFor == FeedbackParticipantType.NONE) ? "" : "checked", 
                "${Const.ParamsNames.FEEDBACK_QUESTION_GENERATEDOPTIONS}", Const.ParamsNames.FEEDBACK_QUESTION_GENERATEDOPTIONS,
                "${generateOptionsForValue}", generateOptionsFor.toString(),
                "${studentSelected}", generateOptionsFor == FeedbackParticipantType.STUDENTS ? "selected" : "",
                "${FeedbackParticipantType.STUDENTS.toString()}", FeedbackParticipantType.STUDENTS.toString(),
                "${teamSelected}", generateOptionsFor == FeedbackParticipantType.TEAMS ? "selected" : "",
                "${FeedbackParticipantType.TEAMS.toString()}", FeedbackParticipantType.TEAMS.toString(),
                "${instructorSelected}", generateOptionsFor == FeedbackParticipantType.INSTRUCTORS ? "selected" : "",
                "${FeedbackParticipantType.INSTRUCTORS.toString()}", FeedbackParticipantType.INSTRUCTORS.toString());
        
        return html;
    }

    @Override
    public String getNewQuestionSpecificEditFormHtml() {
        // Add two empty options by default
        this.numOfMcqChoices = 2;
        this.mcqChoices.add("");
        this.mcqChoices.add("");
        
        return "<div id=\"mcqForm\">" + 
                    this.getQuestionSpecificEditFormHtml(-1) +
               "</div>";
    }

    @Override
    public String getQuestionAdditionalInfoHtml(int questionNumber, String additionalInfoId) {
        StringBuilder optionListHtml = new StringBuilder(200);
        String optionFragmentTemplate = FeedbackQuestionFormTemplates.MCQ_ADDITIONAL_INFO_FRAGMENT;
        
        if(this.generateOptionsFor != FeedbackParticipantType.NONE){
            String optionHelpText = String.format(
                "<br>The options for this question is automatically generated from the list of all %s in this course.", 
                generateOptionsFor.toString().toLowerCase());
            optionListHtml.append(optionHelpText);
        }
        
        if (numOfMcqChoices > 0) {
            optionListHtml.append("<ul style=\"list-style-type: disc;margin-left: 20px;\" >");
            for (int i = 0; i < numOfMcqChoices; i++) {
                String optionFragment = 
                        FeedbackQuestionFormTemplates.populateTemplate(optionFragmentTemplate,
                                "${mcqChoiceValue}",  Sanitizer.sanitizeForHtml(mcqChoices.get(i)));

                optionListHtml.append(optionFragment);
            }        
        }
        if (otherEnabled) {
            String optionFragment = 
                    FeedbackQuestionFormTemplates.populateTemplate(optionFragmentTemplate, "${mcqChoiceValue}", "Others");
            optionListHtml.append(optionFragment);
        }
        optionListHtml.append("</ul>");
        
        String additionalInfo = FeedbackQuestionFormTemplates.populateTemplate(
                FeedbackQuestionFormTemplates.MCQ_ADDITIONAL_INFO,
                "${questionTypeName}", this.getQuestionTypeDisplayName(),
                "${mcqAdditionalInfoFragments}", optionListHtml.toString());
        
        String html = FeedbackQuestionFormTemplates.populateTemplate(
                FeedbackQuestionFormTemplates.FEEDBACK_QUESTION_ADDITIONAL_INFO,
                "${more}", "[more]",
                "${less}", "[less]",
                "${questionNumber}", Integer.toString(questionNumber),
                "${additionalInfoId}", additionalInfoId,
                "${questionAdditionalInfo}", additionalInfo);
        
        return html;
    }
    
    @Override
    public String getQuestionResultStatisticsHtml(List<FeedbackResponseAttributes> responses,
            FeedbackQuestionAttributes question,
            String studentEmail,
            FeedbackSessionResultsBundle bundle,
            String view) {
        
        if (view.equals("student")) {
            return "";
        }
        
        if (responses.size() == 0) {
            return "";
        }
        
        String html = "";
        String fragments = "";
        Map<String, Integer> answerFrequency = new LinkedHashMap<String, Integer>();
        
        for (String option : mcqChoices){
            answerFrequency.put(option, 0);
        }
        
        if (otherEnabled) {
            answerFrequency.put("Other", 0);
        }
        
        for (FeedbackResponseAttributes response : responses) {
            String answerString = response.getResponseDetails().getAnswerString();
            Boolean isOtherOptionAnswer = ((FeedbackMcqResponseDetails) (response.getResponseDetails())).isOtherOptionAnswer();
            
            if (isOtherOptionAnswer) {
                if (!answerFrequency.containsKey("Other")) {
                    answerFrequency.put("Other", 1);
                } else {
                    answerFrequency.put("Other", answerFrequency.get("Other")+1);
                }
            } else {
                if (!answerFrequency.containsKey(answerString)) {
                    answerFrequency.put(answerString, 1);
                } else {
                    answerFrequency.put(answerString, answerFrequency.get(answerString) + 1);
                }
            }
        }
        
        DecimalFormat df = new DecimalFormat("#.##");
        
        for (Entry<String, Integer> entry : answerFrequency.entrySet() ){
            fragments += FeedbackQuestionFormTemplates.populateTemplate(FeedbackQuestionFormTemplates.MCQ_RESULT_STATS_OPTIONFRAGMENT,
                                "${mcqChoiceValue}",  Sanitizer.sanitizeForHtml(entry.getKey()),
                                "${count}", entry.getValue().toString(),
<<<<<<< HEAD
                                "${percentage}", df.format(100*(double)entry.getValue() / responses.size()));
=======
                                "${percentage}", df.format(100*(double) entry.getValue()/responses.size()));
>>>>>>> 98cbd994
        }
        
        html = FeedbackQuestionFormTemplates.populateTemplate(FeedbackQuestionFormTemplates.MCQ_RESULT_STATS,
                "${fragments}", fragments);
        
        return html;
    }
    

    @Override
    public String getQuestionResultStatisticsCsv(
            List<FeedbackResponseAttributes> responses,
            FeedbackQuestionAttributes question,
            FeedbackSessionResultsBundle bundle) {
        if (responses.size() == 0) {
            return "";
        }
        
        String csv = "";
        String fragments = "";
        Map<String, Integer> answerFrequency = new LinkedHashMap<String, Integer>();
        
        for (String option : mcqChoices) {
            answerFrequency.put(option, 0);
        }
        
        if (otherEnabled) {
            answerFrequency.put("Other", 0);
        }
        
        for (FeedbackResponseAttributes response : responses) {
            String answerString = response.getResponseDetails().getAnswerString();
            Boolean isOtherOptionAnswer = ((FeedbackMcqResponseDetails) (response.getResponseDetails())).isOtherOptionAnswer();
            
            if (isOtherOptionAnswer) {
                if (!answerFrequency.containsKey("Other")) {
                    answerFrequency.put("Other", 1);
                } else {
                    answerFrequency.put("Other", answerFrequency.get("Other")+1);
                }
            } else {
                if (!answerFrequency.containsKey(answerString)) {
                    answerFrequency.put(answerString, 1);
                } else {
                    answerFrequency.put(answerString, answerFrequency.get(answerString) + 1);
                }
            }
        }
        
        DecimalFormat df = new DecimalFormat("#.##");
        
        for (Entry<String, Integer> entry : answerFrequency.entrySet()) {
            fragments += Sanitizer.sanitizeForCsv(entry.getKey()) + ","
                      + entry.getValue().toString() + ","
<<<<<<< HEAD
                      + df.format(100*(double)entry.getValue() / responses.size()) + Const.EOL;
=======
                      + df.format(100*(double) entry.getValue()/responses.size()) + Const.EOL;
>>>>>>> 98cbd994
        }
        
        csv += "Choice, Response Count, Percentage" + Const.EOL;
        
        csv += fragments;
        
        return csv;
    }
    
    @Override
    public String getCsvHeader() {
        return "Feedback";
    }

    @Override
    public String getQuestionTypeChoiceOption() {
        return "<option value = \"MCQ\">"+Const.FeedbackQuestionTypeNames.MCQ+"</option>";
    }

    @Override
    public List<String> validateQuestionDetails() {
        List<String> errors = new ArrayList<String>();
        if (generateOptionsFor == FeedbackParticipantType.NONE &&
                numOfMcqChoices < Const.FeedbackQuestion.MCQ_MIN_NUM_OF_CHOICES){
            errors.add(Const.FeedbackQuestion.MCQ_ERROR_NOT_ENOUGH_CHOICES + Const.FeedbackQuestion.MCQ_MIN_NUM_OF_CHOICES + ".");
        }
        //TODO: check that mcq options do not repeat. needed?
        
        return errors;
    }

    @Override
    public List<String> validateResponseAttributes(
            List<FeedbackResponseAttributes> responses,
            int numRecipients) {
        List<String> errors = new ArrayList<String>();
        
        for (FeedbackResponseAttributes response : responses) {
            FeedbackMcqResponseDetails frd = (FeedbackMcqResponseDetails) response.getResponseDetails();
            
            if (!otherEnabled && generateOptionsFor == FeedbackParticipantType.NONE) {
                if (!mcqChoices.contains(frd.getAnswerString())) {
                    errors.add(frd.getAnswerString() + Const.FeedbackQuestion.MCQ_ERROR_INVALID_OPTION);
                }
            }
        }
        return errors;
    }
}<|MERGE_RESOLUTION|>--- conflicted
+++ resolved
@@ -405,11 +405,7 @@
             fragments += FeedbackQuestionFormTemplates.populateTemplate(FeedbackQuestionFormTemplates.MCQ_RESULT_STATS_OPTIONFRAGMENT,
                                 "${mcqChoiceValue}",  Sanitizer.sanitizeForHtml(entry.getKey()),
                                 "${count}", entry.getValue().toString(),
-<<<<<<< HEAD
-                                "${percentage}", df.format(100*(double)entry.getValue() / responses.size()));
-=======
-                                "${percentage}", df.format(100*(double) entry.getValue()/responses.size()));
->>>>>>> 98cbd994
+                                "${percentage}", df.format(100*(double) entry.getValue() / responses.size()));
         }
         
         html = FeedbackQuestionFormTemplates.populateTemplate(FeedbackQuestionFormTemplates.MCQ_RESULT_STATS,
@@ -464,11 +460,7 @@
         for (Entry<String, Integer> entry : answerFrequency.entrySet()) {
             fragments += Sanitizer.sanitizeForCsv(entry.getKey()) + ","
                       + entry.getValue().toString() + ","
-<<<<<<< HEAD
-                      + df.format(100*(double)entry.getValue() / responses.size()) + Const.EOL;
-=======
-                      + df.format(100*(double) entry.getValue()/responses.size()) + Const.EOL;
->>>>>>> 98cbd994
+                      + df.format(100*(double) entry.getValue() / responses.size()) + Const.EOL;
         }
         
         csv += "Choice, Response Count, Percentage" + Const.EOL;
