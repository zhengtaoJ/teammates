package teammates.common.datatransfer;

import java.util.ArrayList;
import java.util.Collections;
import java.util.Comparator;
import java.util.Date;
import java.util.List;

import teammates.common.util.Const;
import teammates.common.util.FieldValidator;
import teammates.common.util.Sanitizer;
import teammates.common.util.Utils;
import teammates.common.util.FieldValidator.FieldType;
import teammates.storage.entity.Course;

/**
 * The data transfer object for Course entities.
 */
public class CourseAttributes extends EntityAttributes implements Comparable<CourseAttributes> {
    
    //Note: be careful when changing these variables as their names are used in *.json files.
    private String id;
    private String name;
    public Date createdAt;
    public boolean isArchived;
    
    public CourseAttributes() {
    }

    public CourseAttributes(String courseId, String name) {
        this.id = Sanitizer.sanitizeTitle(courseId);
        this.name = Sanitizer.sanitizeTitle(name);
        this.isArchived = false;
    }
    
    public CourseAttributes(String courseId, String name, boolean archiveStatus) {
        this.id = Sanitizer.sanitizeTitle(courseId);
        this.name = Sanitizer.sanitizeTitle(name);
        this.isArchived = archiveStatus;
    }

    public CourseAttributes(Course course) {
        this.id = course.getUniqueId();
        this.name = course.getName();
        this.createdAt = course.getCreatedAt();
        
        Boolean status = course.getArchiveStatus();
        if (status == null) {
            this.isArchived = false;
        } else {
            this.isArchived = status.booleanValue(); 
        }
    }

    public String getId() {
        return id;
    }

    public String getName() {
        return name;
    }
    
    public List<String> getInvalidityInfo() {
        
        FieldValidator validator = new FieldValidator();
        List<String> errors = new ArrayList<String>();
        String error;
        
<<<<<<< HEAD
        error= validator.getInvalidityInfo(FieldType.COURSE_ID, getId());
=======
        error = validator.getInvalidityInfo(FieldType.COURSE_ID, id);
>>>>>>> ce0ae4b7
        if (!error.isEmpty()) { 
            errors.add(error); 
        }
        
<<<<<<< HEAD
        error= validator.getInvalidityInfo(FieldType.COURSE_NAME, getName());
=======
        error = validator.getInvalidityInfo(FieldType.COURSE_NAME, name);
>>>>>>> ce0ae4b7
        if (!error.isEmpty()) { 
            errors.add(error); 
        }
        
        return errors;
    }

    public Course toEntity() {
        return new Course(getId(), getName(), Boolean.valueOf(isArchived), createdAt);
    }

    public String toString() {
        return "[" + CourseAttributes.class.getSimpleName() + "] id: " + getId() + " name: " + getName() + " isArchived: " 
               + isArchived;
    }

    @Override
    public String getIdentificationString() {
        return getId();
    }

    @Override
    public String getEntityTypeAsString() {
        return "Course";
    }

    @Override
    public String getBackupIdentifier() {
        return Const.SystemParams.COURSE_BACKUP_LOG_MSG + getId();
    }
    
    @Override
    public String getJsonString() {
        return Utils.getTeammatesGson().toJson(this, CourseAttributes.class);
    }
    
    @Override
    public void sanitizeForSaving() {
        this.id = Sanitizer.sanitizeForHtml(getId());
        this.name = Sanitizer.sanitizeForHtml(getName());
    }

    @Override
    public int compareTo(CourseAttributes o) {
        if(o == null){
            return 0;
        }
        return o.createdAt.compareTo(createdAt);
    }
    
    public static void sortById(List<CourseAttributes> courses) {
        Collections.sort(courses, new Comparator<CourseAttributes>() {
            public int compare(CourseAttributes c1, CourseAttributes c2) {
                return c1.getId().compareTo(c2.getId());
            }
        });
    }
    
    public static void sortByCreatedDate(List<CourseAttributes> courses) {
        Collections.sort(courses, createdDateComparator);
    }

    private static Comparator<CourseAttributes> createdDateComparator = new Comparator<CourseAttributes>() {
        public int compare(CourseAttributes course1, CourseAttributes course2) {
            if (course1.createdAt.compareTo(course2.createdAt) == 0) {
                return course1.getId().compareTo(course2.getId());
            }
            
            // sort by newest course first
            return -1 * course1.createdAt.compareTo(course2.createdAt);
        }
    };
}<|MERGE_RESOLUTION|>--- conflicted
+++ resolved
@@ -66,20 +66,12 @@
         List<String> errors = new ArrayList<String>();
         String error;
         
-<<<<<<< HEAD
-        error= validator.getInvalidityInfo(FieldType.COURSE_ID, getId());
-=======
-        error = validator.getInvalidityInfo(FieldType.COURSE_ID, id);
->>>>>>> ce0ae4b7
+        error = validator.getInvalidityInfo(FieldType.COURSE_ID, getId());
         if (!error.isEmpty()) { 
             errors.add(error); 
         }
         
-<<<<<<< HEAD
-        error= validator.getInvalidityInfo(FieldType.COURSE_NAME, getName());
-=======
-        error = validator.getInvalidityInfo(FieldType.COURSE_NAME, name);
->>>>>>> ce0ae4b7
+        error = validator.getInvalidityInfo(FieldType.COURSE_NAME, getName());
         if (!error.isEmpty()) { 
             errors.add(error); 
         }
