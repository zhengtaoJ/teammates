--- conflicted
+++ resolved
@@ -26,13 +26,10 @@
     public Map<FeedbackQuestionAttributes, List<FeedbackResponseAttributes>> getQuestionResponseBundle() {
         return questionResponseBundle;
     }
-<<<<<<< HEAD
-=======
     
     public FeedbackSessionAttributes getFeedbackSession() {
         return feedbackSession;
     }
->>>>>>> b40b0328
 
     /**
      * Gets the list of questions in this bundle, sorted by question number.
