--- conflicted
+++ resolved
@@ -110,13 +110,8 @@
     @Override
     public FeedbackResponseComment toEntity() {
         return new FeedbackResponseComment(courseId, feedbackSessionName,
-<<<<<<< HEAD
-                feedbackQuestionId, giverEmail, feedbackResponseId, createdAt,
+                feedbackQuestionId, giverEmail, feedbackResponseId, sendingState, createdAt,
                 commentText, giverSection, receiverSection);
-=======
-                feedbackQuestionId, giverEmail, feedbackResponseId, sendingState, createdAt,
-                commentText);
->>>>>>> d8093a14
     }
 
     @Override
