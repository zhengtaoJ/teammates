package teammates.common.datatransfer;

import java.text.DecimalFormat;
import java.util.ArrayList;
import java.util.Collections;
import java.util.HashMap;
import java.util.HashSet;
import java.util.LinkedList;
import java.util.List;
import java.util.Map;
import java.util.Map.Entry;
import java.util.Set;

import teammates.common.util.Assumption;
import teammates.common.util.Const;
import teammates.common.util.FeedbackQuestionFormTemplates;
import teammates.common.util.HttpRequestHelper;
import teammates.common.util.Sanitizer;
import teammates.common.util.StringHelper;
import teammates.logic.core.FeedbackQuestionsLogic;

public class FeedbackConstantSumQuestionDetails extends FeedbackQuestionDetails {
    public int numOfConstSumOptions;
    public List<String> constSumOptions;
    public boolean distributeToRecipients;
    public boolean pointsPerOption;
    public boolean forceUnevenDistribution;
    public int points;
    
    public FeedbackConstantSumQuestionDetails() {
        super(FeedbackQuestionType.CONSTSUM);
        
        this.numOfConstSumOptions = 0;
        this.constSumOptions = new ArrayList<String>();
        this.distributeToRecipients = false;
        this.pointsPerOption = false;
        this.points = 100;
        this.forceUnevenDistribution = false;
    }

    public FeedbackConstantSumQuestionDetails(String questionText,
            List<String> constSumOptions,
            boolean pointsPerOption, int points, boolean unevenDistribution) {
        super(FeedbackQuestionType.CONSTSUM, questionText);
        
        this.numOfConstSumOptions = constSumOptions.size();
        this.constSumOptions = constSumOptions;
        this.distributeToRecipients = false;
        this.pointsPerOption = pointsPerOption;
        this.points = points;
        this.forceUnevenDistribution = unevenDistribution;
        
    }

    public FeedbackConstantSumQuestionDetails(String questionText,
            boolean pointsPerOption, int points, boolean unevenDistribution) {
        super(FeedbackQuestionType.CONSTSUM, questionText);
        
        this.numOfConstSumOptions = 0;
        this.constSumOptions = new ArrayList<String>();
        this.distributeToRecipients = true;
        this.pointsPerOption = pointsPerOption;
        this.points = points;
        this.forceUnevenDistribution = unevenDistribution;
    }
    
    @Override
    public boolean extractQuestionDetails(
            Map<String, String[]> requestParameters,
            FeedbackQuestionType questionType) {
        
        List<String> constSumOptions = new LinkedList<String>();
        String distributeToRecipientsString = null;
        String pointsPerOptionString = null;
        String pointsString = null;
        String forceUnevenDistributionString = null;
        boolean distributeToRecipients = false;
        boolean pointsPerOption = false;
        boolean forceUnevenDistribution = false;
        int points = 0;
        
        distributeToRecipientsString = HttpRequestHelper.getValueFromParamMap(requestParameters, Const.ParamsNames.FEEDBACK_QUESTION_CONSTSUMTORECIPIENTS);
        pointsPerOptionString = HttpRequestHelper.getValueFromParamMap(requestParameters, Const.ParamsNames.FEEDBACK_QUESTION_CONSTSUMPOINTSPEROPTION);
        pointsString = HttpRequestHelper.getValueFromParamMap(requestParameters, Const.ParamsNames.FEEDBACK_QUESTION_CONSTSUMPOINTS);
        Assumption.assertNotNull("Null points", pointsString);
        forceUnevenDistributionString = HttpRequestHelper.getValueFromParamMap(requestParameters, Const.ParamsNames.FEEDBACK_QUESTION_CONSTSUMDISTRIBUTEUNEVENLY);
        
        distributeToRecipients = distributeToRecipientsString != null && distributeToRecipientsString.equals("true");
        pointsPerOption = pointsPerOptionString != null && pointsPerOptionString.equals("true");
        points = Integer.parseInt(pointsString);
        forceUnevenDistribution = forceUnevenDistributionString != null && forceUnevenDistributionString.equals("on"); 
        
        if (!distributeToRecipients) {
            String numConstSumOptionsCreatedString = HttpRequestHelper.getValueFromParamMap(requestParameters, Const.ParamsNames.FEEDBACK_QUESTION_NUMBEROFCHOICECREATED);
            Assumption.assertNotNull("Null number of choice for ConstSum", numConstSumOptionsCreatedString);
            int numConstSumOptionsCreated = Integer.parseInt(numConstSumOptionsCreatedString);
            
            for (int i = 0; i < numConstSumOptionsCreated; i++) {
                String constSumOption = HttpRequestHelper.getValueFromParamMap(requestParameters, Const.ParamsNames.FEEDBACK_QUESTION_CONSTSUMOPTION + "-" + i);
                if(constSumOption != null && !constSumOption.trim().isEmpty()) {
                    constSumOptions.add(constSumOption);
                    numOfConstSumOptions++;
                }
            }
            this.setConstantSumQuestionDetails(constSumOptions, pointsPerOption, points, forceUnevenDistribution);
        } else {
            this.setConstantSumQuestionDetails(pointsPerOption, points, forceUnevenDistribution);
        }
        return true;
    }

    private void setConstantSumQuestionDetails(
            List<String> constSumOptions, boolean pointsPerOption,
            int points, boolean unevenDistribution) {
        
        this.numOfConstSumOptions = constSumOptions.size();
        this.constSumOptions = constSumOptions;
        this.distributeToRecipients = false;
        this.pointsPerOption = pointsPerOption;
        this.points = points;
        this.forceUnevenDistribution = unevenDistribution;
        
    }

    private void setConstantSumQuestionDetails(boolean pointsPerOption,
            int points, boolean unevenDistribution) {
        
        this.numOfConstSumOptions = 0;
        this.constSumOptions = new ArrayList<String>();
        this.distributeToRecipients = true;
        this.pointsPerOption = pointsPerOption;
        this.points = points;
        this.forceUnevenDistribution = unevenDistribution;
    }

    @Override
    public String getQuestionTypeDisplayName() {
        if(!distributeToRecipients){
            return Const.FeedbackQuestionTypeNames.CONSTSUM_OPTION;
        } else {
            return Const.FeedbackQuestionTypeNames.CONSTSUM_RECIPIENT;    
        }
    }

    @Override
    public String getQuestionWithExistingResponseSubmissionFormHtml(
            boolean sessionIsOpen, int qnIdx, int responseIdx, String courseId,
            int totalNumRecipients,
            FeedbackResponseDetails existingResponseDetails) {
        
        FeedbackConstantSumResponseDetails existingConstSumResponse = (FeedbackConstantSumResponseDetails) existingResponseDetails;
        StringBuilder optionListHtml = new StringBuilder();
        String optionFragmentTemplate = FeedbackQuestionFormTemplates.CONSTSUM_SUBMISSION_FORM_OPTIONFRAGMENT;
        
        if(distributeToRecipients){
            String optionFragment = 
                    FeedbackQuestionFormTemplates.populateTemplate(optionFragmentTemplate,
                            "${qnIdx}", Integer.toString(qnIdx),
                            "${responseIdx}", Integer.toString(responseIdx),
                            "${optionIdx}", "0",
                            "${disabled}", sessionIsOpen ? "" : "disabled",
                            "${constSumOptionVisibility}", "style=\"display:none\"",
                            "${constSumOptionPoint}", existingConstSumResponse.getAnswerString(),
                            "${Const.ParamsNames.FEEDBACK_RESPONSE_TEXT}", Const.ParamsNames.FEEDBACK_RESPONSE_TEXT,
                            "${constSumOptionValue}", "");
            optionListHtml.append(optionFragment).append(Const.EOL);
        } else {
            for (int i = 0; i < constSumOptions.size(); i++) {
                String optionFragment = 
                        FeedbackQuestionFormTemplates.populateTemplate(optionFragmentTemplate,
                                "${qnIdx}", Integer.toString(qnIdx),
                                "${responseIdx}", Integer.toString(responseIdx),
                                "${optionIdx}", Integer.toString(i),
                                "${disabled}", sessionIsOpen ? "" : "disabled",
                                "${constSumOptionVisibility}", "",
                                "${constSumOptionPoint}", Integer.toString(existingConstSumResponse.getAnswerList().get(i)),
                                "${Const.ParamsNames.FEEDBACK_RESPONSE_TEXT}", Const.ParamsNames.FEEDBACK_RESPONSE_TEXT,
                                "${constSumOptionValue}",  Sanitizer.sanitizeForHtml(constSumOptions.get(i)));
                optionListHtml.append(optionFragment).append(Const.EOL);
            }
        }
        
        
        String html = FeedbackQuestionFormTemplates.populateTemplate(
                FeedbackQuestionFormTemplates.CONSTSUM_SUBMISSION_FORM,
                "${constSumSubmissionFormOptionFragments}", optionListHtml.toString(),
                "${qnIdx}", Integer.toString(qnIdx),
                "${responseIdx}", Integer.toString(responseIdx),
                "${constSumOptionVisibility}", distributeToRecipients? "style=\"display:none\"" : "",
                "${constSumToRecipientsValue}", (distributeToRecipients == true) ? "true" : "false",
                "${constSumPointsPerOptionValue}", (pointsPerOption == true) ? "true" : "false",
                "${constSumNumOptionValue}", Integer.toString(constSumOptions.size()),
                "${constSumPointsValue}", Integer.toString(points),
                "${constSumUnevenDistributionValue}", Boolean.toString(forceUnevenDistribution),
                "${Const.ParamsNames.FEEDBACK_QUESTION_CONSTSUMTORECIPIENTS}", Const.ParamsNames.FEEDBACK_QUESTION_CONSTSUMTORECIPIENTS,
                "${Const.ParamsNames.FEEDBACK_QUESTION_CONSTSUMPOINTSPEROPTION}", Const.ParamsNames.FEEDBACK_QUESTION_CONSTSUMPOINTSPEROPTION,
                "${Const.ParamsNames.FEEDBACK_QUESTION_CONSTSUMNUMOPTION}", Const.ParamsNames.FEEDBACK_QUESTION_CONSTSUMNUMOPTION,
                "${Const.ParamsNames.FEEDBACK_QUESTION_CONSTSUMPOINTS}", Const.ParamsNames.FEEDBACK_QUESTION_CONSTSUMPOINTS,
                "${Const.ParamsNames.FEEDBACK_QUESTION_CONSTSUMDISTRIBUTEUNEVENLY}", Const.ParamsNames.FEEDBACK_QUESTION_CONSTSUMDISTRIBUTEUNEVENLY
                );
        
        return html;
    }

    @Override
    public String getQuestionWithoutExistingResponseSubmissionFormHtml(
            boolean sessionIsOpen, int qnIdx, int responseIdx, String courseId, int totalNumRecipients) {
        
        StringBuilder optionListHtml = new StringBuilder();
        String optionFragmentTemplate = FeedbackQuestionFormTemplates.CONSTSUM_SUBMISSION_FORM_OPTIONFRAGMENT;
        
        if(distributeToRecipients){
            String optionFragment = 
                    FeedbackQuestionFormTemplates.populateTemplate(optionFragmentTemplate,
                            "${qnIdx}", Integer.toString(qnIdx),
                            "${responseIdx}", Integer.toString(responseIdx),
                            "${optionIdx}", "0",
                            "${disabled}", sessionIsOpen ? "" : "disabled",
                            "${constSumOptionVisibility}", "style=\"display:none\"",
                            "${constSumOptionPoint}", "",
                            "${Const.ParamsNames.FEEDBACK_RESPONSE_TEXT}", Const.ParamsNames.FEEDBACK_RESPONSE_TEXT,
                            "${constSumOptionValue}", "");
            optionListHtml.append(optionFragment).append(Const.EOL);
        } else {
            for (int i = 0; i < constSumOptions.size(); i++) {
                String optionFragment = 
                        FeedbackQuestionFormTemplates.populateTemplate(optionFragmentTemplate,
                                "${qnIdx}", Integer.toString(qnIdx),
                                "${responseIdx}", Integer.toString(responseIdx),
                                "${optionIdx}", Integer.toString(i),
                                "${disabled}", sessionIsOpen ? "" : "disabled",
                                "${constSumOptionVisibility}", "",
                                "${constSumOptionPoint}", "",
                                "${Const.ParamsNames.FEEDBACK_RESPONSE_TEXT}", Const.ParamsNames.FEEDBACK_RESPONSE_TEXT,
                                "${constSumOptionValue}",  Sanitizer.sanitizeForHtml(constSumOptions.get(i)));
                optionListHtml.append(optionFragment).append(Const.EOL);
            }
        }
        
        
        String html = FeedbackQuestionFormTemplates.populateTemplate(
                FeedbackQuestionFormTemplates.CONSTSUM_SUBMISSION_FORM,
                "${constSumSubmissionFormOptionFragments}", optionListHtml.toString(),
                "${qnIdx}", Integer.toString(qnIdx),
                "${responseIdx}", Integer.toString(responseIdx),
                "${constSumOptionVisibility}", distributeToRecipients? "style=\"display:none\"" : "",
                "${constSumToRecipientsValue}", (distributeToRecipients == true) ? "true" : "false",
                "${constSumPointsPerOptionValue}", (pointsPerOption == true) ? "true" : "false",
                "${constSumNumOptionValue}", Integer.toString(constSumOptions.size()),
                "${constSumPointsValue}", Integer.toString(points),
                "${constSumUnevenDistributionValue}", Boolean.toString(forceUnevenDistribution),
                "${Const.ParamsNames.FEEDBACK_QUESTION_CONSTSUMTORECIPIENTS}", Const.ParamsNames.FEEDBACK_QUESTION_CONSTSUMTORECIPIENTS,
                "${Const.ParamsNames.FEEDBACK_QUESTION_CONSTSUMPOINTSPEROPTION}", Const.ParamsNames.FEEDBACK_QUESTION_CONSTSUMPOINTSPEROPTION,
                "${Const.ParamsNames.FEEDBACK_QUESTION_CONSTSUMNUMOPTION}", Const.ParamsNames.FEEDBACK_QUESTION_CONSTSUMNUMOPTION,
                "${Const.ParamsNames.FEEDBACK_QUESTION_CONSTSUMPOINTS}", Const.ParamsNames.FEEDBACK_QUESTION_CONSTSUMPOINTS,
                "${Const.ParamsNames.FEEDBACK_QUESTION_CONSTSUMDISTRIBUTEUNEVENLY}", Const.ParamsNames.FEEDBACK_QUESTION_CONSTSUMDISTRIBUTEUNEVENLY
                );
        
        return html;
    }

    @Override
    public String getQuestionSpecificEditFormHtml(int questionNumber) {
        StringBuilder optionListHtml = new StringBuilder();
        String optionFragmentTemplate = FeedbackQuestionFormTemplates.CONSTSUM_EDIT_FORM_OPTIONFRAGMENT;
        for (int i = 0; i < numOfConstSumOptions; i++) {
            String optionFragment = 
                    FeedbackQuestionFormTemplates.populateTemplate(optionFragmentTemplate,
                            "${i}", Integer.toString(i),
                            "${constSumOptionValue}",  Sanitizer.sanitizeForHtml(constSumOptions.get(i)),
                            "${Const.ParamsNames.FEEDBACK_QUESTION_CONSTSUMOPTION}", Const.ParamsNames.FEEDBACK_QUESTION_CONSTSUMOPTION);

            optionListHtml.append(optionFragment).append(Const.EOL);
        }
        
        String html = FeedbackQuestionFormTemplates.populateTemplate(
                FeedbackQuestionFormTemplates.CONSTSUM_EDIT_FORM,
                "${constSumEditFormOptionFragments}", optionListHtml.toString(),
                "${questionNumber}", Integer.toString(questionNumber),
                "${Const.ParamsNames.FEEDBACK_QUESTION_NUMBEROFCHOICECREATED}", Const.ParamsNames.FEEDBACK_QUESTION_NUMBEROFCHOICECREATED,
                "${numOfConstSumOptions}", Integer.toString(numOfConstSumOptions),
                "${constSumToRecipientsValue}", distributeToRecipients ? "true" : "false",
                "${selectedConstSumPointsPerOption}", pointsPerOption ? "selected" : "",
                "${constSumOptionTableVisibility}", distributeToRecipients ? "style=\"display:none\"" : "",
<<<<<<< HEAD
                "${constSumPoints}", points == 0 ? "100" : new Integer(points).toString(),
                "${optionRecipientDisplayName}", distributeToRecipients ? "recipient" : "option",
=======
                "${constSumPoints}", points == 0 ? "100" : Integer.toString(points),
                "${optionRecipientDisplayName}", distributeToRecipients ? "recipient": "option",
>>>>>>> 98cbd994
                "${distributeUnevenly}", forceUnevenDistribution ? "checked" : "",
                "${Const.ParamsNames.FEEDBACK_QUESTION_CONSTSUMTORECIPIENTS}", Const.ParamsNames.FEEDBACK_QUESTION_CONSTSUMTORECIPIENTS,
                "${Const.ParamsNames.FEEDBACK_QUESTION_CONSTSUMPOINTSPEROPTION}", Const.ParamsNames.FEEDBACK_QUESTION_CONSTSUMPOINTSPEROPTION,
                "${Const.ParamsNames.FEEDBACK_QUESTION_CONSTSUMPOINTS}", Const.ParamsNames.FEEDBACK_QUESTION_CONSTSUMPOINTS,
                "${Const.ParamsNames.FEEDBACK_QUESTION_CONSTSUMDISTRIBUTEUNEVENLY}", Const.ParamsNames.FEEDBACK_QUESTION_CONSTSUMDISTRIBUTEUNEVENLY);
        
        return html;
    }

    @Override
    public String getNewQuestionSpecificEditFormHtml() {
        // Add two empty options by default
        this.numOfConstSumOptions = 2;
        this.constSumOptions.add("");
        this.constSumOptions.add("");

        return "<div id=\"constSumForm\">" +
                    this.getQuestionSpecificEditFormHtml(-1) + 
               "</div>";
    }

    @Override
    public String getQuestionAdditionalInfoHtml(int questionNumber,
            String additionalInfoId) {
        StringBuilder optionListHtml = new StringBuilder();
        String optionFragmentTemplate = FeedbackQuestionFormTemplates.MSQ_ADDITIONAL_INFO_FRAGMENT;
        String additionalInfo = "";
        
        if(this.distributeToRecipients) {
            additionalInfo = this.getQuestionTypeDisplayName() + "<br>";
        } else if(numOfConstSumOptions > 0) {
            optionListHtml.append("<ul style=\"list-style-type: disc;margin-left: 20px;\" >");
            for (int i = 0; i < numOfConstSumOptions; i++) {
                String optionFragment = 
                        FeedbackQuestionFormTemplates.populateTemplate(optionFragmentTemplate,
                                "${msqChoiceValue}", constSumOptions.get(i));
                
                optionListHtml.append(optionFragment);
            }
            optionListHtml.append("</ul>");
            additionalInfo = FeedbackQuestionFormTemplates.populateTemplate(
                FeedbackQuestionFormTemplates.MSQ_ADDITIONAL_INFO,
                "${questionTypeName}", this.getQuestionTypeDisplayName(),
                "${msqAdditionalInfoFragments}", optionListHtml.toString());
        
        }
        //Point information
        additionalInfo += pointsPerOption? "Points per "+(distributeToRecipients?"recipient" : "option")+": " + points : "Total points: " + points;

        
        String html = FeedbackQuestionFormTemplates.populateTemplate(
                FeedbackQuestionFormTemplates.FEEDBACK_QUESTION_ADDITIONAL_INFO,
                "${more}", "[more]",
                "${less}", "[less]",
                "${questionNumber}", Integer.toString(questionNumber),
                "${additionalInfoId}", additionalInfoId,
                "${questionAdditionalInfo}", additionalInfo);
        
        
        return html;
    }

    @Override
    public String getQuestionResultStatisticsHtml(
            List<FeedbackResponseAttributes> responses,
            FeedbackQuestionAttributes question,
            String studentEmail,
            FeedbackSessionResultsBundle bundle,
            String view) {
        
        if(view.equals("student") || responses.size() == 0){
            return "";
        }
        
        String html = "";
        String fragments = "";
        List<String> options = constSumOptions;
        
        Map<String, List<Integer>> optionPoints = generateOptionPointsMapping(responses);

        DecimalFormat df = new DecimalFormat("#.##");
        
        for (Entry<String, List<Integer>> entry : optionPoints.entrySet()) {
            
            List<Integer> points = entry.getValue();
            double average = computeAverage(points);
            String pointsReceived = getListOfPointsAsString(points);
            
            if (distributeToRecipients) {
                String participantIdentifier = entry.getKey();
                String name = bundle.getNameForEmail(participantIdentifier);
                String teamName = bundle.getTeamNameForEmail(participantIdentifier);
                
                fragments += FeedbackQuestionFormTemplates.populateTemplate(FeedbackQuestionFormTemplates.CONSTSUM_RESULT_STATS_RECIPIENTFRAGMENT,
                        "${constSumOptionValue}",  Sanitizer.sanitizeForHtml(name),
                        "${team}", Sanitizer.sanitizeForHtml(teamName),
                        "${pointsReceived}", pointsReceived,
                        "${averagePoints}", df.format(average));
            
            } else {
                String option = options.get(Integer.parseInt(entry.getKey()));
                
                fragments += FeedbackQuestionFormTemplates.populateTemplate(FeedbackQuestionFormTemplates.CONSTSUM_RESULT_STATS_OPTIONFRAGMENT,
                                    "${constSumOptionValue}",  Sanitizer.sanitizeForHtml(option),
                                    "${pointsReceived}", pointsReceived,
                                    "${averagePoints}", df.format(average));
            }
        }
        
        if (distributeToRecipients) {
            html = FeedbackQuestionFormTemplates.populateTemplate(FeedbackQuestionFormTemplates.CONSTSUM_RESULT_RECIPIENT_STATS,
                    "${optionRecipientDisplayName}", "Recipient",
                    "${fragments}", fragments);
        } else {
            html = FeedbackQuestionFormTemplates.populateTemplate(FeedbackQuestionFormTemplates.CONSTSUM_RESULT_OPTION_STATS,
                    "${optionRecipientDisplayName}", "Option",
                    "${fragments}", fragments);
        }
        
        
        return html;
    }
    
    
    @Override
    public String getQuestionResultStatisticsCsv(
            List<FeedbackResponseAttributes> responses,
            FeedbackQuestionAttributes question,
            FeedbackSessionResultsBundle bundle) {
        if(responses.size() == 0){
            return "";
        }
        
        String csv = "";
        String fragments = "";
        List<String> options = constSumOptions;
        Map<String, List<Integer>> optionPoints = generateOptionPointsMapping(responses);

        DecimalFormat df = new DecimalFormat("#.##");
        
        for (Entry<String, List<Integer>> entry : optionPoints.entrySet() ){
            String option;
            if(distributeToRecipients){
                String teamName = bundle.getTeamNameForEmail(entry.getKey());
                String recipientName = bundle.getNameForEmail(entry.getKey());
                option = Sanitizer.sanitizeForCsv(teamName) + "," + Sanitizer.sanitizeForCsv(recipientName);
            } else {
                option = Sanitizer.sanitizeForCsv(options.get(Integer.parseInt(entry.getKey())));
            }
            
            List<Integer> points = entry.getValue();
            double average = computeAverage(points);
            fragments += option + "," + 
                         df.format(average) + Const.EOL;
            
        }
        
        csv += (distributeToRecipients? "Team, Recipient" : "Option") + ", Average Points" + Const.EOL; 
        csv += fragments + Const.EOL;
        
        return csv;
    }

    /**
     * From the feedback responses, generate a mapping of the option to a list of points received for that option.
     * The key of the map returned is the option name / recipient's participant identifier.
     * The values of the map are list of points received by the key.   
     * @param responses  a list of responses 
     */
    private Map<String, List<Integer>> generateOptionPointsMapping(
            List<FeedbackResponseAttributes> responses) {
        
        Map<String, List<Integer>> optionPoints = new HashMap<String, List<Integer>>();
<<<<<<< HEAD
        for (FeedbackResponseAttributes response : responses) {
            FeedbackConstantSumResponseDetails frd = (FeedbackConstantSumResponseDetails)response.getResponseDetails();
=======
        for(FeedbackResponseAttributes response : responses) {
            FeedbackConstantSumResponseDetails frd = (FeedbackConstantSumResponseDetails) response.getResponseDetails();
>>>>>>> 98cbd994
            
            for (int i = 0; i < frd.getAnswerList().size(); i++) {
                String optionReceivingPoints = distributeToRecipients ? 
                                               response.recipientEmail : 
                                               String.valueOf(i);
                
                int pointsReceived = frd.getAnswerList().get(i);
                updateOptionPointsMapping(optionPoints, optionReceivingPoints, pointsReceived);
            }
        }
        return optionPoints;
    }

    /**
     * Used to update the OptionPointsMapping for the option optionReceivingPoints
     * 
     * @param optionPoints
     * @param optionReceivingPoints
     * @param pointsReceived
     */
    private void updateOptionPointsMapping(
            Map<String, List<Integer>> optionPoints,
            String optionReceivingPoints, int pointsReceived) {
        List<Integer> points = optionPoints.get(optionReceivingPoints);
        if(points == null){
            points = new ArrayList<Integer>();
            optionPoints.put(optionReceivingPoints, points);
        }
        
        points.add(pointsReceived);
    }

    /**
     * Returns the list of points as as string to display
     * @param points
     */
    private String getListOfPointsAsString(List<Integer> points) {
        Collections.sort(points);
        String pointsReceived = "";
        if(points.size() > 10){
            for (int i = 0; i < 5; i++){
                pointsReceived += points.get(i) + " , ";
            }
            pointsReceived += "...";
            for (int i = points.size() - 5; i < points.size(); i++){
                pointsReceived += " , " + points.get(i);
            }
        } else {
            for (int i = 0; i < points.size(); i++){
                pointsReceived += points.get(i);
                if(i != points.size() - 1){
                    pointsReceived += " , ";
                }
            }
        }
        return pointsReceived;
    }

    private double computeAverage(List<Integer> points) {
        double average = 0;
        for (Integer point : points){
            average += point;
        }
        average = average / points.size();
        return average;
    }
    
    
    @Override
    public boolean isChangesRequiresResponseDeletion(
            FeedbackQuestionDetails newDetails) {
        FeedbackConstantSumQuestionDetails newConstSumDetails = (FeedbackConstantSumQuestionDetails) newDetails;

        if (this.numOfConstSumOptions != newConstSumDetails.numOfConstSumOptions ||
            this.constSumOptions.containsAll(newConstSumDetails.constSumOptions) == false ||
            newConstSumDetails.constSumOptions.containsAll(this.constSumOptions) == false) {
            return true;
        }
        
        if(this.distributeToRecipients != newConstSumDetails.distributeToRecipients) {
            return true;
        }
        
        if(this.points != newConstSumDetails.points){
            return true;
        }
        
        if(this.pointsPerOption != newConstSumDetails.pointsPerOption){
            return true;
        }
        
        if(this.forceUnevenDistribution != newConstSumDetails.forceUnevenDistribution) {
            return true;
        }
        
        return false;
    }

    @Override
    public String getCsvHeader() {
        if(distributeToRecipients){
            return "Feedback";
        } else {
            List<String> sanitizedOptions = Sanitizer.sanitizeListForCsv(constSumOptions);
            return "Feedbacks:," + StringHelper.toString(sanitizedOptions, ",");
        }
    }

    @Override
    public String getQuestionTypeChoiceOption() {
        // Constant sum has two options for user to select.
        return "<option value=\"CONSTSUM_OPTION\">" + Const.FeedbackQuestionTypeNames.CONSTSUM_OPTION + "</option>" +
               "<option value=\"CONSTSUM_RECIPIENT\">" + Const.FeedbackQuestionTypeNames.CONSTSUM_RECIPIENT + "</option>";
    }

    @Override
    public List<String> validateQuestionDetails() {
        List<String> errors = new ArrayList<String>();
        if(!distributeToRecipients && numOfConstSumOptions < Const.FeedbackQuestion.CONST_SUM_MIN_NUM_OF_OPTIONS){
            errors.add(Const.FeedbackQuestion.CONST_SUM_ERROR_NOT_ENOUGH_OPTIONS + Const.FeedbackQuestion.CONST_SUM_MIN_NUM_OF_OPTIONS+".");
        }
        
        if(points < Const.FeedbackQuestion.CONST_SUM_MIN_NUM_OF_POINTS){
            errors.add(Const.FeedbackQuestion.CONST_SUM_ERROR_NOT_ENOUGH_POINTS + Const.FeedbackQuestion.CONST_SUM_MIN_NUM_OF_POINTS+".");
        }
        
        return errors;
    }

    @Override
    public List<String> validateResponseAttributes(
            List<FeedbackResponseAttributes> responses,
            int numRecipients) {
        List<String> errors = new ArrayList<String>();
        
        if(responses.size() < 1){
            //No responses, no errors.
            return errors;
        }
        
        String fqId = responses.get(0).feedbackQuestionId;
        FeedbackQuestionsLogic fqLogic = FeedbackQuestionsLogic.inst();
        FeedbackQuestionAttributes fqa = fqLogic.getFeedbackQuestion(fqId);
        
        int numOfResponseSpecific = fqa.numberOfEntitiesToGiveFeedbackTo;
        int maxResponsesPossible = numRecipients;
        if (numOfResponseSpecific == Const.MAX_POSSIBLE_RECIPIENTS ||
                numOfResponseSpecific > maxResponsesPossible) {
            numOfResponseSpecific = maxResponsesPossible;
        }
        numRecipients = numOfResponseSpecific;
        
        int numOptions = distributeToRecipients? numRecipients : constSumOptions.size();
        int totalPoints = pointsPerOption? points*numOptions : points;
        int sum = 0;
        for (FeedbackResponseAttributes response : responses){
            FeedbackConstantSumResponseDetails frd = (FeedbackConstantSumResponseDetails) response.getResponseDetails();
            
            //Check that all response points are >= 0
            for (Integer i : frd.getAnswerList()){
                if(i < 0){
                    errors.add(Const.FeedbackQuestion.CONST_SUM_ERROR_NEGATIVE);
                    return errors;
                }
            }
            
            //Check that points sum up properly
            if(distributeToRecipients){
                sum += frd.getAnswerList().get(0);
            } else {
                sum = 0;
                for (Integer i : frd.getAnswerList()){
                    sum += i;
                }
                if(sum != totalPoints || frd.getAnswerList().size() != constSumOptions.size()){
                    errors.add(Const.FeedbackQuestion.CONST_SUM_ERROR_MISMATCH);
                    return errors;
                }
            }
            
            Set<Integer> answerSet = new HashSet<Integer>();
            if (this.forceUnevenDistribution) {
                for (int i : frd.getAnswerList()){
                    if (answerSet.contains(i)) {
                        errors.add(Const.FeedbackQuestion.CONST_SUM_ERROR_UNIQUE);
                        return errors;
                    }
                    answerSet.add(i);
                }
            }
        }
        if(distributeToRecipients && sum != totalPoints){
            errors.add(Const.FeedbackQuestion.CONST_SUM_ERROR_MISMATCH + sum + "/" + totalPoints);
            return errors;
        }
        
        
        return errors;
    }

}<|MERGE_RESOLUTION|>--- conflicted
+++ resolved
@@ -282,13 +282,8 @@
                 "${constSumToRecipientsValue}", distributeToRecipients ? "true" : "false",
                 "${selectedConstSumPointsPerOption}", pointsPerOption ? "selected" : "",
                 "${constSumOptionTableVisibility}", distributeToRecipients ? "style=\"display:none\"" : "",
-<<<<<<< HEAD
-                "${constSumPoints}", points == 0 ? "100" : new Integer(points).toString(),
+                "${constSumPoints}", points == 0 ? "100" : Integer.toString(points),
                 "${optionRecipientDisplayName}", distributeToRecipients ? "recipient" : "option",
-=======
-                "${constSumPoints}", points == 0 ? "100" : Integer.toString(points),
-                "${optionRecipientDisplayName}", distributeToRecipients ? "recipient": "option",
->>>>>>> 98cbd994
                 "${distributeUnevenly}", forceUnevenDistribution ? "checked" : "",
                 "${Const.ParamsNames.FEEDBACK_QUESTION_CONSTSUMTORECIPIENTS}", Const.ParamsNames.FEEDBACK_QUESTION_CONSTSUMTORECIPIENTS,
                 "${Const.ParamsNames.FEEDBACK_QUESTION_CONSTSUMPOINTSPEROPTION}", Const.ParamsNames.FEEDBACK_QUESTION_CONSTSUMPOINTSPEROPTION,
@@ -462,13 +457,8 @@
             List<FeedbackResponseAttributes> responses) {
         
         Map<String, List<Integer>> optionPoints = new HashMap<String, List<Integer>>();
-<<<<<<< HEAD
         for (FeedbackResponseAttributes response : responses) {
-            FeedbackConstantSumResponseDetails frd = (FeedbackConstantSumResponseDetails)response.getResponseDetails();
-=======
-        for(FeedbackResponseAttributes response : responses) {
             FeedbackConstantSumResponseDetails frd = (FeedbackConstantSumResponseDetails) response.getResponseDetails();
->>>>>>> 98cbd994
             
             for (int i = 0; i < frd.getAnswerList().size(); i++) {
                 String optionReceivingPoints = distributeToRecipients ? 
