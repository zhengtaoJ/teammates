package teammates.test.cases.ui.browsertests;

import static org.testng.AssertJUnit.assertEquals;
import static org.testng.AssertJUnit.assertFalse;
import static org.testng.AssertJUnit.assertNotNull;
import static org.testng.AssertJUnit.assertNull;
import static org.testng.AssertJUnit.assertTrue;

import java.util.Calendar;
import java.util.TimeZone;

import org.testng.annotations.AfterClass;
import org.testng.annotations.BeforeClass;
import org.testng.annotations.Test;

import teammates.common.datatransfer.DataBundle;
import teammates.common.datatransfer.FeedbackConstantSumResponseDetails;
import teammates.common.datatransfer.FeedbackContributionResponseDetails;
import teammates.common.datatransfer.FeedbackMsqResponseDetails;
import teammates.common.datatransfer.FeedbackNumericalScaleResponseDetails;
import teammates.common.datatransfer.FeedbackQuestionAttributes;
import teammates.common.datatransfer.FeedbackResponseAttributes;
import teammates.common.datatransfer.FeedbackSessionAttributes;
import teammates.common.datatransfer.StudentAttributes;
import teammates.common.exception.EnrollException;
import teammates.common.util.Const;
import teammates.common.util.Url;
import teammates.test.driver.BackDoor;
import teammates.test.pageobjects.Browser;
import teammates.test.pageobjects.BrowserPool;
import teammates.test.pageobjects.FeedbackSubmitPage;

/**
 * Tests 'Submit Feedback' view of students.
 * SUT: {@link StudentFeedbackSubmitPage}.
 */
public class StudentFeedbackSubmitPageUiTest extends BaseUiTestCase {
    
    private static DataBundle testData;
    private static Browser browser;
    private FeedbackSubmitPage submitPage;
        
    @BeforeClass
    public static void classSetup() throws Exception {
        printTestClassHeader();
        testData = loadDataBundle("/StudentFeedbackSubmitPageUiTest.json");
<<<<<<< HEAD
        restoreTestDataOnServer(testData);
=======
        removeAndRestoreTestDataOnServer(testData);
>>>>>>> 7a17ad72
        browser = BrowserPool.getBrowser();
    }
    
    @Test
    public void testAll() throws Exception {
        testContent();
        testSubmitAction();
        testInputValidation();
        testModifyData();
        // No links to test
    }
    
    private void testContent() {
        ______TS("Awaiting session");
        
        // this session contains questions to instructors, and since instr3 is not displayed to students,
        // student cannot submit to instr3
        submitPage = loginToStudentFeedbackSubmitPage("Alice", "Awaiting Session");
        submitPage.verifyHtml("/studentFeedbackSubmitPageAwaiting.html");
        
        ______TS("Open session");
        
        submitPage = loginToStudentFeedbackSubmitPage("Alice", "Open Session");
        submitPage.verifyHtmlMainContent("/studentFeedbackSubmitPageOpen.html");
        
        ______TS("Grace period session");
        
        FeedbackSessionAttributes fs = BackDoor.getFeedbackSession("SFSubmitUiT.CS2104", 
                                                                   "Grace Period Session");
        
        Calendar endDate = Calendar.getInstance(TimeZone.getTimeZone("UTC"));
        endDate.add(Calendar.MINUTE, -1);
        fs.gracePeriod = 10;
        fs.endTime = endDate.getTime();
        BackDoor.editFeedbackSession(fs);
        submitPage = loginToStudentFeedbackSubmitPage("Alice", "Grace Period Session");
        submitPage.verifyHtmlMainContent("/studentFeedbackSubmitPageGracePeriod.html");      
       
        ______TS("Closed session");
        
        // see comment for awaiting session
        submitPage = loginToStudentFeedbackSubmitPage("Alice", "Closed Session");
        submitPage.verifyHtmlMainContent("/studentFeedbackSubmitPageClosed.html");
        
        ______TS("Empty session");
        
        submitPage = loginToStudentFeedbackSubmitPage("Alice", "Empty Session");
        submitPage.verifyHtmlMainContent("/studentFeedbackSubmitPageEmpty.html");

    }
    
    private void testSubmitAction(){
        
        ______TS("create new responses");

        submitPage = loginToStudentFeedbackSubmitPage("Alice", "Open Session");
        
        submitPage.fillResponseTextBox(1, 0, "Test Self Feedback");
        submitPage.selectRecipient(2,0,"Benny Charles");
        submitPage.fillResponseTextBox(2, 0, "Response to Benny.");
        submitPage.selectRecipient(2, 1, "Drop out");
        submitPage.fillResponseTextBox(2, 1, "Response to student who is going to drop out.");
        submitPage.selectRecipient(2, 2, "Extra guy");
        submitPage.fillResponseTextBox(2, 2, "Response to extra guy.");
        submitPage.fillResponseTextBox(14, 0, "1");
       
        // Test partial response for question        
        submitPage.fillResponseTextBox(4, 1, "Feedback to team 3");
        submitPage.chooseMcqOption(7, 0, "Algo");
        submitPage.toggleMsqOption(9, 0, "UI");
        submitPage.toggleMsqOption(9, 0, "Design");
        
        submitPage.fillResponseTextBox(18, 0, 0, "90");
        submitPage.fillResponseTextBox(18, 0, 1, "10");
        
        submitPage.chooseContribOption(20, 0, "Equal share");
        
        // Just check that some of the responses persisted.
        FeedbackQuestionAttributes fq = BackDoor.getFeedbackQuestion("SFSubmitUiT.CS2104",
                                                                     "First Session", 2);
        FeedbackQuestionAttributes fqPartial = BackDoor.getFeedbackQuestion("SFSubmitUiT.CS2104",
                                                                            "First Session", 4);
        FeedbackQuestionAttributes fqMcq = BackDoor.getFeedbackQuestion("SFSubmitUiT.CS2104",
                                                                        "First Session", 8);
        FeedbackQuestionAttributes fqMsq = BackDoor.getFeedbackQuestion("SFSubmitUiT.CS2104",
                                                                        "First Session", 10);
        FeedbackQuestionAttributes fqNumscale = BackDoor.getFeedbackQuestion("SFSubmitUiT.CS2104",
                                                                             "First Session", 15);
        FeedbackQuestionAttributes fqConstSum = BackDoor.getFeedbackQuestion("SFSubmitUiT.CS2104",
                "First Session", 19);
        FeedbackQuestionAttributes fqConstSum2 = BackDoor.getFeedbackQuestion("SFSubmitUiT.CS2104",
                "First Session", 20);
        FeedbackQuestionAttributes fqContrib = BackDoor.getFeedbackQuestion("SFSubmitUiT.CS2104",
                "First Session", 21);
        
        assertNull(BackDoor.getFeedbackResponse(fq.getId(),
                                                "SFSubmitUiT.alice.b@gmail.com",
                                                "SFSubmitUiT.benny.c@gmail.com"));
        assertNull(BackDoor.getFeedbackResponse(fqPartial.getId(),
                                                "SFSubmitUiT.alice.b@gmail.com",
                                                "Team 3"));
        assertNull(BackDoor.getFeedbackResponse(fqMcq.getId(),
                                                "SFSubmitUiT.alice.b@gmail.com",
                                                "Team 2"));
        assertNull(BackDoor.getFeedbackResponse(fqMsq.getId(),
                                                "SFSubmitUiT.alice.b@gmail.com",
                                                "Team 2"));
        assertNull(BackDoor.getFeedbackResponse(fqNumscale.getId(),
                                                "SFSubmitUiT.alice.b@gmail.com",
                                                "SFSubmitUiT.alice.b@gmail.com"));
        assertNull(BackDoor.getFeedbackResponse(fqConstSum.getId(),
                                                "SFSubmitUiT.alice.b@gmail.com",
                                                "SFSubmitUiT.alice.b@gmail.com"));
        assertNull(BackDoor.getFeedbackResponse(fqContrib.getId(),
                                                "SFSubmitUiT.alice.b@gmail.com",
                                                "SFSubmitUiT.alice.b@gmail.com"));
        assertNull(BackDoor.getFeedbackResponse(fqContrib.getId(),
                                                "SFSubmitUiT.alice.b@gmail.com",
                                                "SFSubmitUiT.benny.c@gmail.com"));

        submitPage.clickSubmitButton();

        assertEquals(Const.StatusMessages.FEEDBACK_RESPONSES_SAVED,
                submitPage.getStatus());
        
        assertNotNull(BackDoor.getFeedbackResponse(fq.getId(),
                                                   "SFSubmitUiT.alice.b@gmail.com",
                                                   "SFSubmitUiT.benny.c@gmail.com"));
        assertNotNull(BackDoor.getFeedbackResponse(fqPartial.getId(),
                                                   "SFSubmitUiT.alice.b@gmail.com",
                                                   "Team 3"));
        assertNotNull(BackDoor.getFeedbackResponse(fqMcq.getId(),
                                                   "SFSubmitUiT.alice.b@gmail.com",
                                                   "Team 2"));
        assertNotNull(BackDoor.getFeedbackResponse(fqMsq.getId(),
                                                   "SFSubmitUiT.alice.b@gmail.com",
                                                   "Team 2"));
        assertNotNull(BackDoor.getFeedbackResponse(fqNumscale.getId(),
                                                   "SFSubmitUiT.alice.b@gmail.com",
                                                   "SFSubmitUiT.alice.b@gmail.com"));
        assertNotNull(BackDoor.getFeedbackResponse(fqConstSum.getId(),
                                                    "SFSubmitUiT.alice.b@gmail.com",
                                                    "SFSubmitUiT.alice.b@gmail.com"));
        assertNotNull(BackDoor.getFeedbackResponse(fqContrib.getId(),
                                                    "SFSubmitUiT.alice.b@gmail.com",
                                                    "SFSubmitUiT.alice.b@gmail.com"));
        assertNotNull(BackDoor.getFeedbackResponse(fqContrib.getId(),
                                                    "SFSubmitUiT.alice.b@gmail.com",
                                                    "SFSubmitUiT.benny.c@gmail.com"));

        submitPage = loginToStudentFeedbackSubmitPage("Alice", "Open Session");
        submitPage.verifyHtmlMainContent("/studentFeedbackSubmitPagePartiallyFilled.html");
       
        ______TS("edit existing response");        
        
        // Test editing an existing response 
        // + fill up rest of responses at the same time
        String editedResponse = "Edited response to Benny.";
        submitPage.fillResponseTextBox(2, 0, editedResponse);
        submitPage.fillResponseTextBox(3, 0, "Feedback to instructors");
        submitPage.fillResponseTextBox(4, 1, "Feedback to team 2.");
        submitPage.fillResponseTextBox(5, 0, "Feedback to teammate.");
        
        submitPage.chooseMcqOption(6, 0, "UI");
        submitPage.chooseMcqOption(7, 0, "UI"); // Changed from "Algo" to "UI"
        submitPage.chooseMcqOption(7, 1, "UI");
        
        submitPage.toggleMsqOption(8, 0, "UI");
        submitPage.toggleMsqOption(8, 0, "Algo");
        submitPage.toggleMsqOption(8, 0, "Design");
        submitPage.toggleMsqOption(9, 0, "UI");
        submitPage.toggleMsqOption(9, 0, "Algo");
        submitPage.toggleMsqOption(9, 0, "Design");
        submitPage.toggleMsqOption(9, 1, "Design");
        
        submitPage.chooseMcqOption(10, 0, "Drop out (Team 2)");
        submitPage.toggleMsqOption(11, 0, "Alice Betsy (Team 1)");
        submitPage.toggleMsqOption(11, 0, "Benny Charles (Team 1)");
        submitPage.toggleMsqOption(11, 0, "Charlie Davis (Team 2)");
        submitPage.toggleMsqOption(11, 0, "Extra guy (Team 2)");
        
        submitPage.chooseMcqOption(12, 0, "Team 2");
        submitPage.toggleMsqOption(13, 0, "Team 1");
        submitPage.toggleMsqOption(13, 0, "Team 3");
        
        submitPage.fillResponseTextBox(14, 0, "5"); 
        submitPage.fillResponseTextBox(15, 0, "1.5"); 
        submitPage.fillResponseTextBox(15, 1, "2.5"); 
        
        submitPage.chooseMcqOption(16, 0, "Teammates Test2");
        submitPage.toggleMsqOption(17, 0, "Teammates Test");
        submitPage.toggleMsqOption(17, 0, "Teammates Test3");
        
        submitPage.fillResponseTextBox(18, 0, 0, "70");
        submitPage.fillResponseTextBox(18, 0, 1, "30");
        
        submitPage.fillResponseTextBox(19, 0, 0, "90");
        submitPage.fillResponseTextBox(19, 1, 0, "110");
        
        submitPage.chooseContribOption(20, 1, "0%");
        
        // Just check the edited responses, and two new response.
        assertNull(BackDoor.getFeedbackResponse(fqPartial.getId(),
                                                "SFSubmitUiT.alice.b@gmail.com",
                                                "Team 2"));
        assertNull(BackDoor.getFeedbackResponse(fqConstSum2.getId(),
                                                "SFSubmitUiT.alice.b@gmail.com",
                                                "Team 2"));
        assertNull(BackDoor.getFeedbackResponse(fqConstSum2.getId(),
                                                "SFSubmitUiT.alice.b@gmail.com",
                                                "Team 3"));
        
        
        submitPage.clickSubmitButton();
        
        //check new response
        fqPartial = BackDoor.getFeedbackQuestion("SFSubmitUiT.CS2104", "First Session", 4);
        assertNotNull(BackDoor.getFeedbackResponse(fqPartial.getId(), "SFSubmitUiT.alice.b@gmail.com", "Team 2"));
        
        //check edited
        assertEquals(Const.StatusMessages.FEEDBACK_RESPONSES_SAVED, submitPage.getStatus());     
        assertEquals(editedResponse,BackDoor.getFeedbackResponse(fq.getId(),
                                                                 "SFSubmitUiT.alice.b@gmail.com",
                                                                 "SFSubmitUiT.benny.c@gmail.com").responseMetaData.getValue());
          
        assertEquals("UI", BackDoor.getFeedbackResponse(fqMcq.getId(),
                                                        "SFSubmitUiT.alice.b@gmail.com",
                                                        "Team 2").getResponseDetails().getAnswerString());
        
        FeedbackMsqResponseDetails frMsq = (FeedbackMsqResponseDetails) BackDoor.getFeedbackResponse(fqMsq.getId(),
                                                                                                     "SFSubmitUiT.alice.b@gmail.com",
                                                                                                     "Team 2").getResponseDetails();
        assertFalse(frMsq.contains("UI"));
        assertTrue(frMsq.contains("Algo"));
        assertFalse(frMsq.contains("Design"));
        
        FeedbackNumericalScaleResponseDetails frNumscale = (FeedbackNumericalScaleResponseDetails) BackDoor
                                                           .getFeedbackResponse(fqNumscale.getId(),
                                                                                "SFSubmitUiT.alice.b@gmail.com",
                                                                                "SFSubmitUiT.alice.b@gmail.com").getResponseDetails();
        assertEquals("5", frNumscale.getAnswerString());
        
        FeedbackConstantSumResponseDetails frConstSum = 
                (FeedbackConstantSumResponseDetails) BackDoor.getFeedbackResponse(fqConstSum.getId(),
                        "SFSubmitUiT.alice.b@gmail.com",
                        "SFSubmitUiT.alice.b@gmail.com").getResponseDetails();
        assertEquals("70, 30", frConstSum.getAnswerString());
        
        FeedbackConstantSumResponseDetails frConstSum2_1 = 
                (FeedbackConstantSumResponseDetails) BackDoor.getFeedbackResponse(fqConstSum2.getId(),
                        "SFSubmitUiT.alice.b@gmail.com",
                        "Team 2").getResponseDetails();
        assertEquals("90", frConstSum2_1.getAnswerString());
        
        FeedbackConstantSumResponseDetails frConstSum2_2 = 
                (FeedbackConstantSumResponseDetails) BackDoor.getFeedbackResponse(fqConstSum2.getId(),
                        "SFSubmitUiT.alice.b@gmail.com",
                        "Team 3").getResponseDetails();
        assertEquals("110", frConstSum2_2.getAnswerString());
        
        
        FeedbackContributionResponseDetails frContrib = 
                (FeedbackContributionResponseDetails) BackDoor.getFeedbackResponse(fqContrib.getId(),
                        "SFSubmitUiT.alice.b@gmail.com",
                        "SFSubmitUiT.alice.b@gmail.com").getResponseDetails();
        assertEquals("100", frContrib.getAnswerString());
        
        FeedbackContributionResponseDetails frContrib_1 = 
                (FeedbackContributionResponseDetails) BackDoor.getFeedbackResponse(fqContrib.getId(),
                        "SFSubmitUiT.alice.b@gmail.com",
                        "SFSubmitUiT.benny.c@gmail.com").getResponseDetails();
        assertEquals("0", frContrib_1.getAnswerString());

        submitPage = loginToStudentFeedbackSubmitPage("Alice", "Open Session");
        submitPage.verifyHtmlMainContent("/studentFeedbackSubmitPageFullyFilled.html");

    }
    
    
    private void testInputValidation() throws Exception{
        
        
        ______TS("Test InputValidation lower than Min value");
        //this should not give any error since the value will be automatically adjusted before the form is submitted
        //adjusted value should be 1
        submitPage = loginToStudentFeedbackSubmitPage("Alice", "Open Session");
        submitPage.fillResponseTextBox(14, 0, "");
        submitPage.fillResponseTextBox(14, 0, "0");
        submitPage.clickSubmitButton();        
        assertEquals(Const.StatusMessages.FEEDBACK_RESPONSES_SAVED, submitPage.getStatus());
        
        FeedbackQuestionAttributes fqNumscale = BackDoor.getFeedbackQuestion("SFSubmitUiT.CS2104", "First Session", 15);
        
        FeedbackResponseAttributes frNumscale = BackDoor.getFeedbackResponse(fqNumscale.getId(),
                                                                             "SFSubmitUiT.alice.b@gmail.com",
                                                                             "SFSubmitUiT.alice.b@gmail.com");  
        
        assertEquals("1",frNumscale.getResponseDetails().getAnswerString());
        
        ______TS("Test InputValidation Over Max value");
        
        //this should not give any error since the value will be automatically adjusted before the form is submitted
        //adjusted value should be 5 
        submitPage = loginToStudentFeedbackSubmitPage("Alice", "Open Session");
        submitPage.fillResponseTextBox(14, 0, "50000");
        submitPage.clickSubmitButton();        
        assertEquals(Const.StatusMessages.FEEDBACK_RESPONSES_SAVED, submitPage.getStatus());
        
        fqNumscale = BackDoor.getFeedbackQuestion("SFSubmitUiT.CS2104", "First Session", 15);
        
        frNumscale = BackDoor.getFeedbackResponse(fqNumscale.getId(),
                                                  "SFSubmitUiT.alice.b@gmail.com",
                                                  "SFSubmitUiT.alice.b@gmail.com");  
        
        assertEquals("5",frNumscale.getResponseDetails().getAnswerString());
        

        
        ______TS("Test InputValidation extreme negative value");
        /*Attention: in safari, negative sign "-" can be input so the result will be adjusted to 1          
         *           However, in firefox, the sign "-" can not be typed into the text box so no negative 
         *           value can be input
         */
        submitPage = loginToStudentFeedbackSubmitPage("Alice", "Open Session");
        submitPage.fillResponseTextBox(14, 0, "-99999");
        submitPage.clickSubmitButton();        
        assertEquals(Const.StatusMessages.FEEDBACK_RESPONSES_SAVED, submitPage.getStatus());
        
        fqNumscale = BackDoor.getFeedbackQuestion("SFSubmitUiT.CS2104", "First Session", 15);
        
        frNumscale = BackDoor.getFeedbackResponse(fqNumscale.getId(),
                                                  "SFSubmitUiT.alice.b@gmail.com",
                                                  "SFSubmitUiT.alice.b@gmail.com");  
        
        assertEquals("5",frNumscale.getResponseDetails().getAnswerString());
     
    }
    
    
    private void testModifyData() throws EnrollException{
        
        //TODO: This should be tested at Logic level instead?
        
        ______TS("modify data");
        
        // Next, we edit some student data to cover editing of students
        // after creating the responses.

        // move one student out of Team 2 into a new team
        // This should cause the page to render an extra response box for
        // the team question.
        StudentAttributes extraGuy = testData.students.get("ExtraGuy");
        moveToTeam(extraGuy, "New Team");

        // delete one student
        // This should remove (hide on page render; not deleted) the response made to him,
        // and change the number of options in the recipient dropdown list.
        StudentAttributes dropOutGuy = testData.students.get("DropOut");
        String backDoorOperationStatus = BackDoor.deleteStudent(dropOutGuy.course,
                dropOutGuy.email);
        assertEquals(Const.StatusCodes.BACKDOOR_STATUS_SUCCESS, backDoorOperationStatus);

        // move Benny out of team 1 into team 2 and change her email
        // This should cause the team mates question to disappear completely as 
        // no one else is in Team 1, but other responses to Benny should remain.
        StudentAttributes Benny = testData.students.get("Benny");
        moveToTeam(Benny, "Team 2");
        
        submitPage = loginToStudentFeedbackSubmitPage("Alice", "Open Session");
        submitPage.verifyHtmlMainContent("/studentFeedbackSubmitPageModified.html");

    }
    

    private FeedbackSubmitPage loginToStudentFeedbackSubmitPage(String studentName, String fsName) {
        
        Url editUrl = createUrl(Const.ActionURIs.STUDENT_FEEDBACK_SUBMISSION_EDIT_PAGE)
                      .withUserId(testData.students.get(studentName).googleId)
                      .withCourseId(testData.feedbackSessions.get(fsName).courseId)
                      .withSessionName(testData.feedbackSessions.get(fsName).feedbackSessionName);
        
        return loginAdminToPage(browser, editUrl, FeedbackSubmitPage.class);
    }

    private void moveToTeam(StudentAttributes student, String newTeam) {
        
        String backDoorOperationStatus;
        student.team = newTeam;
        backDoorOperationStatus = BackDoor.editStudent(student.email, student);
        assertEquals(Const.StatusCodes.BACKDOOR_STATUS_SUCCESS, backDoorOperationStatus);
    }

    @AfterClass
    public static void classTearDown() throws Exception {
        BrowserPool.release(browser);
    }

}<|MERGE_RESOLUTION|>--- conflicted
+++ resolved
@@ -44,11 +44,7 @@
     public static void classSetup() throws Exception {
         printTestClassHeader();
         testData = loadDataBundle("/StudentFeedbackSubmitPageUiTest.json");
-<<<<<<< HEAD
-        restoreTestDataOnServer(testData);
-=======
         removeAndRestoreTestDataOnServer(testData);
->>>>>>> 7a17ad72
         browser = BrowserPool.getBrowser();
     }
     
