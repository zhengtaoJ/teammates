package teammates.test.cases.ui.pagedata;

import static org.testng.AssertJUnit.assertTrue;
import static org.testng.AssertJUnit.assertEquals;
import static org.testng.AssertJUnit.assertFalse;

import java.util.ArrayList;
import java.util.HashMap;
import java.util.List;
import java.util.Map;

import org.testng.annotations.BeforeClass;
import org.testng.annotations.Test;

import teammates.common.datatransfer.AccountAttributes;
import teammates.common.datatransfer.DataBundle;
import teammates.common.datatransfer.FeedbackQuestionAttributes;
import teammates.common.datatransfer.FeedbackResponseAttributes;
import teammates.common.datatransfer.FeedbackSessionAttributes;
import teammates.common.datatransfer.FeedbackSessionQuestionsBundle;
import teammates.common.datatransfer.InstructorAttributes;
import teammates.common.datatransfer.StudentAttributes;
import teammates.common.util.Const;
import teammates.test.cases.BaseTestCase;
import teammates.ui.controller.FeedbackSubmissionEditPageData;
import teammates.ui.template.StudentFeedbackSubmissionEditQuestionsWithResponses;

public class FeedbackSubmissionEditPageDataTest extends BaseTestCase {
    private static DataBundle dataBundle = getTypicalDataBundle();
    private FeedbackSubmissionEditPageData pageData;
    
    private FeedbackSessionAttributes feedbackSession;
    private FeedbackQuestionAttributes question;
    private List<FeedbackResponseAttributes> responses = new ArrayList<FeedbackResponseAttributes>();
    
    private Map<FeedbackQuestionAttributes, List<FeedbackResponseAttributes>> questionResponseBundle = 
                                    new HashMap<FeedbackQuestionAttributes, List<FeedbackResponseAttributes>>();
    
    private Map<String, Map<String, String>> recipientList = new HashMap<String, Map<String, String>>();
    private Map<String,String> recipients = new HashMap<String,String>();
    
    @BeforeClass
    public static void classSetUp() throws Exception {
        printTestClassHeader();
    }
    
    public void createData(StudentAttributes student) {        
        feedbackSession = dataBundle.feedbackSessions.get("session1InCourse1");
        question = dataBundle.feedbackQuestions.get("qn1InSession1InCourse1");      
        
        responses.add(dataBundle.feedbackResponses.get("response1ForQ1S1C1"));
        responses.add(dataBundle.feedbackResponses.get("response2ForQ1S1C1"));      
        
        questionResponseBundle.put(question, responses);      
        
        recipients.put(student.email, Const.USER_NAME_FOR_SELF);
        recipientList.put(question.getId(), recipients);
        
        pageData.bundle = new FeedbackSessionQuestionsBundle(feedbackSession, questionResponseBundle, recipientList);
        pageData.bundle.questionResponseBundle.put(question, responses);
    }   
    
    @Test
    public void testAll() {
        ______TS("test typical case"); 
        AccountAttributes studentAccount = dataBundle.accounts.get("student1InCourse1");
        StudentAttributes student = dataBundle.students.get("student1InCourse1");
        
        pageData = new FeedbackSubmissionEditPageData(studentAccount, student);
        createData(student);         
        
        pageData.init(student.key, student.email, student.course);
        
        assertEquals("You are submitting feedback as <span class='text-danger text-bold text-large'>"
<<<<<<< HEAD
                      + "student1 In Course1</td></div>'\"</span>. You may submit feedback and view results without logging "
                      + "in. To access other features you need <a href='/page/studentCourseJoinAuthentication?"
=======
                      + "student1 In Course1</span>. You may submit feedback for sessions that are currently open "
                      + "and view results without logging in. "
                      + "To access other features you need <a href='/page/studentCourseJoinAuthentication?"
>>>>>>> f6db7b37
                      + "studentemail=student1InCourse1%40gmail.tmt&courseid=idOfTypicalCourse1' class='link'>"
                      + "to login using a Google account</a> (recommended).", pageData.getRegisterMessage());
        
        assertEquals("/page/studentFeedbackSubmissionEditSave", pageData.getSubmitAction());
        assertEquals("/page/studentFeedbackQuestionSubmissionEditSave", pageData.getSubmitActionQuestion());
        
        assertFalse(pageData.isModeration());
        assertFalse(pageData.isSessionOpenForSubmission());
        assertFalse(pageData.isSubmittable());
        
        testQuestionAttributes();
        
        ______TS("student in unregistered course");
        student = dataBundle.students.get("student1InUnregisteredCourse");
        
        pageData = new FeedbackSubmissionEditPageData(studentAccount, student);
        createData(student);
        
        pageData.init(student.key, student.email, student.course);
        
        assertEquals("You are submitting feedback as <span class='text-danger text-bold text-large'>student1 "
                      + "In unregisteredCourse</span>. You may submit feedback for sessions that are currently open "
                      + "and view results without logging in. "
                      + "To access other features you need <a href='/page/studentCourseJoinAuthentication?"
                      + "key=regKeyForStuNotYetJoinCourse&studentemail=student1InUnregisteredCourse%40gmail.tmt&"
                      + "courseid=idOfUnregisteredCourse' class='link'>to login using a Google account</a> "
                      + "(recommended).", pageData.getRegisterMessage());
        
        assertEquals("/page/studentFeedbackSubmissionEditSave", pageData.getSubmitAction());
        assertEquals("/page/studentFeedbackQuestionSubmissionEditSave", pageData.getSubmitActionQuestion());
        
        assertFalse(pageData.isModeration());
        assertFalse(pageData.isSessionOpenForSubmission());
        assertFalse(pageData.isSubmittable());
        
        testQuestionAttributes();
        
        ______TS("student in archived course");
        student = dataBundle.students.get("student1InArchivedCourse");
        
        pageData = new FeedbackSubmissionEditPageData(studentAccount, student);
        createData(student);
        
        pageData.init(student.key, student.email, student.course);
        
        assertEquals("You are submitting feedback as <span class='text-danger text-bold text-large'>student1 In Course1"
                      + "</span>. You may submit feedback for sessions that are currently open "
                      + "and view results without logging in. To access other features "
                      + "you need <a href='/page/studentCourseJoinAuthentication?studentemail=student1InArchivedCourse%40"
                      + "gmail.tmt&courseid=idOfArchivedCourse' class='link'>to login using a Google account</a> "
                      + "(recommended).", pageData.getRegisterMessage());
        
        assertEquals("/page/studentFeedbackSubmissionEditSave", pageData.getSubmitAction());
        assertEquals("/page/studentFeedbackQuestionSubmissionEditSave", pageData.getSubmitActionQuestion());
        
        assertFalse(pageData.isModeration());
        assertFalse(pageData.isSessionOpenForSubmission());
        assertFalse(pageData.isSubmittable());
        
        testQuestionAttributes();
        
        ______TS("student submission open"); 
        student = dataBundle.students.get("student1InCourse1");
        
        pageData = new FeedbackSubmissionEditPageData(studentAccount, student);
        createData(student);         
        
        pageData.setSessionOpenForSubmission(true);
        pageData.init(student.key, student.email, student.course);
        
        assertEquals("You are submitting feedback as <span class='text-danger text-bold text-large'>"
<<<<<<< HEAD
                      + "student1 In Course1</td></div>'\"</span>. You may submit feedback and view results without logging "
                      + "in. To access other features you need <a href='/page/studentCourseJoinAuthentication?"
=======
                      + "student1 In Course1</span>. You may submit feedback for sessions that are currently open "
                      + "and view results without logging in. "
                      + "To access other features you need <a href='/page/studentCourseJoinAuthentication?"
>>>>>>> f6db7b37
                      + "studentemail=student1InCourse1%40gmail.tmt&courseid=idOfTypicalCourse1' class='link'>"
                      + "to login using a Google account</a> (recommended).", pageData.getRegisterMessage());
        
        assertEquals("/page/studentFeedbackSubmissionEditSave", pageData.getSubmitAction());
        assertEquals("/page/studentFeedbackQuestionSubmissionEditSave", pageData.getSubmitActionQuestion());
        
        assertFalse(pageData.isModeration());
        assertTrue(pageData.isSessionOpenForSubmission());
        assertTrue(pageData.isSubmittable());
        
        ______TS("instructor moderating a response - closed for submission");
        AccountAttributes instructorAccount = dataBundle.accounts.get("instructor1OfCourse1");
        InstructorAttributes instructor = dataBundle.instructors.get("instructor1OfCourse1");
        student = dataBundle.students.get("student1InCourse1");
        
        pageData = new FeedbackSubmissionEditPageData(instructorAccount, student);
        createData(student); 
        
        pageData.setModeration(true);
        pageData.init("", student.email, student.course);
        
        assertEquals("/page/instructorEditStudentFeedbackSave", pageData.getSubmitAction());
        assertEquals("/page/instructorEditStudentFeedbackSave", pageData.getSubmitActionQuestion());
        
        assertTrue(pageData.isModeration());
        assertFalse(pageData.isSessionOpenForSubmission());
        assertTrue(pageData.isSubmittable());
        
        testQuestionAttributes();
        
        ______TS("instructor moderating a response - open for submission");
        student = dataBundle.students.get("student1InCourse1");
        
        pageData = new FeedbackSubmissionEditPageData(instructorAccount, student);
        createData(student); 
        
        pageData.setModeration(true);
        pageData.setSessionOpenForSubmission(true);
        pageData.init("", student.email, student.course);
        
        assertEquals("/page/instructorEditStudentFeedbackSave", pageData.getSubmitAction());
        assertEquals("/page/instructorEditStudentFeedbackSave", pageData.getSubmitActionQuestion());
        
        assertTrue(pageData.isModeration());
        assertTrue(pageData.isSessionOpenForSubmission());
        assertTrue(pageData.isSubmittable());
        
        testQuestionAttributes();
        
        ______TS("instructor previewing a response");       
        pageData = new FeedbackSubmissionEditPageData(instructorAccount, student);
        createData(student); 
        
        pageData.setPreview(true);
        pageData.setPreviewInstructor(instructor);
        pageData.init("", student.email, student.course);
        
        assertEquals("/page/studentFeedbackSubmissionEditSave", pageData.getSubmitAction());
        assertEquals("/page/studentFeedbackQuestionSubmissionEditSave", pageData.getSubmitActionQuestion());
        
        assertFalse(pageData.isModeration());
        assertFalse(pageData.isSessionOpenForSubmission());
        assertFalse(pageData.isSubmittable());
        
        testQuestionAttributes();
    }
    
    public void testQuestionAttributes() {
        StudentFeedbackSubmissionEditQuestionsWithResponses questionWithResponses = pageData.getQuestionsWithResponses().get(0);
        
        assertEquals(question.questionType, questionWithResponses.getQuestion().getQuestionType());
        assertEquals(question.courseId, questionWithResponses.getQuestion().getCourseId());
        assertEquals(question.questionNumber, questionWithResponses.getQuestion().getQuestionNumber());
        assertEquals(question.getQuestionDetails().questionText, questionWithResponses.getQuestion().getQuestionText());
        assertEquals(question.numberOfEntitiesToGiveFeedbackTo, questionWithResponses.getQuestion().getNumberOfEntitiesToGiveFeedbackTo());
        assertEquals(question.getId(), questionWithResponses.getQuestion().getQuestionId());
    }
}<|MERGE_RESOLUTION|>--- conflicted
+++ resolved
@@ -72,14 +72,9 @@
         pageData.init(student.key, student.email, student.course);
         
         assertEquals("You are submitting feedback as <span class='text-danger text-bold text-large'>"
-<<<<<<< HEAD
-                      + "student1 In Course1</td></div>'\"</span>. You may submit feedback and view results without logging "
-                      + "in. To access other features you need <a href='/page/studentCourseJoinAuthentication?"
-=======
-                      + "student1 In Course1</span>. You may submit feedback for sessions that are currently open "
+                      + "student1 In Course1</td></div>'\"</span>. You may submit feedback for sessions that are currently open "
                       + "and view results without logging in. "
                       + "To access other features you need <a href='/page/studentCourseJoinAuthentication?"
->>>>>>> f6db7b37
                       + "studentemail=student1InCourse1%40gmail.tmt&courseid=idOfTypicalCourse1' class='link'>"
                       + "to login using a Google account</a> (recommended).", pageData.getRegisterMessage());
         
@@ -151,14 +146,9 @@
         pageData.init(student.key, student.email, student.course);
         
         assertEquals("You are submitting feedback as <span class='text-danger text-bold text-large'>"
-<<<<<<< HEAD
-                      + "student1 In Course1</td></div>'\"</span>. You may submit feedback and view results without logging "
-                      + "in. To access other features you need <a href='/page/studentCourseJoinAuthentication?"
-=======
-                      + "student1 In Course1</span>. You may submit feedback for sessions that are currently open "
+                      + "student1 In Course1</td></div>'\"</span>. You may submit feedback for sessions that are currently open "
                       + "and view results without logging in. "
                       + "To access other features you need <a href='/page/studentCourseJoinAuthentication?"
->>>>>>> f6db7b37
                       + "studentemail=student1InCourse1%40gmail.tmt&courseid=idOfTypicalCourse1' class='link'>"
                       + "to login using a Google account</a> (recommended).", pageData.getRegisterMessage());
         
