package teammates.test.cases.ui;

import static org.testng.AssertJUnit.assertEquals;
import static org.testng.AssertJUnit.assertFalse;
import static org.testng.AssertJUnit.assertTrue;

import org.testng.annotations.BeforeClass;
import org.testng.annotations.Test;

import teammates.common.datatransfer.DataBundle;
import teammates.common.datatransfer.FeedbackQuestionAttributes;
import teammates.common.datatransfer.FeedbackResponseAttributes;
import teammates.common.datatransfer.FeedbackSessionAttributes;
import teammates.common.datatransfer.InstructorAttributes;
import teammates.common.util.Const;
import teammates.storage.api.FeedbackQuestionsDb;
import teammates.storage.api.FeedbackResponsesDb;
import teammates.ui.controller.AjaxResult;
import teammates.ui.controller.InstructorFeedbackResponseCommentAddAction;
import teammates.ui.controller.InstructorFeedbackResponseCommentAjaxPageData;

public class InstructorFeedbackResponseCommentAddActionTest extends
        BaseActionTest {

    private final DataBundle dataBundle = getTypicalDataBundle();

    @BeforeClass
    public static void classSetUp() throws Exception {
        printTestClassHeader();
<<<<<<< HEAD
=======
        removeTypicalDataInDatastore();
>>>>>>> 7a17ad72
		restoreTypicalDataInDatastore();
        uri = Const.ActionURIs.INSTRUCTOR_FEEDBACK_RESPONSE_COMMENT_ADD;
    }
    
    @Test
    public void testExcecuteAndPostProcess() throws Exception {
        FeedbackQuestionsDb feedbackQuestionsDb = new FeedbackQuestionsDb();
        FeedbackResponsesDb feedbackResponsesDb = new FeedbackResponsesDb();

        FeedbackSessionAttributes session = dataBundle.feedbackSessions
                .get("session1InCourse1");
        
        int questionNumber = 1;
        FeedbackQuestionAttributes question = feedbackQuestionsDb.getFeedbackQuestion(
                session.feedbackSessionName, session.courseId, questionNumber);
        
        String giverEmail = "student1InCourse1@gmail.com";
        String receiverEmail = "student1InCourse1@gmail.com";
        FeedbackResponseAttributes response = feedbackResponsesDb.getFeedbackResponse(question.getId(),
                giverEmail, receiverEmail);
        
        InstructorAttributes instructor = dataBundle.instructors.get("instructor1OfCourse1");
        gaeSimulation.loginAsInstructor(instructor.googleId);
        
        ______TS("Unsuccessful case: not enough parameters");
        
        verifyAssumptionFailure();
        
        String[] submissionParams = new String[]{
                Const.ParamsNames.COURSE_ID, session.courseId,
                Const.ParamsNames.FEEDBACK_SESSION_NAME, session.feedbackSessionName,
                Const.ParamsNames.FEEDBACK_RESPONSE_COMMENT_TEXT, "Comment to first response"
        };
        
        verifyAssumptionFailure(submissionParams);
        
        ______TS("typical successful case");
        
        submissionParams = new String[]{
                Const.ParamsNames.COURSE_ID, session.courseId,
                Const.ParamsNames.FEEDBACK_SESSION_NAME, session.feedbackSessionName,
                Const.ParamsNames.FEEDBACK_RESPONSE_COMMENT_TEXT, "Comment to first response",
                Const.ParamsNames.FEEDBACK_QUESTION_ID, question.getId(),
                Const.ParamsNames.FEEDBACK_RESPONSE_ID, response.getId(),
                Const.ParamsNames.FEEDBACK_RESULTS_SORTTYPE, "recipient"
        };
        
        InstructorFeedbackResponseCommentAddAction action = getAction(submissionParams);
        AjaxResult result = (AjaxResult) action.executeAndPostProcess();
        InstructorFeedbackResponseCommentAjaxPageData data = 
                (InstructorFeedbackResponseCommentAjaxPageData) result.data;
        assertFalse(data.isError);
        assertEquals("", result.getStatusMessage());
        
        ______TS("Unsuccessful case: empty comment text");
        
        submissionParams = new String[]{
                Const.ParamsNames.COURSE_ID, session.courseId,
                Const.ParamsNames.FEEDBACK_SESSION_NAME, session.feedbackSessionName,
                Const.ParamsNames.FEEDBACK_RESPONSE_COMMENT_TEXT, "",
                Const.ParamsNames.FEEDBACK_QUESTION_ID, question.getId(),
                Const.ParamsNames.FEEDBACK_RESPONSE_ID, response.getId(),
                Const.ParamsNames.FEEDBACK_RESULTS_SORTTYPE, "recipient"
        };
        
        action = getAction(submissionParams);
        result = (AjaxResult) action.executeAndPostProcess();
        assertEquals("", result.getStatusMessage());
        data = (InstructorFeedbackResponseCommentAjaxPageData) result.data;
        assertTrue(data.isError);
        assertEquals(Const.StatusMessages.FEEDBACK_RESPONSE_COMMENT_EMPTY, data.errorMessage);
    }
    
    private InstructorFeedbackResponseCommentAddAction getAction(String... params) throws Exception {
        return (InstructorFeedbackResponseCommentAddAction) (gaeSimulation.getActionObject(uri, params));
    }
}<|MERGE_RESOLUTION|>--- conflicted
+++ resolved
@@ -27,10 +27,7 @@
     @BeforeClass
     public static void classSetUp() throws Exception {
         printTestClassHeader();
-<<<<<<< HEAD
-=======
         removeTypicalDataInDatastore();
->>>>>>> 7a17ad72
 		restoreTypicalDataInDatastore();
         uri = Const.ActionURIs.INSTRUCTOR_FEEDBACK_RESPONSE_COMMENT_ADD;
     }
