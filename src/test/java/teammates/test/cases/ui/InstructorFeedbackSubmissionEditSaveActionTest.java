package teammates.test.cases.ui;

import static org.testng.AssertJUnit.assertEquals;
import static org.testng.AssertJUnit.assertFalse;
import static org.testng.AssertJUnit.assertNotNull;
import static org.testng.AssertJUnit.assertNull;
import static org.testng.AssertJUnit.assertTrue;

import org.testng.annotations.AfterClass;
import org.testng.annotations.BeforeClass;
import org.testng.annotations.Test;

import teammates.common.datatransfer.DataBundle;
import teammates.common.datatransfer.FeedbackNumericalScaleQuestionDetails;
import teammates.common.datatransfer.FeedbackQuestionAttributes;
import teammates.common.datatransfer.FeedbackResponseAttributes;
import teammates.common.datatransfer.FeedbackSessionAttributes;
import teammates.common.datatransfer.InstructorAttributes;
import teammates.common.exception.NullPostParameterException;
import teammates.common.util.Const;
import teammates.common.util.StringHelper;
import teammates.common.util.TimeHelper;
import teammates.logic.backdoor.BackDoorLogic;
import teammates.storage.api.FeedbackQuestionsDb;
import teammates.storage.api.FeedbackResponsesDb;
import teammates.storage.api.FeedbackSessionsDb;
import teammates.ui.controller.ActionResult;
import teammates.ui.controller.InstructorFeedbackSubmissionEditSaveAction;
import teammates.ui.controller.RedirectResult;


public class InstructorFeedbackSubmissionEditSaveActionTest extends BaseActionTest {

    private static final DataBundle dataBundle = loadDataBundle("/InstructorFeedbackSubmissionEditSaveActionTest.json");
    
    @BeforeClass
    public static void classSetUp() throws Exception {
        printTestClassHeader();
        restoreDatastoreFromJson("/InstructorFeedbackSubmissionEditSaveActionTest.json");
        uri = Const.ActionURIs.INSTRUCTOR_FEEDBACK_SUBMISSION_EDIT_SAVE;
    }
    
    @AfterClass
    public static void classTearDown() throws Exception {
        new BackDoorLogic().removeDataBundle(dataBundle);
    }
    
    @Test
    public void testExecuteAndPostProcess() throws Exception{
        //TODO Test error states (catch-blocks and isError == true states)
<<<<<<< HEAD
        //TODO: find a way to test status message from session
        InstructorAttributes instructor1InCourse1 = dataBundle.instructors.get("instructor1InCourse1");
        gaeSimulation.loginAsInstructor(instructor1InCourse1.googleId);
=======
>>>>>>> b7a6e1b5
        ______TS("Unsuccessful case: test empty feedback session name parameter");
        String[] submissionParams = new String[]{
                Const.ParamsNames.COURSE_ID, dataBundle.feedbackResponses.get("response1ForQ1S1C1").courseId
        };
        InstructorFeedbackSubmissionEditSaveAction a;
        RedirectResult r;
        
        try {
            a = getAction(submissionParams);
            r = (RedirectResult) a.executeAndPostProcess();
            signalFailureToDetectException("Did not detect that parameters are null.");
        } catch (NullPostParameterException e) {
            assertEquals(String.format(Const.StatusCodes.NULL_POST_PARAMETER, 
                    Const.ParamsNames.FEEDBACK_SESSION_NAME), e.getMessage());
        }
                
        
        ______TS("Unsuccessful case: test empty course id parameter");
        submissionParams = new String[]{
                Const.ParamsNames.FEEDBACK_SESSION_NAME, dataBundle.feedbackResponses.get("response1ForQ1S1C1").feedbackSessionName
        };
        
        try {
            a = getAction(submissionParams);
            r = (RedirectResult) a.executeAndPostProcess();
            signalFailureToDetectException("Did not detect that parameters are null.");
        } catch (NullPostParameterException e) {
            assertEquals(String.format(Const.StatusCodes.NULL_POST_PARAMETER, 
                    Const.ParamsNames.COURSE_ID), e.getMessage());
        }
        
        
        ______TS("Successful case: edit existing answer");
        
        FeedbackQuestionsDb fqDb = new FeedbackQuestionsDb();
        FeedbackQuestionAttributes fq = fqDb.getFeedbackQuestion("First Session", "idOfCourse1", 1);
        assertNotNull("Feedback question not found in database", fq);
        
        FeedbackResponsesDb frDb = new FeedbackResponsesDb();
        FeedbackResponseAttributes fr = dataBundle.feedbackResponses.get("response1ForQ1S1C1");
        fr = frDb.getFeedbackResponse(fq.getId(), fr.giverEmail, fr.recipientEmail); //necessary to get the correct responseId
        assertNotNull("Feedback response not found in database", fr);
        
        instructor1InCourse1 = dataBundle.instructors.get("instructor1InCourse1");
        gaeSimulation.loginAsInstructor(instructor1InCourse1.googleId);
        
        submissionParams = new String[]{
                Const.ParamsNames.FEEDBACK_QUESTION_RESPONSETOTAL + "-1", "1",
                Const.ParamsNames.FEEDBACK_RESPONSE_ID + "-1-0", fr.getId(),
                Const.ParamsNames.FEEDBACK_SESSION_NAME, fr.feedbackSessionName,
                Const.ParamsNames.COURSE_ID, fr.courseId,
                Const.ParamsNames.FEEDBACK_QUESTION_ID + "-1", fr.feedbackQuestionId,
                Const.ParamsNames.FEEDBACK_RESPONSE_RECIPIENT + "-1-0", fr.recipientEmail,
                Const.ParamsNames.FEEDBACK_QUESTION_TYPE + "-1", fr.feedbackQuestionType.toString(),
                Const.ParamsNames.FEEDBACK_RESPONSE_TEXT + "-1-0", "Edited" + fr.getResponseDetails().getAnswerString()                
        };
        
        a = getAction(submissionParams);
        r = (RedirectResult) a.executeAndPostProcess();
        
        assertFalse(r.isError);
        assertEquals("All responses submitted succesfully!", r.getStatusMessage());
        assertEquals("/page/instructorHomePage?error=" + r.isError +"&user=instructor1InCourse1",
                        r.getDestinationWithParams());
        assertNotNull(frDb.getFeedbackResponse(fq.getId(), fr.giverEmail, fr.recipientEmail));
        
        ______TS("Successful case: deleted response");
        
        submissionParams = new String[]{
                Const.ParamsNames.FEEDBACK_QUESTION_RESPONSETOTAL + "-1", "1",
                Const.ParamsNames.FEEDBACK_RESPONSE_ID + "-1-0", fr.getId(),
                Const.ParamsNames.FEEDBACK_SESSION_NAME, fr.feedbackSessionName,
                Const.ParamsNames.COURSE_ID, fr.courseId,
                Const.ParamsNames.FEEDBACK_QUESTION_ID + "-1", fr.feedbackQuestionId,
                Const.ParamsNames.FEEDBACK_RESPONSE_RECIPIENT + "-1-0", fr.recipientEmail,
                Const.ParamsNames.FEEDBACK_QUESTION_TYPE + "-1", fr.feedbackQuestionType.toString(),
                Const.ParamsNames.FEEDBACK_RESPONSE_TEXT + "-1-0", ""                
        };
        
        a = getAction(submissionParams);
        r = (RedirectResult) a.executeAndPostProcess();
        
        assertFalse(r.isError);
        assertEquals("All responses submitted succesfully!", r.getStatusMessage());
        assertEquals("/page/instructorHomePage?error=" + r.isError +"&user=instructor1InCourse1",
                        r.getDestinationWithParams());
        assertNull(frDb.getFeedbackResponse(fq.getId(), fr.giverEmail, fr.recipientEmail));
                
        ______TS("Successful case: skipped question");
        
        submissionParams = new String[]{
                Const.ParamsNames.FEEDBACK_QUESTION_RESPONSETOTAL + "-1", "1",
                Const.ParamsNames.FEEDBACK_SESSION_NAME, fr.feedbackSessionName,
                Const.ParamsNames.COURSE_ID, fr.courseId,
                Const.ParamsNames.FEEDBACK_QUESTION_ID + "-1", fr.feedbackQuestionId,
                Const.ParamsNames.FEEDBACK_RESPONSE_RECIPIENT + "-1-0", fr.recipientEmail,
                Const.ParamsNames.FEEDBACK_QUESTION_TYPE + "-1", fr.feedbackQuestionType.toString(),
                Const.ParamsNames.FEEDBACK_RESPONSE_TEXT + "-1-0", ""                
        };
        
        a = getAction(submissionParams);
        r = (RedirectResult) a.executeAndPostProcess();
        
        assertFalse(r.isError);
        assertEquals("All responses submitted succesfully!", r.getStatusMessage());
        assertEquals("/page/instructorHomePage?error=" + r.isError +"&user=instructor1InCourse1",
                        r.getDestinationWithParams());
        assertNull(frDb.getFeedbackResponse(fq.getId(), fr.giverEmail, fr.recipientEmail));
        
        ______TS("Successful case: new response");
        
        submissionParams = new String[]{
                Const.ParamsNames.FEEDBACK_QUESTION_RESPONSETOTAL + "-1", "1",
                Const.ParamsNames.FEEDBACK_SESSION_NAME, fr.feedbackSessionName,
                Const.ParamsNames.COURSE_ID, fr.courseId,
                Const.ParamsNames.FEEDBACK_QUESTION_ID + "-1", fr.feedbackQuestionId,
                Const.ParamsNames.FEEDBACK_RESPONSE_RECIPIENT + "-1-0", fr.recipientEmail,
                Const.ParamsNames.FEEDBACK_QUESTION_TYPE + "-1", fr.feedbackQuestionType.toString(),
                Const.ParamsNames.FEEDBACK_RESPONSE_TEXT + "-1-0", "New " + fr.getResponseDetails().getAnswerString()                
        };
        
        a = getAction(submissionParams);
        r = (RedirectResult) a.executeAndPostProcess();
        
        assertFalse(r.isError);
        assertEquals("All responses submitted succesfully!", r.getStatusMessage());
        assertEquals("/page/instructorHomePage?error=" + r.isError +"&user=instructor1InCourse1",
                        r.getDestinationWithParams());
        assertNotNull(frDb.getFeedbackResponse(fq.getId(), fr.giverEmail, fr.recipientEmail));
        
        ______TS("Successful case: edit response, did not specify recipient");
        
        fq = fqDb.getFeedbackQuestion("First Session", "idOfCourse1", 2);
        assertNotNull("Feedback question not found in database", fq);
        
        fr = dataBundle.feedbackResponses.get("response1ForQ2S1C1");
        fr = frDb.getFeedbackResponse(fq.getId(), fr.giverEmail, fr.recipientEmail); //necessary to get the correct responseId
        assertNotNull("Feedback response not found in database", fr);
        
        submissionParams = new String[]{
                Const.ParamsNames.FEEDBACK_QUESTION_RESPONSETOTAL + "-2", "1",
                Const.ParamsNames.FEEDBACK_RESPONSE_ID + "-2-0", fr.getId(),
                Const.ParamsNames.FEEDBACK_SESSION_NAME, fr.feedbackSessionName,
                Const.ParamsNames.COURSE_ID, fr.courseId,
                Const.ParamsNames.FEEDBACK_QUESTION_ID + "-2", fr.feedbackQuestionId,
                Const.ParamsNames.FEEDBACK_RESPONSE_RECIPIENT + "-2-0", "student1InCourse1@gmail.com",
                Const.ParamsNames.FEEDBACK_QUESTION_TYPE + "-2", fr.feedbackQuestionType.toString(),
                Const.ParamsNames.FEEDBACK_RESPONSE_TEXT + "-2-0", "Edited" + fr.getResponseDetails().getAnswerString()                
        };
        
        a = getAction(submissionParams);
        r = (RedirectResult) a.executeAndPostProcess();
        
        assertFalse(r.isError);
        assertEquals("All responses submitted succesfully!", r.getStatusMessage());
        assertEquals("/page/instructorHomePage?error=" + r.isError +"&user=instructor1InCourse1",
                        r.getDestinationWithParams());
        assertNull(frDb.getFeedbackResponse(fq.getId(), fr.giverEmail, fr.recipientEmail));
        
        ______TS("Successful case: new response, did not specify recipient");
        
        submissionParams = new String[]{
                Const.ParamsNames.FEEDBACK_QUESTION_RESPONSETOTAL + "-2", "1",
                Const.ParamsNames.FEEDBACK_SESSION_NAME, fr.feedbackSessionName,
                Const.ParamsNames.COURSE_ID, fr.courseId,
                Const.ParamsNames.FEEDBACK_QUESTION_ID + "-2", fr.feedbackQuestionId,
                Const.ParamsNames.FEEDBACK_RESPONSE_RECIPIENT + "-2-0", "student1InCourse1@gmail.com",
                Const.ParamsNames.FEEDBACK_QUESTION_TYPE + "-2", fr.feedbackQuestionType.toString(),
                Const.ParamsNames.FEEDBACK_RESPONSE_TEXT + "-2-0", fr.getResponseDetails().getAnswerString()                
        };
        
        a = getAction(submissionParams);
        r = (RedirectResult) a.executeAndPostProcess();
        
        assertFalse(r.isError);
        assertEquals("All responses submitted succesfully!", r.getStatusMessage());
        assertEquals("/page/instructorHomePage?error=" + r.isError +"&user=instructor1InCourse1",
                        r.getDestinationWithParams());
        assertNull(frDb.getFeedbackResponse(fq.getId(), fr.giverEmail, fr.recipientEmail));
        
        ______TS("Successful case: private session");
        
        fq = fqDb.getFeedbackQuestion("Private Session", "idOfCourse1", 1);
        assertNotNull("Feedback question not found in database", fq);
        
        fr = dataBundle.feedbackResponses.get("response1ForPrivateSession");
        fr = frDb.getFeedbackResponse(fq.getId(), fr.giverEmail, fr.recipientEmail); //necessary to get the correct responseId
        assertNotNull("Feedback response not found in database", fr);
        
        submissionParams = new String[]{
                Const.ParamsNames.FEEDBACK_QUESTION_RESPONSETOTAL + "-1", "1",
                Const.ParamsNames.FEEDBACK_RESPONSE_ID + "-1-0", fr.getId(),
                Const.ParamsNames.FEEDBACK_SESSION_NAME, fr.feedbackSessionName,
                Const.ParamsNames.COURSE_ID, fr.courseId,
                Const.ParamsNames.FEEDBACK_QUESTION_ID + "-1", fr.feedbackQuestionId,
                Const.ParamsNames.FEEDBACK_RESPONSE_RECIPIENT + "-1-0", fr.recipientEmail,
                Const.ParamsNames.FEEDBACK_QUESTION_TYPE + "-1", fr.feedbackQuestionType.toString(),
                Const.ParamsNames.FEEDBACK_RESPONSE_TEXT + "-1-0", "Edited" + fr.getResponseDetails().getAnswerString()                
        };
        
        a = getAction(submissionParams);
        r = (RedirectResult) a.executeAndPostProcess();
        
        assertFalse(r.isError);
        assertEquals("All responses submitted succesfully!", r.getStatusMessage());
        assertEquals("/page/instructorHomePage?error=" + r.isError +"&user=instructor1InCourse1",
                        r.getDestinationWithParams());
        assertNotNull(frDb.getFeedbackResponse(fq.getId(), fr.giverEmail, fr.recipientEmail));
        
        ______TS("Successful case: mcq: typical case");
        
        DataBundle dataBundle = loadDataBundle("/FeedbackSessionQuestionTypeTest.json");
        restoreDatastoreFromJson("/FeedbackSessionQuestionTypeTest.json");
        
        fq = fqDb.getFeedbackQuestion("MCQ Session", "FSQTT.idOfTypicalCourse1", 2);
        assertNotNull("Feedback question not found in database", fq);
        
        fr = dataBundle.feedbackResponses.get("response1ForQ2S1C1");
        fr = frDb.getFeedbackResponse(fq.getId(), fr.giverEmail, fr.recipientEmail); //necessary to get the correct responseId
        assertNotNull("Feedback response not found in database", fr);
        
        instructor1InCourse1 = dataBundle.instructors.get("instructor1OfCourse1");
        gaeSimulation.loginAsInstructor(instructor1InCourse1.googleId);
        
        submissionParams = new String[]{
                Const.ParamsNames.FEEDBACK_QUESTION_RESPONSETOTAL + "-1", "1",
                Const.ParamsNames.FEEDBACK_RESPONSE_ID + "-1-0", fr.getId(),
                Const.ParamsNames.FEEDBACK_SESSION_NAME, fr.feedbackSessionName,
                Const.ParamsNames.COURSE_ID, fr.courseId,
                Const.ParamsNames.FEEDBACK_QUESTION_ID + "-1", fr.feedbackQuestionId,
                Const.ParamsNames.FEEDBACK_RESPONSE_RECIPIENT + "-1-0", fr.recipientEmail,
                Const.ParamsNames.FEEDBACK_QUESTION_TYPE + "-1", fr.feedbackQuestionType.toString(),
                Const.ParamsNames.FEEDBACK_RESPONSE_TEXT + "-1-0", "It's perfect"            
        };
        
        a = getAction(submissionParams);
        r = (RedirectResult) a.executeAndPostProcess();
        
        assertFalse(r.isError);
        assertEquals("All responses submitted succesfully!", r.getStatusMessage());
        assertEquals("/page/instructorHomePage?error=" + r.isError +"&user=FSQTT.idOfInstructor1OfCourse1",
                        r.getDestinationWithParams());
        assertNotNull(frDb.getFeedbackResponse(fq.getId(), fr.giverEmail, fr.recipientEmail));
        
        ______TS("Successful case: mcq: question skipped");
        
        submissionParams = new String[]{
                Const.ParamsNames.FEEDBACK_QUESTION_RESPONSETOTAL + "-1", "1",
                Const.ParamsNames.FEEDBACK_RESPONSE_ID + "-1-0", fr.getId(),
                Const.ParamsNames.FEEDBACK_SESSION_NAME, fr.feedbackSessionName,
                Const.ParamsNames.COURSE_ID, fr.courseId,
                Const.ParamsNames.FEEDBACK_QUESTION_ID + "-1", fr.feedbackQuestionId,
                Const.ParamsNames.FEEDBACK_RESPONSE_RECIPIENT + "-1-0", fr.recipientEmail,
                Const.ParamsNames.FEEDBACK_QUESTION_TYPE + "-1", fr.feedbackQuestionType.toString()            
        };
        
        a = getAction(submissionParams);
        r = (RedirectResult) a.executeAndPostProcess();
        
        assertFalse(r.isError);
        assertEquals("All responses submitted succesfully!", r.getStatusMessage());
        assertEquals("/page/instructorHomePage?error=" + r.isError +"&user=FSQTT.idOfInstructor1OfCourse1",
                        r.getDestinationWithParams());
        assertNull(frDb.getFeedbackResponse(fq.getId(), fr.giverEmail, fr.recipientEmail));
        
        ______TS("Successful case: msq: typical case");
        
        
        fq = fqDb.getFeedbackQuestion("MSQ Session", "FSQTT.idOfTypicalCourse1", 2);
        assertNotNull("Feedback question not found in database", fq);
        
        fr = dataBundle.feedbackResponses.get("response1ForQ2S2C1");
        fr = frDb.getFeedbackResponse(fq.getId(), fr.giverEmail, fr.recipientEmail); //necessary to get the correct responseId
        assertNotNull("Feedback response not found in database", fr);
        
        instructor1InCourse1 = dataBundle.instructors.get("instructor1OfCourse1");
        gaeSimulation.loginAsInstructor(instructor1InCourse1.googleId);
        
        submissionParams = new String[]{
                Const.ParamsNames.FEEDBACK_QUESTION_RESPONSETOTAL + "-1", "1",
                Const.ParamsNames.FEEDBACK_RESPONSE_ID + "-1-0", fr.getId(),
                Const.ParamsNames.FEEDBACK_SESSION_NAME, fr.feedbackSessionName,
                Const.ParamsNames.COURSE_ID, fr.courseId,
                Const.ParamsNames.FEEDBACK_QUESTION_ID + "-1", fr.feedbackQuestionId,
                Const.ParamsNames.FEEDBACK_RESPONSE_RECIPIENT + "-1-0", fr.recipientEmail,
                Const.ParamsNames.FEEDBACK_QUESTION_TYPE + "-1", fr.feedbackQuestionType.toString(),
                Const.ParamsNames.FEEDBACK_RESPONSE_TEXT + "-1-0", "It's perfect"            
        };
        
        a = getAction(submissionParams);
        r = (RedirectResult) a.executeAndPostProcess();
        
        assertFalse(r.isError);
        assertEquals("All responses submitted succesfully!", r.getStatusMessage());
        assertEquals("/page/instructorHomePage?error=" + r.isError +"&user=FSQTT.idOfInstructor1OfCourse1",
                        r.getDestinationWithParams());
        assertNotNull(frDb.getFeedbackResponse(fq.getId(), fr.giverEmail, fr.recipientEmail));
        
        ______TS("Successful csae: msq: question skipped");
        
        submissionParams = new String[]{
                Const.ParamsNames.FEEDBACK_QUESTION_RESPONSETOTAL + "-1", "1",
                Const.ParamsNames.FEEDBACK_RESPONSE_ID + "-1-0", fr.getId(),
                Const.ParamsNames.FEEDBACK_SESSION_NAME, fr.feedbackSessionName,
                Const.ParamsNames.COURSE_ID, fr.courseId,
                Const.ParamsNames.FEEDBACK_QUESTION_ID + "-1", fr.feedbackQuestionId,
                Const.ParamsNames.FEEDBACK_RESPONSE_RECIPIENT + "-1-0", fr.recipientEmail,
                Const.ParamsNames.FEEDBACK_QUESTION_TYPE + "-1", fr.feedbackQuestionType.toString()            
        };
        
        a = getAction(submissionParams);
        r = (RedirectResult) a.executeAndPostProcess();
        
        assertFalse(r.isError);
        assertEquals("All responses submitted succesfully!", r.getStatusMessage());
        assertEquals("/page/instructorHomePage?error=" + r.isError +"&user=FSQTT.idOfInstructor1OfCourse1",
                        r.getDestinationWithParams());
        assertNull(frDb.getFeedbackResponse(fq.getId(), fr.giverEmail, fr.recipientEmail));
        
        ______TS("Successful case: numerical scale: typical case");
        
        
        fq = fqDb.getFeedbackQuestion("NUMSCALE Session", "FSQTT.idOfTypicalCourse1", 2);
        assertNotNull("Feedback question not found in database", fq);
        FeedbackNumericalScaleQuestionDetails fqd =
                (FeedbackNumericalScaleQuestionDetails) fq.getQuestionDetails();
        
        fr = dataBundle.feedbackResponses.get("response1ForQ2S3C1");
        fr = frDb.getFeedbackResponse(fq.getId(), fr.giverEmail, fr.recipientEmail); //necessary to get the correct responseId
        assertNotNull("Feedback response not found in database", fr);
        
        instructor1InCourse1 = dataBundle.instructors.get("instructor1OfCourse1");
        gaeSimulation.loginAsInstructor(instructor1InCourse1.googleId);
        
        submissionParams = new String[]{
                Const.ParamsNames.FEEDBACK_QUESTION_RESPONSETOTAL + "-1", "1",
                Const.ParamsNames.FEEDBACK_RESPONSE_ID + "-1-0", fr.getId(),
                Const.ParamsNames.FEEDBACK_SESSION_NAME, fr.feedbackSessionName,
                Const.ParamsNames.COURSE_ID, fr.courseId,
                Const.ParamsNames.FEEDBACK_QUESTION_ID + "-1", fr.feedbackQuestionId,
                Const.ParamsNames.FEEDBACK_RESPONSE_RECIPIENT + "-1-0", fr.recipientEmail,
                Const.ParamsNames.FEEDBACK_QUESTION_TYPE + "-1", fr.feedbackQuestionType.toString(),
                Const.ParamsNames.FEEDBACK_RESPONSE_TEXT + "-1-0", "3.5",
                Const.ParamsNames.FEEDBACK_QUESTION_NUMSCALE_MIN + "-1-0", Integer.toString(fqd.minScale),
                Const.ParamsNames.FEEDBACK_QUESTION_NUMSCALE_MAX + "-1-0", Integer.toString(fqd.maxScale),
                Const.ParamsNames.FEEDBACK_QUESTION_NUMSCALE_STEP + "-1-0", StringHelper.toDecimalFormatString(fqd.step)
        };
        
        a = getAction(submissionParams);
        r = (RedirectResult) a.executeAndPostProcess();
        
        assertFalse(r.isError);
        assertEquals("All responses submitted succesfully!", r.getStatusMessage());
        assertEquals("/page/instructorHomePage?error=" + r.isError +"&user=FSQTT.idOfInstructor1OfCourse1",
                        r.getDestinationWithParams());
        assertNotNull(frDb.getFeedbackResponse(fq.getId(), fr.giverEmail, fr.recipientEmail));
        
        ______TS("Successful case: numerical scale: question skipped");
        
        submissionParams = new String[]{
                Const.ParamsNames.FEEDBACK_QUESTION_RESPONSETOTAL + "-1", "1",
                Const.ParamsNames.FEEDBACK_RESPONSE_ID + "-1-0", fr.getId(),
                Const.ParamsNames.FEEDBACK_SESSION_NAME, fr.feedbackSessionName,
                Const.ParamsNames.COURSE_ID, fr.courseId,
                Const.ParamsNames.FEEDBACK_QUESTION_ID + "-1", fr.feedbackQuestionId,
                Const.ParamsNames.FEEDBACK_RESPONSE_RECIPIENT + "-1-0", fr.recipientEmail,
                Const.ParamsNames.FEEDBACK_QUESTION_TYPE + "-1", fr.feedbackQuestionType.toString(),
                Const.ParamsNames.FEEDBACK_RESPONSE_TEXT + "-1-0", "",
                Const.ParamsNames.FEEDBACK_QUESTION_NUMSCALE_MIN + "-1-0", Integer.toString(fqd.minScale),
                Const.ParamsNames.FEEDBACK_QUESTION_NUMSCALE_MAX + "-1-0", Integer.toString(fqd.maxScale),
                Const.ParamsNames.FEEDBACK_QUESTION_NUMSCALE_STEP + "-1-0", StringHelper.toDecimalFormatString(fqd.step)
        };
        
        a = getAction(submissionParams);
        r = (RedirectResult) a.executeAndPostProcess();
        
        assertFalse(r.isError);
        assertEquals("All responses submitted succesfully!", r.getStatusMessage());
        assertEquals("/page/instructorHomePage?error=" + r.isError +"&user=FSQTT.idOfInstructor1OfCourse1",
                        r.getDestinationWithParams());
        assertNull(frDb.getFeedbackResponse(fq.getId(), fr.giverEmail, fr.recipientEmail));
        
        ______TS("Successful case: const sum: typical case");
        
        
        fq = fqDb.getFeedbackQuestion("CONSTSUM Session", "FSQTT.idOfTypicalCourse1", 2);
        assertNotNull("Feedback question not found in database", fq);
        
        fr = dataBundle.feedbackResponses.get("response1ForQ2S4C1");
        fr = frDb.getFeedbackResponse(fq.getId(), fr.giverEmail, fr.recipientEmail); //necessary to get the correct responseId
        assertNotNull("Feedback response not found in database", fr);
        
        FeedbackResponseAttributes fr2 = dataBundle.feedbackResponses.get("response2ForQ2S4C1");
        fr2 = frDb.getFeedbackResponse(fq.getId(), fr2.giverEmail, fr2.recipientEmail); //necessary to get the correct responseId
        assertNotNull("Feedback response not found in database", fr2);
        
        instructor1InCourse1 = dataBundle.instructors.get("instructor1OfCourse1");
        gaeSimulation.loginAsInstructor(instructor1InCourse1.googleId);
        
        submissionParams = new String[]{
                Const.ParamsNames.FEEDBACK_QUESTION_RESPONSETOTAL + "-1", "2",
                Const.ParamsNames.FEEDBACK_RESPONSE_ID + "-1-0", fr.getId(),
                Const.ParamsNames.FEEDBACK_SESSION_NAME, fr.feedbackSessionName,
                Const.ParamsNames.COURSE_ID, fr.courseId,
                Const.ParamsNames.FEEDBACK_QUESTION_ID + "-1", fr.feedbackQuestionId,
                Const.ParamsNames.FEEDBACK_RESPONSE_RECIPIENT + "-1-0", fr.recipientEmail,
                Const.ParamsNames.FEEDBACK_QUESTION_TYPE + "-1", fr.feedbackQuestionType.toString(),
                Const.ParamsNames.FEEDBACK_RESPONSE_TEXT + "-1-0", "150",
                
                //Const sum question needs response to each recipient to sum up properly.
                Const.ParamsNames.FEEDBACK_RESPONSE_ID + "-1-1", fr2.getId(),
                Const.ParamsNames.FEEDBACK_SESSION_NAME, fr2.feedbackSessionName,
                Const.ParamsNames.COURSE_ID, fr2.courseId,
                Const.ParamsNames.FEEDBACK_QUESTION_ID + "-1", fr2.feedbackQuestionId,
                Const.ParamsNames.FEEDBACK_RESPONSE_RECIPIENT + "-1-1", fr2.recipientEmail,
                Const.ParamsNames.FEEDBACK_QUESTION_TYPE + "-1", fr2.feedbackQuestionType.toString(),
                Const.ParamsNames.FEEDBACK_RESPONSE_TEXT + "-1-1", "50",
        };
        
        a = getAction(submissionParams);
        r = (RedirectResult) a.executeAndPostProcess();
        
        assertEquals("All responses submitted succesfully!", r.getStatusMessage());
        assertFalse(r.isError);
        assertEquals("/page/instructorHomePage?error=" + r.isError +"&user=FSQTT.idOfInstructor1OfCourse1",
                        r.getDestinationWithParams());
        assertNotNull(frDb.getFeedbackResponse(fq.getId(), fr.giverEmail, fr.recipientEmail));
        
        ______TS("Successful case: const sum: question skipped");
        
        submissionParams = new String[]{
                Const.ParamsNames.FEEDBACK_QUESTION_RESPONSETOTAL + "-1", "1",
                Const.ParamsNames.FEEDBACK_RESPONSE_ID + "-1-0", fr.getId(),
                Const.ParamsNames.FEEDBACK_SESSION_NAME, fr.feedbackSessionName,
                Const.ParamsNames.COURSE_ID, fr.courseId,
                Const.ParamsNames.FEEDBACK_QUESTION_ID + "-1", fr.feedbackQuestionId,
                Const.ParamsNames.FEEDBACK_RESPONSE_RECIPIENT + "-1-0", fr.recipientEmail,
                Const.ParamsNames.FEEDBACK_QUESTION_TYPE + "-1", fr.feedbackQuestionType.toString(),
                Const.ParamsNames.FEEDBACK_RESPONSE_TEXT + "-1-0", ""
        };
        
        a = getAction(submissionParams);
        r = (RedirectResult) a.executeAndPostProcess();
        
        assertFalse(r.isError);
        assertEquals("All responses submitted succesfully!", r.getStatusMessage());
        assertEquals("/page/instructorHomePage?error=" + r.isError +"&user=FSQTT.idOfInstructor1OfCourse1",
                        r.getDestinationWithParams());
        assertNull(frDb.getFeedbackResponse(fq.getId(), fr.giverEmail, fr.recipientEmail));
        
        
        ______TS("Successful case: contrib qn: typical case");
        
        //No tests since contrib qn can only be answered by students to own team members including self.
        
    }
    
    @Test
    public void testGracePeriodExecuteAndPostProcess() throws Exception{
        FeedbackSessionsDb feedbackSessionDb = new FeedbackSessionsDb();
        FeedbackSessionAttributes fs = dataBundle.feedbackSessions.get("Grace Period Session");
        InstructorAttributes instructor = dataBundle.instructors.get("instructor1InCourse1");
        gaeSimulation.loginAsInstructor(instructor.googleId);

        String[] submissionParams = new String[]{
                Const.ParamsNames.COURSE_ID, fs.courseId,
                Const.ParamsNames.FEEDBACK_SESSION_NAME, fs.feedbackSessionName
                };
        
        ______TS("opened");
        
        fs.endTime = TimeHelper.getDateOffsetToCurrentTime(1);
        feedbackSessionDb.updateFeedbackSession(fs);
        
        assertTrue(fs.isOpened());
        assertFalse(fs.isInGracePeriod());

        InstructorFeedbackSubmissionEditSaveAction a = getAction(submissionParams);
        ActionResult r = a.executeAndPostProcess();
        
        assertEquals(
                Const.ActionURIs.INSTRUCTOR_HOME_PAGE+"?error=false&user=instructor1InCourse1", 
                r.getDestinationWithParams());
        assertEquals(Const.StatusMessages.FEEDBACK_RESPONSES_SAVED,
                r.getStatusMessage());
        assertFalse(r.isError);
        
        ______TS("during grace period");
        
        fs.endTime = TimeHelper.getDateOffsetToCurrentTime(0);
        feedbackSessionDb.updateFeedbackSession(fs);
    
        assertFalse(fs.isOpened());
        assertTrue(fs.isInGracePeriod());

        a = getAction(submissionParams);
        r = a.executeAndPostProcess();
        assertEquals(
                Const.ActionURIs.INSTRUCTOR_HOME_PAGE+"?error=false&user=instructor1InCourse1", 
                r.getDestinationWithParams());
        assertEquals(Const.StatusMessages.FEEDBACK_RESPONSES_SAVED,
                r.getStatusMessage());
        assertFalse(r.isError);
        
        ______TS("after grace period");
        
        fs.endTime = TimeHelper.getDateOffsetToCurrentTime(-10);
        feedbackSessionDb.updateFeedbackSession(fs);
        
        assertFalse(fs.isOpened());
        assertFalse(fs.isInGracePeriod());
        
        a = getAction(submissionParams);
        r = a.executeAndPostProcess();
        
        assertEquals(Const.StatusMessages.FEEDBACK_SUBMISSIONS_NOT_OPEN,
                r.getStatusMessage());
        
    }
    
    private InstructorFeedbackSubmissionEditSaveAction getAction(String... params) throws Exception{
        return (InstructorFeedbackSubmissionEditSaveAction) (gaeSimulation.getActionObject(uri, params));
    }
}<|MERGE_RESOLUTION|>--- conflicted
+++ resolved
@@ -48,12 +48,8 @@
     @Test
     public void testExecuteAndPostProcess() throws Exception{
         //TODO Test error states (catch-blocks and isError == true states)
-<<<<<<< HEAD
-        //TODO: find a way to test status message from session
         InstructorAttributes instructor1InCourse1 = dataBundle.instructors.get("instructor1InCourse1");
         gaeSimulation.loginAsInstructor(instructor1InCourse1.googleId);
-=======
->>>>>>> b7a6e1b5
         ______TS("Unsuccessful case: test empty feedback session name parameter");
         String[] submissionParams = new String[]{
                 Const.ParamsNames.COURSE_ID, dataBundle.feedbackResponses.get("response1ForQ1S1C1").courseId
