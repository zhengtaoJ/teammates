package teammates.test.cases.logic;

import java.util.ArrayList;
import java.util.LinkedList;
import java.util.List;
import java.util.Map;

import org.testng.annotations.AfterClass;
import org.testng.annotations.BeforeClass;
import org.testng.annotations.Test;

import com.google.appengine.api.datastore.Text;

import teammates.common.datatransfer.DataBundle;
import teammates.common.datatransfer.FeedbackQuestionDetails;
import teammates.common.datatransfer.FeedbackParticipantType;
import teammates.common.datatransfer.FeedbackQuestionAttributes;
import teammates.common.datatransfer.InstructorAttributes;
import teammates.common.exception.EntityDoesNotExistException;
import teammates.common.exception.InvalidParametersException;
import teammates.common.util.Const;
import teammates.common.util.FieldValidator;
import teammates.logic.core.AccountsLogic;
import teammates.logic.core.FeedbackQuestionsLogic;
import teammates.logic.core.FeedbackResponsesLogic;
import teammates.test.cases.BaseComponentTestCase;

public class FeedbackQuestionsLogicTest extends BaseComponentTestCase {
    
    private static FeedbackQuestionsLogic fqLogic = FeedbackQuestionsLogic.inst();
    private static FeedbackResponsesLogic frLogic = FeedbackResponsesLogic.inst();
    private DataBundle typicalBundle = getTypicalDataBundle();
    
    @BeforeClass
    public static void classSetUp() throws Exception {
        printTestClassHeader();
        removeAndRestoreTypicalDataInDatastore();
    }
    
    @Test
    public void allTests() throws Exception {
        testGetRecipientsForQuestion();
        testGetFeedbackQuestionsForInstructor();
        testGetFeedbackQuestionsForStudents();
        testIsQuestionHasResponses();
        testIsQuestionAnswered();
        testUpdateQuestionNumber();
        testAddQuestion();
        testCopyQuestion();
        testUpdateQuestion();
        testDeleteQuestion();
        testAddQuestionNoIntegrityCheck();
        testDeleteQuestionsForCourse();
    }
    
    public void testGetRecipientsForQuestion() throws Exception {
        FeedbackQuestionAttributes question;
        String email;
        Map<String, String> recipients;
        
        ______TS("response to students, total 5");
        
        question = getQuestionFromDatastore("qn2InSession1InCourse1");
        email = typicalBundle.students.get("student1InCourse1").email;        
        recipients = fqLogic.getRecipientsForQuestion(question, email);        
        assertEquals(recipients.size(), 4); // 5 students minus giver himself
        
        email = typicalBundle.instructors.get("instructor1OfCourse1").email;
        recipients = fqLogic.getRecipientsForQuestion(question, email);
        assertEquals(recipients.size(), 5); // instructor is not student so he can respond to all 5.
        
        ______TS("response to instructors, total 3");
        
        question = getQuestionFromDatastore("qn2InSession2InCourse2");
        email = typicalBundle.instructors.get("instructor1OfCourse2").email;
        recipients = fqLogic.getRecipientsForQuestion(question, email);
        assertEquals(recipients.size(), 2); // 3 - giver = 2
        
        ______TS("empty case: response to team members, but alone");

        question = getQuestionFromDatastore("team.members.feedback");
        email = typicalBundle.students.get("student5InCourse1").email;
        recipients = fqLogic.getRecipientsForQuestion(question, email);
        assertEquals(recipients.size(), 0);
        
        ______TS("response from team to itself");

        question = getQuestionFromDatastore("graceperiod.session.feedbackFromTeamToSelf");
        email = typicalBundle.students.get("student1InCourse1").email;
        String teamName = typicalBundle.students.get("student1InCourse1").team;
        recipients = fqLogic.getRecipientsForQuestion(question, email);
        assertEquals(recipients.size(), 1);
        assertTrue(recipients.containsKey(teamName));
        assertEquals(recipients.get(teamName), teamName);
                        
        ______TS("special case: response to other team, instructor is also student");
        question = getQuestionFromDatastore("team.feedback");
        email = typicalBundle.students.get("student1InCourse1").email;
        AccountsLogic.inst().makeAccountInstructor(typicalBundle.students.get("student1InCourse1").googleId);
        
        recipients = fqLogic.getRecipientsForQuestion(question, email);    

        assertEquals(recipients.size(), 1);
        
        ______TS("to nobody (general feedback)");
        question = getQuestionFromDatastore("qn3InSession1InCourse1");
        email = typicalBundle.students.get("student1InCourse1").email;
        AccountsLogic.inst().makeAccountInstructor(typicalBundle.students.get("student1InCourse1").googleId);
        
        recipients = fqLogic.getRecipientsForQuestion(question, email);    
        assertEquals(recipients.get(Const.GENERAL_QUESTION), Const.GENERAL_QUESTION);
        assertEquals(recipients.size(), 1);
        
        ______TS("to self");
        question = getQuestionFromDatastore("qn1InSession1InCourse1");
        email = typicalBundle.students.get("student1InCourse1").email;
        AccountsLogic.inst().makeAccountInstructor(typicalBundle.students.get("student1InCourse1").googleId);
        
        recipients = fqLogic.getRecipientsForQuestion(question, email);    
        assertEquals(recipients.get(email), Const.USER_NAME_FOR_SELF);
        assertEquals(recipients.size(), 1);

    }
    
    public void testUpdateQuestionNumber() throws Exception {
        ______TS("shift question up");
        List<FeedbackQuestionAttributes> expectedList = new ArrayList<FeedbackQuestionAttributes>();
        FeedbackQuestionAttributes q1 = getQuestionFromDatastore("qn1InSession1InCourse1");
        q1.questionNumber = 2;
        FeedbackQuestionAttributes q2 = getQuestionFromDatastore("qn2InSession1InCourse1");
        q2.questionNumber = 3;
        FeedbackQuestionAttributes q3 = getQuestionFromDatastore("qn3InSession1InCourse1");
        q3.questionNumber = 1;
        FeedbackQuestionAttributes q4 = getQuestionFromDatastore("qn4InSession1InCourse1");
        q4.questionNumber = 4;
        
        expectedList.add(q3);
        expectedList.add(q1);
        expectedList.add(q2);
        expectedList.add(q4);
        
        FeedbackQuestionAttributes questionToUpdate = getQuestionFromDatastore("qn3InSession1InCourse1");
        questionToUpdate.questionNumber = 1;
        fqLogic.updateFeedbackQuestionNumber(questionToUpdate);
        
        List<FeedbackQuestionAttributes> actualList = fqLogic.getFeedbackQuestionsForSession(questionToUpdate.feedbackSessionName, questionToUpdate.courseId);
        
        assertEquals(actualList.size(), expectedList.size());
        for (int i = 0; i < actualList.size(); i++) {
            assertEquals(actualList.get(i), expectedList.get(i));
        }
        
        ______TS("shift question down");
        expectedList = new ArrayList<FeedbackQuestionAttributes>();
        q1 = getQuestionFromDatastore("qn1InSession1InCourse1");
        q1.questionNumber = 1;
        q2 = getQuestionFromDatastore("qn2InSession1InCourse1");
        q2.questionNumber = 2;
        q3 = getQuestionFromDatastore("qn3InSession1InCourse1");
        q3.questionNumber = 3;
        q4 = getQuestionFromDatastore("qn4InSession1InCourse1");
        q4.questionNumber = 4;
        
        expectedList.add(q1);
        expectedList.add(q2);
        expectedList.add(q3);
        expectedList.add(q4);
        
        questionToUpdate = getQuestionFromDatastore("qn3InSession1InCourse1");
        questionToUpdate.questionNumber = 3;
        fqLogic.updateFeedbackQuestionNumber(questionToUpdate);
        
        actualList = fqLogic.getFeedbackQuestionsForSession(questionToUpdate.feedbackSessionName, questionToUpdate.courseId);
        
        assertEquals(actualList.size(), expectedList.size());
        for (int i = 0; i < actualList.size(); i++) {
            assertEquals(expectedList.get(i), actualList.get(i));
        }
    }
    
    public void testAddQuestion() throws Exception {
        
        ______TS("Add question for feedback session that does not exist");
        FeedbackQuestionAttributes question = getQuestionFromDatastore("qn1InSession1InCourse1");
        question.feedbackSessionName = "non-existent Feedback Session";
        question.setId(null);
        try {
            fqLogic.createFeedbackQuestion(question);
            signalFailureToDetectException();
        } catch (AssertionError e) {
            assertEquals(e.getMessage(), "Session disappeared.");
        }
        
        ______TS("Add question for course that does not exist");
        question = getQuestionFromDatastore("qn1InSession1InCourse1");
        question.courseId = "non-existent course id";
        question.setId(null);
        try {
            fqLogic.createFeedbackQuestion(question);
            signalFailureToDetectException();
        } catch (AssertionError e) {
            assertEquals(e.getMessage(), "Session disappeared.");
        }
        
        ______TS("Add questions sequentially");
        List<FeedbackQuestionAttributes> expectedList = new ArrayList<FeedbackQuestionAttributes>();
        FeedbackQuestionAttributes q1 = getQuestionFromDatastore("qn1InSession1InCourse1");
        q1.questionNumber = 1;
        FeedbackQuestionAttributes q2 = getQuestionFromDatastore("qn2InSession1InCourse1");
        q2.questionNumber = 2;
        FeedbackQuestionAttributes q3 = getQuestionFromDatastore("qn3InSession1InCourse1");
        q3.questionNumber = 3;
        FeedbackQuestionAttributes q4 = getQuestionFromDatastore("qn4InSession1InCourse1");
        q4.questionNumber = 4;
        FeedbackQuestionAttributes q5 = getQuestionFromDatastore("qn1InSession1InCourse1");
        q5.questionNumber = 5;
        
        expectedList.add(q1);
        expectedList.add(q2);
        expectedList.add(q3);
        expectedList.add(q4);
        expectedList.add(q5);

        //Appends a question to the back of the current question list
        FeedbackQuestionAttributes newQuestion = getQuestionFromDatastore("qn1InSession1InCourse1");
        newQuestion.questionNumber = 5;
        newQuestion.setId(null); //new question should not have an ID.
        fqLogic.createFeedbackQuestion(newQuestion);
        
        List<FeedbackQuestionAttributes> actualList = fqLogic.getFeedbackQuestionsForSession(q1.feedbackSessionName, q1.courseId);
        
        assertEquals(actualList.size(), expectedList.size());
        for (int i = 0; i < actualList.size(); i++) {
            assertEquals(actualList.get(i), expectedList.get(i));
        }

        ______TS("add new question to the front of the list");
        
        FeedbackQuestionAttributes q6 = getQuestionFromDatastore("qn4InSession1InCourse1");
        
        q6.questionNumber = 1;
        q1.questionNumber = 2;
        q2.questionNumber = 3;
        q3.questionNumber = 4;
        q4.questionNumber = 5;
        q5.questionNumber = 6;
        
        expectedList.add(0, q6);
        
        //Add a question to session1course1 and sets its number to 1
        newQuestion = getQuestionFromDatastore("qn4InSession1InCourse1");
        newQuestion.questionNumber = 1;
        newQuestion.setId(null); //new question should not have an ID.
        fqLogic.createFeedbackQuestion(newQuestion);
        
        actualList = fqLogic.getFeedbackQuestionsForSession(q1.feedbackSessionName, q1.courseId);
        
        assertEquals(actualList.size(), expectedList.size());
        for (int i = 0; i < actualList.size(); i++) {
            assertEquals(actualList.get(i), expectedList.get(i));
        }
        
        ______TS("add new question inbetween 2 existing questions");
        
        FeedbackQuestionAttributes q7 = getQuestionFromDatastore("qn4InSession1InCourse1");
        q7.questionNumber = 3;
        q2.questionNumber = 4;
        q3.questionNumber = 5;
        q4.questionNumber = 6;
        q5.questionNumber = 7;
        
        expectedList.add(2, q7);
        
        //Add a question to session1course1 and place it between existing question 2 and 3
        newQuestion = getQuestionFromDatastore("qn4InSession1InCourse1");
        newQuestion.questionNumber = 3;
        newQuestion.setId(null); //new question should not have an ID.
        fqLogic.createFeedbackQuestion(newQuestion);
        
        actualList = fqLogic.getFeedbackQuestionsForSession(q1.feedbackSessionName, q1.courseId);
        
        assertEquals(actualList.size(), expectedList.size());
        for (int i = 0; i < actualList.size(); i++) {
            assertEquals(actualList.get(i), expectedList.get(i));
        }
    }
    
    public void testCopyQuestion() throws Exception {
        
        InstructorAttributes instructor2OfCourse1 = typicalBundle.instructors.get("instructor2OfCourse1");
        ______TS("Typical case: copy question successfully");
        
        FeedbackQuestionAttributes question1 = typicalBundle.feedbackQuestions.get("qn1InSession1InCourse1");
        question1 = fqLogic.getFeedbackQuestion(question1.feedbackSessionName, question1.courseId, question1.questionNumber);
        
        FeedbackQuestionAttributes copiedQuestion = fqLogic.copyFeedbackQuestion(question1.getId(), question1.feedbackSessionName, question1.courseId, instructor2OfCourse1.email);
        
        FeedbackQuestionDetails question1Details = question1.getQuestionDetails();
        FeedbackQuestionDetails copiedQuestionDetails = copiedQuestion.getQuestionDetails();
        
        assertEquals(question1.numberOfEntitiesToGiveFeedbackTo, copiedQuestion.numberOfEntitiesToGiveFeedbackTo);
        assertEquals(question1.questionType, copiedQuestion.questionType);
        assertEquals(question1.giverType, copiedQuestion.giverType);
        assertEquals(question1.recipientType, copiedQuestion.recipientType);
        assertEquals(question1Details.questionText, copiedQuestionDetails.questionText);
        
    }
    
    public void testUpdateQuestion() throws Exception {
        ______TS("standard update, no existing responses, with 'keep existing' policy");
        FeedbackQuestionAttributes questionToUpdate = getQuestionFromDatastore("qn2InSession2InCourse2");
        questionToUpdate.questionMetaData = new Text("new question text");
        questionToUpdate.questionNumber = 3;
        List<FeedbackParticipantType> newVisibility = 
                new LinkedList<FeedbackParticipantType>();
        newVisibility.add(FeedbackParticipantType.INSTRUCTORS);
        questionToUpdate.showResponsesTo = newVisibility;
        // Check keep existing policy.
        String originalCourseId = questionToUpdate.courseId;
        questionToUpdate.courseId = null;
        
        fqLogic.updateFeedbackQuestion(questionToUpdate);
        
        questionToUpdate.courseId = originalCourseId;

        FeedbackQuestionAttributes updatedQuestion =
                fqLogic.getFeedbackQuestion(questionToUpdate.getId());        
        assertEquals(updatedQuestion.toString(), questionToUpdate.toString());
        
        ______TS("cascading update, non-destructive changes, existing responses are preserved");
        questionToUpdate = getQuestionFromDatastore("qn2InSession1InCourse1");
        questionToUpdate.questionMetaData = new Text("new question text 2");
        questionToUpdate.numberOfEntitiesToGiveFeedbackTo = 2;
        
        int numberOfResponses =
                frLogic.getFeedbackResponsesForQuestion(
                        questionToUpdate.getId()).size();
        
        fqLogic.updateFeedbackQuestion(questionToUpdate);
        updatedQuestion = fqLogic.getFeedbackQuestion(questionToUpdate.getId());
        
        assertEquals(updatedQuestion.toString(), questionToUpdate.toString());
        assertEquals(
                frLogic.getFeedbackResponsesForQuestion(
                        questionToUpdate.getId()).size(), numberOfResponses);
        
        ______TS("cascading update, destructive changes, delete all existing responses");
        questionToUpdate = getQuestionFromDatastore("qn2InSession1InCourse1");
        questionToUpdate.questionMetaData = new Text("new question text 3");
        questionToUpdate.recipientType = FeedbackParticipantType.INSTRUCTORS;
        
        assertFalse(frLogic.getFeedbackResponsesForQuestion(questionToUpdate.getId()).isEmpty());
        
        fqLogic.updateFeedbackQuestion(questionToUpdate);
        updatedQuestion = fqLogic.getFeedbackQuestion(questionToUpdate.getId());
        
        assertEquals(updatedQuestion.toString(), questionToUpdate.toString());
        assertEquals(frLogic.getFeedbackResponsesForQuestion(
                questionToUpdate.getId()).size(), 0);

        ______TS("failure: question does not exist");
        
        questionToUpdate = getQuestionFromDatastore("qn3InSession1InCourse1");
        fqLogic.deleteFeedbackQuestionCascade(questionToUpdate.getId());
        
        try {
            fqLogic.updateFeedbackQuestion(questionToUpdate);
            signalFailureToDetectException("Expected EntityDoesNotExistException not caught.");
        } catch (EntityDoesNotExistException e) {
            assertEquals(e.getMessage(), "Trying to update a feedback question that does not exist.");
        }
        
        ______TS("failure: invalid parameters");
        
        questionToUpdate = getQuestionFromDatastore("qn3InSession1InCourse1");
        questionToUpdate.giverType = FeedbackParticipantType.TEAMS;
        questionToUpdate.recipientType = FeedbackParticipantType.OWN_TEAM_MEMBERS;
        try {
            fqLogic.updateFeedbackQuestion(questionToUpdate);
            signalFailureToDetectException("Expected InvalidParametersException not caught.");
        } catch (InvalidParametersException e) {
            assertEquals(e.getMessage(), String.format(FieldValidator.PARTICIPANT_TYPE_TEAM_ERROR_MESSAGE,
                                                       questionToUpdate.recipientType.toDisplayRecipientName(),
                                                       questionToUpdate.giverType.toDisplayGiverName()));
        }
    }

    public void testDeleteQuestion() throws Exception {
        //Success case already tested in update
        ______TS("question already does not exist, silently fail");
        
        fqLogic.deleteFeedbackQuestionCascade("non-existent-question-id");
        //No error should be thrown.
        
    }
    
    public void testDeleteQuestionsForCourse() throws EntityDoesNotExistException {
        ______TS("standard case");
        
        // test that questions are deleted
        String courseId = "idOfTypicalCourse2";
        FeedbackQuestionAttributes deletedQuestion = getQuestionFromDatastore("qn1InSession2InCourse2");
        assertNotNull(deletedQuestion);
        
        List<FeedbackQuestionAttributes> questions = fqLogic.getFeedbackQuestionsForSession("Instructor feedback session", courseId);
        assertFalse(questions.isEmpty());
        questions = fqLogic.getFeedbackQuestionsForSession("Private feedback session", courseId);
        assertFalse(questions.isEmpty());
     
        fqLogic.deleteFeedbackQuestionsForCourse(courseId);
        deletedQuestion = getQuestionFromDatastore("qn1InSession2InCourse2");
        assertNull(deletedQuestion);
        
        questions = fqLogic.getFeedbackQuestionsForSession("Instructor feedback session", courseId);
        assertEquals(0, questions.size());
        questions = fqLogic.getFeedbackQuestionsForSession("Private feedback session", courseId);
        assertEquals(0, questions.size());
        
        // test that questions in other courses are unaffected
        assertNotNull(getQuestionFromDatastore("qn1InSessionInArchivedCourse"));
        assertNotNull(getQuestionFromDatastore("qn1InSession4InCourse1"));
    }

    public void testGetFeedbackQuestionsForInstructor() throws Exception {
        List<FeedbackQuestionAttributes> expectedQuestions, actualQuestions, allQuestions;
        
        ______TS("Get questions created for instructors and self");
        
        expectedQuestions = new ArrayList<FeedbackQuestionAttributes>();
        expectedQuestions.add(getQuestionFromDatastore("qn3InSession1InCourse1"));
        expectedQuestions.add(getQuestionFromDatastore("qn4InSession1InCourse1"));
        actualQuestions = 
                    fqLogic.getFeedbackQuestionsForInstructor("First feedback session", "idOfTypicalCourse1", "instructor1@course1.tmt");
        
        assertEquals(actualQuestions, expectedQuestions);
                
        ______TS("Get questions created for instructors and self by another instructor");
        
        expectedQuestions = new ArrayList<FeedbackQuestionAttributes>();
        expectedQuestions.add(getQuestionFromDatastore("qn4InSession1InCourse1"));
        actualQuestions = 
                    fqLogic.getFeedbackQuestionsForInstructor("First feedback session", "idOfTypicalCourse1", "instructor2@course1.tmt");

        assertEquals(actualQuestions, expectedQuestions);
        
        ______TS("Get questions created for instructors by the creating instructor");
        
        expectedQuestions = new ArrayList<FeedbackQuestionAttributes>();
        expectedQuestions.add(getQuestionFromDatastore("qn1InSession2InCourse2"));
        expectedQuestions.add(getQuestionFromDatastore("qn2InSession2InCourse2"));        
        
        actualQuestions = 
                    fqLogic.getFeedbackQuestionsForInstructor("Instructor feedback session", "idOfTypicalCourse2", "instructor1@course2.tmt");
        
        assertEquals(actualQuestions, expectedQuestions);
        
        ______TS("Get questions for creator instructor, verifies that the two methods return the same questions");
        expectedQuestions = new ArrayList<FeedbackQuestionAttributes>(actualQuestions);
        actualQuestions = 
                 fqLogic.getFeedbackQuestionsForCreatorInstructor("Instructor feedback session", "idOfTypicalCourse2");
                            
        assertEquals(actualQuestions, expectedQuestions);
        
        ______TS("Get questions created for instructors not by the creating instructor");
        
        actualQuestions = 
                fqLogic.getFeedbackQuestionsForInstructor("Instructor feedback session", "idOfTypicalCourse2", "instructor2@course2.tmt");
    
        assertEquals(actualQuestions, expectedQuestions);
        
        ______TS("Get questions created for instructors by non-instructor of the course");
        
        expectedQuestions = new ArrayList<FeedbackQuestionAttributes>();
        actualQuestions = 
                fqLogic.getFeedbackQuestionsForInstructor("Instructor feedback session", "idOfTypicalCourse2", "iwc@yahoo.tmt");
        
        assertEquals(actualQuestions, expectedQuestions);
        
        ______TS("Failure: Getting questions for a non-existent session");
        
        try {
            fqLogic.getFeedbackQuestionsForInstructor("Instructor feedback session", "idOfTypicalCourse1", "instructor1@course1.tmt");
            signalFailureToDetectException("Allowed to get questions for a feedback session that does not exist.");
        } catch (EntityDoesNotExistException e) {
            assertEquals(e.getMessage(), "Trying to get questions for a feedback session that does not exist.");
        }
        
        ______TS("Get questions created for self  from list of all questions");

        allQuestions = new ArrayList<FeedbackQuestionAttributes>();
        allQuestions.add(getQuestionFromDatastore("qn1InSession1InCourse1"));
        allQuestions.add(getQuestionFromDatastore("qn2InSession1InCourse1"));
        allQuestions.add(getQuestionFromDatastore("qn3InSession1InCourse1"));
        
        expectedQuestions = new ArrayList<FeedbackQuestionAttributes>();
        expectedQuestions.add(getQuestionFromDatastore("qn3InSession1InCourse1"));
        
        actualQuestions = fqLogic.getFeedbackQuestionsForInstructor(allQuestions, true);
        
        assertEquals(actualQuestions, expectedQuestions);
    }

    public void testGetFeedbackQuestionsForStudents() throws Exception {
        List<FeedbackQuestionAttributes> expectedQuestions, actualQuestions, allQuestions;
        
        ______TS("Get questions created for students");
        
        expectedQuestions = new ArrayList<FeedbackQuestionAttributes>();
        expectedQuestions.add(getQuestionFromDatastore("qn1InSession1InCourse1"));
        expectedQuestions.add(getQuestionFromDatastore("qn2InSession1InCourse1"));
        actualQuestions = 
                    fqLogic.getFeedbackQuestionsForStudents("First feedback session", "idOfTypicalCourse1");
        
        assertEquals(actualQuestions, expectedQuestions);
        
        ______TS("Get questions created for students and teams");
        
        expectedQuestions = new ArrayList<FeedbackQuestionAttributes>();
        expectedQuestions.add(getQuestionFromDatastore("team.feedback"));
        expectedQuestions.add(getQuestionFromDatastore("team.members.feedback"));
        actualQuestions = 
                    fqLogic.getFeedbackQuestionsForStudents("Second feedback session", "idOfTypicalCourse1");
        
        assertEquals(actualQuestions, expectedQuestions);
        
        ______TS("Get questions created for students from list of all questions");
        
        allQuestions = new ArrayList<FeedbackQuestionAttributes>();
        allQuestions.add(getQuestionFromDatastore("qn1InSession1InCourse1"));
        allQuestions.add(getQuestionFromDatastore("qn2InSession1InCourse1"));
        allQuestions.add(getQuestionFromDatastore("qn3InSession1InCourse1"));
                
        expectedQuestions = new ArrayList<FeedbackQuestionAttributes>();
        expectedQuestions.add(getQuestionFromDatastore("qn1InSession1InCourse1"));
        expectedQuestions.add(getQuestionFromDatastore("qn2InSession1InCourse1"));
        
        actualQuestions = fqLogic.getFeedbackQuestionsForStudents(allQuestions);
        
        assertEquals(actualQuestions, expectedQuestions);
        
        ______TS("Get questions created for students and teams from list of all questions");
        
        allQuestions = new ArrayList<FeedbackQuestionAttributes>();
        allQuestions.add(getQuestionFromDatastore("team.feedback"));
        allQuestions.add(getQuestionFromDatastore("team.members.feedback"));
                
        expectedQuestions = new ArrayList<FeedbackQuestionAttributes>();
        expectedQuestions.add(getQuestionFromDatastore("team.feedback"));
        expectedQuestions.add(getQuestionFromDatastore("team.members.feedback"));
        
        actualQuestions = fqLogic.getFeedbackQuestionsForStudents(allQuestions);
        
        assertEquals(actualQuestions, expectedQuestions);
    }
<<<<<<< HEAD

    public void testGetFeedbackQuestionsForTeam() throws Exception {
        List<FeedbackQuestionAttributes> expectedQuestions, actualQuestions;
        
        expectedQuestions = new ArrayList<FeedbackQuestionAttributes>();
        expectedQuestions.add(getQuestionFromDatastore("team.feedback"));
        actualQuestions = 
                fqLogic.getFeedbackQuestionsForTeam("Second feedback session", "idOfTypicalCourse1", "");
        
        assertEquals(actualQuestions, expectedQuestions);
        
    }
=======
  
>>>>>>> 4ce4bbb3
    
    public void testIsQuestionHasResponses() {
        FeedbackQuestionAttributes questionWithResponse, questionWithoutResponse;
        
        ______TS("Check that a question has some responses");
        
        questionWithResponse = getQuestionFromDatastore("qn1InSession2InCourse2");
        assertTrue(fqLogic.isQuestionHasResponses(questionWithResponse.getId()));
        
        ______TS("Check that a question has no responses");
        
        questionWithoutResponse = getQuestionFromDatastore("qn2InSession2InCourse2");
        assertFalse(fqLogic.isQuestionHasResponses(questionWithoutResponse.getId()));
    }
    
    public void testIsQuestionAnswered() throws Exception {
        FeedbackQuestionAttributes question;
<<<<<<< HEAD
        ______TS("test question is answered by user");
        
        question = getQuestionFromDatastore("qn1InSession1InCourse1");
        assertTrue(fqLogic.isQuestionAnsweredByUser(question, "student1InCourse1@gmail.tmt"));
        assertFalse(fqLogic.isQuestionAnsweredByUser(question, "studentWithNoResponses@gmail.tmt"));

        List<FeedbackResponseAttributes> responses = new ArrayList<FeedbackResponseAttributes>();
        assertFalse(fqLogic.isQuestionAnsweredByUser(question, "student1InCourse1@gmail.tmt", responses));
        
        responses = frLogic.getFeedbackResponsesForQuestion(question.getId());
        assertTrue(fqLogic.isQuestionAnsweredByUser(question, "student2InCourse1@gmail.tmt", responses));
=======
>>>>>>> 4ce4bbb3
        
        ______TS("test question is fully answered by user");
        
        question = getQuestionFromDatastore("qn1InSession1InCourse1");
        assertTrue(fqLogic.isQuestionFullyAnsweredByUser(question, "student1InCourse1@gmail.tmt"));
        
        assertFalse(fqLogic.isQuestionFullyAnsweredByUser(question, "studentWithNoResponses@gmail.tmt"));
       
        ______TS("test question is fully answered by team");
        
        assertFalse(fqLogic.isQuestionFullyAnsweredByTeam(question, "Team 1.1"));
        
    }  

    public void testAddQuestionNoIntegrityCheck() throws InvalidParametersException, EntityDoesNotExistException {
        
        ______TS("Add questions sequentially - test for initial template question");
        FeedbackQuestionAttributes q1 = getQuestionFromDatastore("qn1InSession1InCourse1");
        q1.questionNumber = 1;
        
        int initialNumQuestions = fqLogic.getFeedbackQuestionsForSession(q1.feedbackSessionName, q1.courseId).size();

        //Appends a question to the back of the current question list
        FeedbackQuestionAttributes newQuestion = getQuestionFromDatastore("qn1InSession1InCourse1");
        newQuestion.questionNumber = initialNumQuestions + 1;
        newQuestion.setId(null); //new question should not have an ID.
        fqLogic.createFeedbackQuestionNoIntegrityCheck(newQuestion, newQuestion.questionNumber);
        
        List<FeedbackQuestionAttributes> actualList = fqLogic.getFeedbackQuestionsForSession(q1.feedbackSessionName, q1.courseId);
        
        assertEquals(actualList.size(), initialNumQuestions + 1);
        
        //The list starts from 0, so no need to + 1 here.
        assertEquals(actualList.get(initialNumQuestions), newQuestion);
        
    }

    private FeedbackQuestionAttributes getQuestionFromDatastore(String questionKey) {
        FeedbackQuestionAttributes question;
        question = typicalBundle.feedbackQuestions.get(questionKey);
        question = fqLogic.getFeedbackQuestion(
                question.feedbackSessionName, question.courseId, question.questionNumber);
        return question;
    }
    
    @AfterClass
    public static void classTearDown() throws Exception {
        printTestClassFooter();
    }

}<|MERGE_RESOLUTION|>--- conflicted
+++ resolved
@@ -552,22 +552,6 @@
         
         assertEquals(actualQuestions, expectedQuestions);
     }
-<<<<<<< HEAD
-
-    public void testGetFeedbackQuestionsForTeam() throws Exception {
-        List<FeedbackQuestionAttributes> expectedQuestions, actualQuestions;
-        
-        expectedQuestions = new ArrayList<FeedbackQuestionAttributes>();
-        expectedQuestions.add(getQuestionFromDatastore("team.feedback"));
-        actualQuestions = 
-                fqLogic.getFeedbackQuestionsForTeam("Second feedback session", "idOfTypicalCourse1", "");
-        
-        assertEquals(actualQuestions, expectedQuestions);
-        
-    }
-=======
-  
->>>>>>> 4ce4bbb3
     
     public void testIsQuestionHasResponses() {
         FeedbackQuestionAttributes questionWithResponse, questionWithoutResponse;
@@ -585,20 +569,6 @@
     
     public void testIsQuestionAnswered() throws Exception {
         FeedbackQuestionAttributes question;
-<<<<<<< HEAD
-        ______TS("test question is answered by user");
-        
-        question = getQuestionFromDatastore("qn1InSession1InCourse1");
-        assertTrue(fqLogic.isQuestionAnsweredByUser(question, "student1InCourse1@gmail.tmt"));
-        assertFalse(fqLogic.isQuestionAnsweredByUser(question, "studentWithNoResponses@gmail.tmt"));
-
-        List<FeedbackResponseAttributes> responses = new ArrayList<FeedbackResponseAttributes>();
-        assertFalse(fqLogic.isQuestionAnsweredByUser(question, "student1InCourse1@gmail.tmt", responses));
-        
-        responses = frLogic.getFeedbackResponsesForQuestion(question.getId());
-        assertTrue(fqLogic.isQuestionAnsweredByUser(question, "student2InCourse1@gmail.tmt", responses));
-=======
->>>>>>> 4ce4bbb3
         
         ______TS("test question is fully answered by user");
         
