<<<<<<< HEAD
<!DOCTYPE html PUBLIC "-//W3C//DTD XHTML 1.0 Transitional//EN" "http://www.w3.org/TR/xhtml1/DTD/xhtml1-transitional.dtd">
<html xmlns="http://www.w3.org/1999/xhtml"><head>
	<link href="/favicon.png" rel="shortcut icon" />
	<meta content="IE=8" http-equiv="X-UA-Compatible" />
	<title>Teammates - Student</title>
	<link type="text/css" href="/stylesheets/main.css" rel="stylesheet" />
	<link type="text/css" href="/stylesheets/evaluation.css" rel="stylesheet" />

	<script src="/js/jquery-1.6.2.min.js" language="JavaScript"></script>
	<script src="/js/tooltip.js" language="JavaScript"></script>
	<script src="/js/common.js" language="JavaScript"></script>	
	
	<script src="/js/student.js" language="JavaScript"></script>	
=======
<!DOCTYPE html>
<html xmlns="http://www.w3.org/1999/xhtml"><head>
	<link href="/favicon.png" rel="shortcut icon" />
	<meta content="text/html; charset=UTF-8" http-equiv="Content-Type" />
	<title>Teammates - Student</title>
	<link type="text/css" href="/stylesheets/common.css" rel="stylesheet" />
	<link type="text/css" href="/stylesheets/studentEvalResults.css" rel="stylesheet" />

	<script src="/js/jquery-1.6.2.min.js" type="text/javascript"></script>
	<script src="/js/tooltip.js" type="text/javascript"></script>
	<script src="/js/common.js" type="text/javascript"></script>
	
	<script src="/js/student.js" type="text/javascript"></script>	
>>>>>>> a9bfadf6
</head>

<body>
	<div id="dhtmltooltip"></div>

	<div id="frameTop">
		


		<div id="frameTopWrapper">
			<div id="logo">
<<<<<<< HEAD
				<img width="150" height="47" src="/images/teammateslogo.jpg" alt="Teammates" />
=======
				<img height="47px" width="150px" src="/images/teammateslogo.jpg" alt="Teammates" />
>>>>>>> a9bfadf6
			</div>			
			<div id="contentLinks">
				<ul id="navbar">
					<li><a href="/page/studentHome?user=alice.tmms" class="t_home">Home</a></li>
					<li><a target="_blank" href="/studentHelp.html" class="t_help">Help</a></li>
					<li><a href="/logout.jsp" class="t_logout">Logout</a>
					 (alice.tmms)</li>
				</ul>
			</div>
		</div>
	</div>

	<div id="frameBody">
		<div id="frameBodyWrapper">
			<div id="topOfPage"></div>
			<div id="headerOperation">
				<h1>Evaluation Results</h1>
			</div>
			


	<div style="display: none;" id="statusMessage"></div>

			<div id="studentEvaluationResults">
<<<<<<< HEAD
				<div style="text-align: right; font-size: small; font-style: italic; margin-bottom: 15px;">E = Equal Share</div>
				<table class="result_table"><tbody><tr class="result_header"><td>Your Result:</td></tr></tbody></table>
=======
				<div style="margin: 5px auto; width: 940px; text-align: right; font-size: small; font-style: italic;">E = Equal Share</div>
				<div class="backgroundBlock evalResultHeader"><span class="blockText">Your Result:</span></div>
>>>>>>> a9bfadf6
				<table class="result_studentform">
					<tbody><tr>
						<td width="15%">Evaluation:</td>
						<td colspan="2">Third Eval
							in
							SEvalRUiT.CS1101
						</td>
					</tr>
					<tr>
						<td>Student:</td>
						<td colspan="2">Alice Betsy
							in
							Team 1
						</td>
					</tr>
					<tr>
						<td>My View:</td>
						<td width="12%">
							Of me: <span class="color_positive">E+20%</span>
						</td>
						<td>
							Of others: <span class="color_negative">E-20%</span>
						</td>
					</tr>
					<tr>
						<td>Teammates View:</td>
						<td>
							Of me: <span class="color_neutral">E</span>
						</td>
						<td>
							Of others: <span class="color_neutral">E</span>
						</td>
					</tr>
				</tbody></table>
<<<<<<< HEAD
				<table class="result_table">
					<tbody><tr class="result_subheader"><td>Feedback from teammates:</td></tr>
=======
				<table class="resultTable">
					<tbody><tr class="resultSubheader"><td>Feedback from teammates:</td></tr>
>>>>>>> a9bfadf6
					<tr>
						<td>
							<ul>
								
									<li>This is a public comment from benny.tmms@gmail.com to alice.tmms@gmail.com</li>
								
							</ul>
						</td>
					</tr>
<<<<<<< HEAD
					<tr class="result_subheader"><td>What others said about their own contribution:</td></tr>
=======
					<tr class="resultSubheader"><td>What others said about their own contribution:</td></tr>
>>>>>>> a9bfadf6
					<tr>
						<td>
							<ul>
								
									<li>Benny Charles: 
										This is a justification from benny.tmms@gmail.com to benny.tmms@gmail.com</li>
								
							</ul>
						</td>
					</tr>
				</tbody></table>
				<br /><br />
<<<<<<< HEAD
				<table class="result_table"><tbody><tr class="result_header"><td>Your Submission:</td></tr></tbody></table>
=======
				<div class="backgroundBlock evalResultHeader"><span class="blockText">Your Submission:</span></div>
>>>>>>> a9bfadf6
				<table class="result_studentform">
					<tbody><tr>
						<td width="15%">Points to yourself:</td>
						<td><span class="color_positive">E+20%</span></td>
					</tr>
					<tr>
						<td>Your contribution:</td>
						<td>This is a justification from alice.tmms@gmail.com to alice.tmms@gmail.com</td>
					</tr>
					<tr>
						<td>Team dynamics:</td>
						<td>This is a public comment from alice.tmms@gmail.com to alice.tmms@gmail.com</td>
					</tr>
				</tbody></table>
<<<<<<< HEAD
				<table style="margin: 0px; width: 100%;" id="dataform">
=======
				<table class="dataTable">
>>>>>>> a9bfadf6
					<tbody><tr>
						<th width="18%">Teammate Name</th>
						<th>Points</th>
						<th>Comments about teammate</th>
						<th>Feedback to teammate</th>
					</tr>
					
						<tr>
							<td>Benny Charles</td>
							<td><span class="color_negative">E-20%</span></td> 
							<td>This is a justification from alice.tmms@gmail.com to benny.tmms@gmail.com</td>
							<td>This is a public comment from alice.tmms@gmail.com to benny.tmms@gmail.com</td>
						</tr>
					
				</tbody></table>
				<br /><br />
				<br /><br />
			</div>
		</div>
	</div>

	<div id="frameBottom">
		
<div id="contentFooter">
<<<<<<< HEAD
<noscript>
<style>
/*Some styles for link*/
#nav {
	margin: 0;
	padding: 0;
}

#nav li {
	display: inline;
	padding: 0;
	margin: 0;
}

#nav a:link,#nav a:visited {
	color: #fff;
	background: #666;
	padding: 20px 40px 4px 10px;
	text-decoration: none;
}

#nav a:hover {
	background: #222;
}
</style>

	<div id="noscript-warning">
		<h1>
			TEAMMATES works best with JavaScript enabled. <br> You may
			enable it in your browser by following steps below.
		</h1>

		<div>
			<ul id="nav">
				<li><a href="#ie">Internet Explorer</a></li>
				<li><a href="#firefox">Mozilla Firefox</a></li>
				<li><a href="#safari">Safari</a></li>
				<li><a href="#opera">Opera</a></li>
				<li><a href="#chrome">Chrome</a></li>
			</ul>
		</div>

		<div id=content>
			<div id=ie>
				<h1>Internet Explorer</h1>
				Please complete the following instructions to activate and enable
				JavaScript in Internet Explorer.

				<h3>PC</h3>
				<ol>
					<li>In the Tools drop-down menu, select Internet Options.</li>
					<li>Next, select the Security tab.</li>
					<li>Then, select the earth (Internet) icon.</li>
					<li>Then select the Custom Level button.</li>
					<li>Locate Scripting near the bottom of the list.</li>
					<li>Under Active Scripting, select Enable, then hit OK.</li>
					<li>Answer yes to the following conformation box.</li>
					<li>Hit OK to close the Internet Options window.</li>
					<li>Finally, hit refresh on your browser window to enjoy the
						javascript.</li>
				</ol>
			</div>

			<div id=firefox>
				<h1>Firefox</h1>
				Please complete the following instructions to activate and enable
				JavaScript in Firefox

				<h3>PC</h3>
				<ol>
					<li>In the Tools drop-down menu, select Options.</li>
					<li>Next, select the Content icon/tab at the top on the
						window.</li>
					<li>Then, check the Enable JavaScript checkbox under the Web
						Content category.</li>
					<li>Hit OK to close the Options window and save your changes.</li>
					<li>Finally, Refresh your browser.</li>
				</ol>
				<h3>MAC</h3>
				<ol>
					<li>Select the Firefox menu item from the Apple/System bar at
						the top of the screen.</li>
					<li>From the drop-down menu, select Preferences...</li>
					<li>Select the Content icon/tab at the top on the window.</li>
					<li>Then, check the Enable JavaScript checkbox.</li>
					<li>Close the Options window to save your changes.</li>
					<li>Finally, refresh your browser.</li>
				</ol>
			</div>

			<div id=safari>
				<h1>Safari</h1>
				Please complete the following instructions to activate and enable
				JavaScript in Safari.

				<h3>PC</h3>
				<ul>
					<li>In the Edit drop-down menu at the top of the window,
						select Preferences...</li>
					<li>Select the Security icon/tab at the top on the window.</li>
					<li>Then, check the Enable JavaScript checkbox.</li>
					<li>Close the window to save your changes.</li>
					<li>Finally, Refresh your browser.</li>
				</ul>
				<h3>MAC</h3>
				<li>Select the Safari menu item from the Apple/System bar at
					the top of the screen.</li>
				<li>From the drop-down menu, select Preferences.</li>
				<li>Select the Content icon/tab at the top of the window.</li>
				<li>Then, check the Enable JavaScript checkbox.</li>
				<li>Close the window to save your changes.</li>
				<li>Finally, refresh your browser.</li>
			</div>

			<div id=opera>
				<h1>Opera</h1>
				Please complete the following instructions to activate and enable
				JavaScript in Opera.

				<h3>PC</h3>
				<ul>
					<li>In the Tools drop-down menu at the top of the window,
						select Preferences...</li>
					<li>Select the Advanced tab at the top on the Preferences
						window.</li>
					<li>Find the Content item in the list on the left-side of the
						window and select it.</li>
					<li>Then, check the Enable JavaScript checkbox.</li>
					<li>Click OK to save your changes and close the Preferences
						window. Finally, Refresh your browser.</li>
				</ul>
				<h3>MAC</h3>
				<ul>
					<li>Select the Safari menu item from the Apple/System bar at
						the top of the screen.</li>
					<li>From the drop-down menu, select Preferences.</li>
					<li>Select the Content icon/tab at the top of the Preferences
						window.</li>
					<li>Then, check the Enable JavaScript checkbox.</li>
					<li>Click OK to save your changes and close the Preferences
						window.</li>
					<li>Finally, refresh your browser.</li>
				</ul>
			</div>

			<div id=chrome>
				<h1>Chrome</h1>
				Please complete the following instructions to activate and enable
				JavaScript in Chrome.

				<h3>PC</h3>
				<ul>
					<li>Select Customize and control Google Chrome (wrench Icon)
						to the right of the address bar.</li>
					<li>From the drop-down menu, select Options Select the Under
						the Hood tab at the top of the window.</li>
					<li>Under the Privacy heading, select the Content settings
						button.</li>
					<li>On the left, under the features heading, select
						JavaScript.</li>
					<li>Select the Allow all sites to run JavaScript radio button.</li>
					<li>Finally, close both preference windows, and refresh the
						browser.</li>
				</ul>
				<h3>MAC</h3>
				<ul>
					<li>Select the Chrome menu item from the Apple/System bar at
						the top of the screen.</li>
					<li>From the drop-down menu, select Preferences...</li>
					<li>Select the Under the Hood tab at the top of the window.</li>
					<li>Under the Privacy heading, select the Content settings
						button.</li>
					<li>On the left, under the features heading, select
						JavaScript.</li>
					<li>Select the Allow all sites to run JavaScript radio button.</li>
					<li>Finally, close both preference windows, and refresh the
						browser.</li>
				</ul>
			</div>
		</div>
		<p>
			As taken from:  
		<ol>
			<li><a href="http://activatejavascript.org/en/instructions/">http://activatejavascript.org/en/instructions/</a></li>
			<li><a href="http://support.mozilla.org/en-US/kb/javascript-settings-for-interactive-web-pages">
			             http://support.mozilla.org/en-US/kb/javascript-settings-for-interactive-web-page</a></li>
		</ol>
		
		</p>
	</div>
</noscript>
[TEAMMATES Version {version}] Best Viewed In Firefox, Chrome, Safari and Internet Explorer 8+. For Enquires:

<a target="_blank" href="http://www.comp.nus.edu.sg/%7Eteams/contact.html" class="footer">Contact Us</a>
=======
[TEAMMATES Version {version}] Best Viewed In Firefox, Chrome, Safari and Internet Explorer 8+. For Enquires:

<a target="_blank" href="http://www.comp.nus.edu.sg/%7Eteams/contact.html">Contact Us</a>
>>>>>>> a9bfadf6
</div>
	</div>

</body></html><|MERGE_RESOLUTION|>--- conflicted
+++ resolved
@@ -1,395 +1,347 @@
-<<<<<<< HEAD
-<!DOCTYPE html PUBLIC "-//W3C//DTD XHTML 1.0 Transitional//EN" "http://www.w3.org/TR/xhtml1/DTD/xhtml1-transitional.dtd">
-<html xmlns="http://www.w3.org/1999/xhtml"><head>
-	<link href="/favicon.png" rel="shortcut icon" />
-	<meta content="IE=8" http-equiv="X-UA-Compatible" />
-	<title>Teammates - Student</title>
-	<link type="text/css" href="/stylesheets/main.css" rel="stylesheet" />
-	<link type="text/css" href="/stylesheets/evaluation.css" rel="stylesheet" />
-
-	<script src="/js/jquery-1.6.2.min.js" language="JavaScript"></script>
-	<script src="/js/tooltip.js" language="JavaScript"></script>
-	<script src="/js/common.js" language="JavaScript"></script>	
-	
-	<script src="/js/student.js" language="JavaScript"></script>	
-=======
-<!DOCTYPE html>
-<html xmlns="http://www.w3.org/1999/xhtml"><head>
-	<link href="/favicon.png" rel="shortcut icon" />
-	<meta content="text/html; charset=UTF-8" http-equiv="Content-Type" />
-	<title>Teammates - Student</title>
-	<link type="text/css" href="/stylesheets/common.css" rel="stylesheet" />
-	<link type="text/css" href="/stylesheets/studentEvalResults.css" rel="stylesheet" />
-
-	<script src="/js/jquery-1.6.2.min.js" type="text/javascript"></script>
-	<script src="/js/tooltip.js" type="text/javascript"></script>
-	<script src="/js/common.js" type="text/javascript"></script>
-	
-	<script src="/js/student.js" type="text/javascript"></script>	
->>>>>>> a9bfadf6
-</head>
-
-<body>
-	<div id="dhtmltooltip"></div>
-
-	<div id="frameTop">
-		
-
-
-		<div id="frameTopWrapper">
-			<div id="logo">
-<<<<<<< HEAD
-				<img width="150" height="47" src="/images/teammateslogo.jpg" alt="Teammates" />
-=======
-				<img height="47px" width="150px" src="/images/teammateslogo.jpg" alt="Teammates" />
->>>>>>> a9bfadf6
-			</div>			
-			<div id="contentLinks">
-				<ul id="navbar">
-					<li><a href="/page/studentHome?user=alice.tmms" class="t_home">Home</a></li>
-					<li><a target="_blank" href="/studentHelp.html" class="t_help">Help</a></li>
-					<li><a href="/logout.jsp" class="t_logout">Logout</a>
-					 (alice.tmms)</li>
-				</ul>
-			</div>
-		</div>
-	</div>
-
-	<div id="frameBody">
-		<div id="frameBodyWrapper">
-			<div id="topOfPage"></div>
-			<div id="headerOperation">
-				<h1>Evaluation Results</h1>
-			</div>
-			
-
-
-	<div style="display: none;" id="statusMessage"></div>
-
-			<div id="studentEvaluationResults">
-<<<<<<< HEAD
-				<div style="text-align: right; font-size: small; font-style: italic; margin-bottom: 15px;">E = Equal Share</div>
-				<table class="result_table"><tbody><tr class="result_header"><td>Your Result:</td></tr></tbody></table>
-=======
-				<div style="margin: 5px auto; width: 940px; text-align: right; font-size: small; font-style: italic;">E = Equal Share</div>
-				<div class="backgroundBlock evalResultHeader"><span class="blockText">Your Result:</span></div>
->>>>>>> a9bfadf6
-				<table class="result_studentform">
-					<tbody><tr>
-						<td width="15%">Evaluation:</td>
-						<td colspan="2">Third Eval
-							in
-							SEvalRUiT.CS1101
-						</td>
-					</tr>
-					<tr>
-						<td>Student:</td>
-						<td colspan="2">Alice Betsy
-							in
-							Team 1
-						</td>
-					</tr>
-					<tr>
-						<td>My View:</td>
-						<td width="12%">
-							Of me: <span class="color_positive">E+20%</span>
-						</td>
-						<td>
-							Of others: <span class="color_negative">E-20%</span>
-						</td>
-					</tr>
-					<tr>
-						<td>Teammates View:</td>
-						<td>
-							Of me: <span class="color_neutral">E</span>
-						</td>
-						<td>
-							Of others: <span class="color_neutral">E</span>
-						</td>
-					</tr>
-				</tbody></table>
-<<<<<<< HEAD
-				<table class="result_table">
-					<tbody><tr class="result_subheader"><td>Feedback from teammates:</td></tr>
-=======
-				<table class="resultTable">
-					<tbody><tr class="resultSubheader"><td>Feedback from teammates:</td></tr>
->>>>>>> a9bfadf6
-					<tr>
-						<td>
-							<ul>
-								
-									<li>This is a public comment from benny.tmms@gmail.com to alice.tmms@gmail.com</li>
-								
-							</ul>
-						</td>
-					</tr>
-<<<<<<< HEAD
-					<tr class="result_subheader"><td>What others said about their own contribution:</td></tr>
-=======
-					<tr class="resultSubheader"><td>What others said about their own contribution:</td></tr>
->>>>>>> a9bfadf6
-					<tr>
-						<td>
-							<ul>
-								
-									<li>Benny Charles: 
-										This is a justification from benny.tmms@gmail.com to benny.tmms@gmail.com</li>
-								
-							</ul>
-						</td>
-					</tr>
-				</tbody></table>
-				<br /><br />
-<<<<<<< HEAD
-				<table class="result_table"><tbody><tr class="result_header"><td>Your Submission:</td></tr></tbody></table>
-=======
-				<div class="backgroundBlock evalResultHeader"><span class="blockText">Your Submission:</span></div>
->>>>>>> a9bfadf6
-				<table class="result_studentform">
-					<tbody><tr>
-						<td width="15%">Points to yourself:</td>
-						<td><span class="color_positive">E+20%</span></td>
-					</tr>
-					<tr>
-						<td>Your contribution:</td>
-						<td>This is a justification from alice.tmms@gmail.com to alice.tmms@gmail.com</td>
-					</tr>
-					<tr>
-						<td>Team dynamics:</td>
-						<td>This is a public comment from alice.tmms@gmail.com to alice.tmms@gmail.com</td>
-					</tr>
-				</tbody></table>
-<<<<<<< HEAD
-				<table style="margin: 0px; width: 100%;" id="dataform">
-=======
-				<table class="dataTable">
->>>>>>> a9bfadf6
-					<tbody><tr>
-						<th width="18%">Teammate Name</th>
-						<th>Points</th>
-						<th>Comments about teammate</th>
-						<th>Feedback to teammate</th>
-					</tr>
-					
-						<tr>
-							<td>Benny Charles</td>
-							<td><span class="color_negative">E-20%</span></td> 
-							<td>This is a justification from alice.tmms@gmail.com to benny.tmms@gmail.com</td>
-							<td>This is a public comment from alice.tmms@gmail.com to benny.tmms@gmail.com</td>
-						</tr>
-					
-				</tbody></table>
-				<br /><br />
-				<br /><br />
-			</div>
-		</div>
-	</div>
-
-	<div id="frameBottom">
-		
-<div id="contentFooter">
-<<<<<<< HEAD
-<noscript>
-<style>
-/*Some styles for link*/
-#nav {
-	margin: 0;
-	padding: 0;
-}
-
-#nav li {
-	display: inline;
-	padding: 0;
-	margin: 0;
-}
-
-#nav a:link,#nav a:visited {
-	color: #fff;
-	background: #666;
-	padding: 20px 40px 4px 10px;
-	text-decoration: none;
-}
-
-#nav a:hover {
-	background: #222;
-}
-</style>
-
-	<div id="noscript-warning">
-		<h1>
-			TEAMMATES works best with JavaScript enabled. <br> You may
-			enable it in your browser by following steps below.
-		</h1>
-
-		<div>
-			<ul id="nav">
-				<li><a href="#ie">Internet Explorer</a></li>
-				<li><a href="#firefox">Mozilla Firefox</a></li>
-				<li><a href="#safari">Safari</a></li>
-				<li><a href="#opera">Opera</a></li>
-				<li><a href="#chrome">Chrome</a></li>
-			</ul>
-		</div>
-
-		<div id=content>
-			<div id=ie>
-				<h1>Internet Explorer</h1>
-				Please complete the following instructions to activate and enable
-				JavaScript in Internet Explorer.
-
-				<h3>PC</h3>
-				<ol>
-					<li>In the Tools drop-down menu, select Internet Options.</li>
-					<li>Next, select the Security tab.</li>
-					<li>Then, select the earth (Internet) icon.</li>
-					<li>Then select the Custom Level button.</li>
-					<li>Locate Scripting near the bottom of the list.</li>
-					<li>Under Active Scripting, select Enable, then hit OK.</li>
-					<li>Answer yes to the following conformation box.</li>
-					<li>Hit OK to close the Internet Options window.</li>
-					<li>Finally, hit refresh on your browser window to enjoy the
-						javascript.</li>
-				</ol>
-			</div>
-
-			<div id=firefox>
-				<h1>Firefox</h1>
-				Please complete the following instructions to activate and enable
-				JavaScript in Firefox
-
-				<h3>PC</h3>
-				<ol>
-					<li>In the Tools drop-down menu, select Options.</li>
-					<li>Next, select the Content icon/tab at the top on the
-						window.</li>
-					<li>Then, check the Enable JavaScript checkbox under the Web
-						Content category.</li>
-					<li>Hit OK to close the Options window and save your changes.</li>
-					<li>Finally, Refresh your browser.</li>
-				</ol>
-				<h3>MAC</h3>
-				<ol>
-					<li>Select the Firefox menu item from the Apple/System bar at
-						the top of the screen.</li>
-					<li>From the drop-down menu, select Preferences...</li>
-					<li>Select the Content icon/tab at the top on the window.</li>
-					<li>Then, check the Enable JavaScript checkbox.</li>
-					<li>Close the Options window to save your changes.</li>
-					<li>Finally, refresh your browser.</li>
-				</ol>
-			</div>
-
-			<div id=safari>
-				<h1>Safari</h1>
-				Please complete the following instructions to activate and enable
-				JavaScript in Safari.
-
-				<h3>PC</h3>
-				<ul>
-					<li>In the Edit drop-down menu at the top of the window,
-						select Preferences...</li>
-					<li>Select the Security icon/tab at the top on the window.</li>
-					<li>Then, check the Enable JavaScript checkbox.</li>
-					<li>Close the window to save your changes.</li>
-					<li>Finally, Refresh your browser.</li>
-				</ul>
-				<h3>MAC</h3>
-				<li>Select the Safari menu item from the Apple/System bar at
-					the top of the screen.</li>
-				<li>From the drop-down menu, select Preferences.</li>
-				<li>Select the Content icon/tab at the top of the window.</li>
-				<li>Then, check the Enable JavaScript checkbox.</li>
-				<li>Close the window to save your changes.</li>
-				<li>Finally, refresh your browser.</li>
-			</div>
-
-			<div id=opera>
-				<h1>Opera</h1>
-				Please complete the following instructions to activate and enable
-				JavaScript in Opera.
-
-				<h3>PC</h3>
-				<ul>
-					<li>In the Tools drop-down menu at the top of the window,
-						select Preferences...</li>
-					<li>Select the Advanced tab at the top on the Preferences
-						window.</li>
-					<li>Find the Content item in the list on the left-side of the
-						window and select it.</li>
-					<li>Then, check the Enable JavaScript checkbox.</li>
-					<li>Click OK to save your changes and close the Preferences
-						window. Finally, Refresh your browser.</li>
-				</ul>
-				<h3>MAC</h3>
-				<ul>
-					<li>Select the Safari menu item from the Apple/System bar at
-						the top of the screen.</li>
-					<li>From the drop-down menu, select Preferences.</li>
-					<li>Select the Content icon/tab at the top of the Preferences
-						window.</li>
-					<li>Then, check the Enable JavaScript checkbox.</li>
-					<li>Click OK to save your changes and close the Preferences
-						window.</li>
-					<li>Finally, refresh your browser.</li>
-				</ul>
-			</div>
-
-			<div id=chrome>
-				<h1>Chrome</h1>
-				Please complete the following instructions to activate and enable
-				JavaScript in Chrome.
-
-				<h3>PC</h3>
-				<ul>
-					<li>Select Customize and control Google Chrome (wrench Icon)
-						to the right of the address bar.</li>
-					<li>From the drop-down menu, select Options Select the Under
-						the Hood tab at the top of the window.</li>
-					<li>Under the Privacy heading, select the Content settings
-						button.</li>
-					<li>On the left, under the features heading, select
-						JavaScript.</li>
-					<li>Select the Allow all sites to run JavaScript radio button.</li>
-					<li>Finally, close both preference windows, and refresh the
-						browser.</li>
-				</ul>
-				<h3>MAC</h3>
-				<ul>
-					<li>Select the Chrome menu item from the Apple/System bar at
-						the top of the screen.</li>
-					<li>From the drop-down menu, select Preferences...</li>
-					<li>Select the Under the Hood tab at the top of the window.</li>
-					<li>Under the Privacy heading, select the Content settings
-						button.</li>
-					<li>On the left, under the features heading, select
-						JavaScript.</li>
-					<li>Select the Allow all sites to run JavaScript radio button.</li>
-					<li>Finally, close both preference windows, and refresh the
-						browser.</li>
-				</ul>
-			</div>
-		</div>
-		<p>
-			As taken from:  
-		<ol>
-			<li><a href="http://activatejavascript.org/en/instructions/">http://activatejavascript.org/en/instructions/</a></li>
-			<li><a href="http://support.mozilla.org/en-US/kb/javascript-settings-for-interactive-web-pages">
-			             http://support.mozilla.org/en-US/kb/javascript-settings-for-interactive-web-page</a></li>
-		</ol>
-		
-		</p>
-	</div>
-</noscript>
-[TEAMMATES Version {version}] Best Viewed In Firefox, Chrome, Safari and Internet Explorer 8+. For Enquires:
-
-<a target="_blank" href="http://www.comp.nus.edu.sg/%7Eteams/contact.html" class="footer">Contact Us</a>
-=======
-[TEAMMATES Version {version}] Best Viewed In Firefox, Chrome, Safari and Internet Explorer 8+. For Enquires:
-
-<a target="_blank" href="http://www.comp.nus.edu.sg/%7Eteams/contact.html">Contact Us</a>
->>>>>>> a9bfadf6
-</div>
-	</div>
-
+<!DOCTYPE html>
+<html xmlns="http://www.w3.org/1999/xhtml"><head>
+	<link href="/favicon.png" rel="shortcut icon" />
+	<meta content="text/html; charset=UTF-8" http-equiv="Content-Type" />
+	<title>Teammates - Student</title>
+	<link type="text/css" href="/stylesheets/common.css" rel="stylesheet" />
+	<link type="text/css" href="/stylesheets/studentEvalResults.css" rel="stylesheet" />
+
+	<script src="/js/jquery-1.6.2.min.js" type="text/javascript"></script>
+	<script src="/js/tooltip.js" type="text/javascript"></script>
+	<script src="/js/common.js" type="text/javascript"></script>
+	
+	<script src="/js/student.js" type="text/javascript"></script>	
+</head>
+
+<body>
+	<div id="dhtmltooltip"></div>
+
+	<div id="frameTop">
+		
+
+
+		<div id="frameTopWrapper">
+			<div id="logo">
+				<img height="47px" width="150px" src="/images/teammateslogo.jpg" alt="Teammates" />
+			</div>			
+			<div id="contentLinks">
+				<ul id="navbar">
+					<li><a href="/page/studentHome?user=alice.tmms" class="t_home">Home</a></li>
+					<li><a target="_blank" href="/studentHelp.html" class="t_help">Help</a></li>
+					<li><a href="/logout.jsp" class="t_logout">Logout</a>
+					 (alice.tmms)</li>
+				</ul>
+			</div>
+		</div>
+	</div>
+
+	<div id="frameBody">
+		<div id="frameBodyWrapper">
+			<div id="topOfPage"></div>
+			<div id="headerOperation">
+				<h1>Evaluation Results</h1>
+			</div>
+			
+
+
+	<div style="display: none;" id="statusMessage"></div>
+
+			<div id="studentEvaluationResults">
+				<div style="margin: 5px auto; width: 940px; text-align: right; font-size: small; font-style: italic;">E = Equal Share</div>
+				<div class="backgroundBlock evalResultHeader"><span class="blockText">Your Result:</span></div>
+				<table class="result_studentform">
+					<tbody><tr>
+						<td width="15%">Evaluation:</td>
+						<td colspan="2">Third Eval
+							in
+							SEvalRUiT.CS1101
+						</td>
+					</tr>
+					<tr>
+						<td>Student:</td>
+						<td colspan="2">Alice Betsy
+							in
+							Team 1
+						</td>
+					</tr>
+					<tr>
+						<td>My View:</td>
+						<td width="12%">
+							Of me: <span class="color_positive">E+20%</span>
+						</td>
+						<td>
+							Of others: <span class="color_negative">E-20%</span>
+						</td>
+					</tr>
+					<tr>
+						<td>Teammates View:</td>
+						<td>
+							Of me: <span class="color_neutral">E</span>
+						</td>
+						<td>
+							Of others: <span class="color_neutral">E</span>
+						</td>
+					</tr>
+				</tbody></table>
+				<table class="resultTable">
+					<tbody><tr class="resultSubheader"><td>Feedback from teammates:</td></tr>
+					<tr>
+						<td>
+							<ul>
+								
+									<li>This is a public comment from benny.tmms@gmail.com to alice.tmms@gmail.com</li>
+								
+							</ul>
+						</td>
+					</tr>
+					<tr class="resultSubheader"><td>What others said about their own contribution:</td></tr>
+					<tr>
+						<td>
+							<ul>
+								
+									<li>Benny Charles: 
+										This is a justification from benny.tmms@gmail.com to benny.tmms@gmail.com</li>
+								
+							</ul>
+						</td>
+					</tr>
+				</tbody></table>
+				<br /><br />
+				<div class="backgroundBlock evalResultHeader"><span class="blockText">Your Submission:</span></div>
+				<table class="result_studentform">
+					<tbody><tr>
+						<td width="15%">Points to yourself:</td>
+						<td><span class="color_positive">E+20%</span></td>
+					</tr>
+					<tr>
+						<td>Your contribution:</td>
+						<td>This is a justification from alice.tmms@gmail.com to alice.tmms@gmail.com</td>
+					</tr>
+					<tr>
+						<td>Team dynamics:</td>
+						<td>This is a public comment from alice.tmms@gmail.com to alice.tmms@gmail.com</td>
+					</tr>
+				</tbody></table>
+				<table class="dataTable">
+					<tbody><tr>
+						<th width="18%">Teammate Name</th>
+						<th>Points</th>
+						<th>Comments about teammate</th>
+						<th>Feedback to teammate</th>
+					</tr>
+					
+						<tr>
+							<td>Benny Charles</td>
+							<td><span class="color_negative">E-20%</span></td> 
+							<td>This is a justification from alice.tmms@gmail.com to benny.tmms@gmail.com</td>
+							<td>This is a public comment from alice.tmms@gmail.com to benny.tmms@gmail.com</td>
+						</tr>
+					
+				</tbody></table>
+				<br /><br />
+				<br /><br />
+			</div>
+		</div>
+	</div>
+
+	<div id="frameBottom">
+		
+<div id="contentFooter">
+<noscript>
+<style>
+/*Some styles for link*/
+#nav {
+	margin: 0;
+	padding: 0;
+}
+
+#nav li {
+	display: inline;
+	padding: 0;
+	margin: 0;
+}
+
+#nav a:link,#nav a:visited {
+	color: #fff;
+	background: #666;
+	padding: 20px 40px 4px 10px;
+	text-decoration: none;
+}
+
+#nav a:hover {
+	background: #222;
+}
+</style>
+
+	<div id="noscript-warning">
+		<h1>
+			TEAMMATES works best with JavaScript enabled. <br> You may
+			enable it in your browser by following steps below.
+		</h1>
+
+		<div>
+			<ul id="nav">
+				<li><a href="#ie">Internet Explorer</a></li>
+				<li><a href="#firefox">Mozilla Firefox</a></li>
+				<li><a href="#safari">Safari</a></li>
+				<li><a href="#opera">Opera</a></li>
+				<li><a href="#chrome">Chrome</a></li>
+			</ul>
+		</div>
+
+		<div id=content>
+			<div id=ie>
+				<h1>Internet Explorer</h1>
+				Please complete the following instructions to activate and enable
+				JavaScript in Internet Explorer.
+
+				<h3>PC</h3>
+				<ol>
+					<li>In the Tools drop-down menu, select Internet Options.</li>
+					<li>Next, select the Security tab.</li>
+					<li>Then, select the earth (Internet) icon.</li>
+					<li>Then select the Custom Level button.</li>
+					<li>Locate Scripting near the bottom of the list.</li>
+					<li>Under Active Scripting, select Enable, then hit OK.</li>
+					<li>Answer yes to the following conformation box.</li>
+					<li>Hit OK to close the Internet Options window.</li>
+					<li>Finally, hit refresh on your browser window to enjoy the
+						javascript.</li>
+				</ol>
+			</div>
+
+			<div id=firefox>
+				<h1>Firefox</h1>
+				Please complete the following instructions to activate and enable
+				JavaScript in Firefox
+
+				<h3>PC</h3>
+				<ol>
+					<li>In the Tools drop-down menu, select Options.</li>
+					<li>Next, select the Content icon/tab at the top on the
+						window.</li>
+					<li>Then, check the Enable JavaScript checkbox under the Web
+						Content category.</li>
+					<li>Hit OK to close the Options window and save your changes.</li>
+					<li>Finally, Refresh your browser.</li>
+				</ol>
+				<h3>MAC</h3>
+				<ol>
+					<li>Select the Firefox menu item from the Apple/System bar at
+						the top of the screen.</li>
+					<li>From the drop-down menu, select Preferences...</li>
+					<li>Select the Content icon/tab at the top on the window.</li>
+					<li>Then, check the Enable JavaScript checkbox.</li>
+					<li>Close the Options window to save your changes.</li>
+					<li>Finally, refresh your browser.</li>
+				</ol>
+			</div>
+
+			<div id=safari>
+				<h1>Safari</h1>
+				Please complete the following instructions to activate and enable
+				JavaScript in Safari.
+
+				<h3>PC</h3>
+				<ul>
+					<li>In the Edit drop-down menu at the top of the window,
+						select Preferences...</li>
+					<li>Select the Security icon/tab at the top on the window.</li>
+					<li>Then, check the Enable JavaScript checkbox.</li>
+					<li>Close the window to save your changes.</li>
+					<li>Finally, Refresh your browser.</li>
+				</ul>
+				<h3>MAC</h3>
+				<li>Select the Safari menu item from the Apple/System bar at
+					the top of the screen.</li>
+				<li>From the drop-down menu, select Preferences.</li>
+				<li>Select the Content icon/tab at the top of the window.</li>
+				<li>Then, check the Enable JavaScript checkbox.</li>
+				<li>Close the window to save your changes.</li>
+				<li>Finally, refresh your browser.</li>
+			</div>
+
+			<div id=opera>
+				<h1>Opera</h1>
+				Please complete the following instructions to activate and enable
+				JavaScript in Opera.
+
+				<h3>PC</h3>
+				<ul>
+					<li>In the Tools drop-down menu at the top of the window,
+						select Preferences...</li>
+					<li>Select the Advanced tab at the top on the Preferences
+						window.</li>
+					<li>Find the Content item in the list on the left-side of the
+						window and select it.</li>
+					<li>Then, check the Enable JavaScript checkbox.</li>
+					<li>Click OK to save your changes and close the Preferences
+						window. Finally, Refresh your browser.</li>
+				</ul>
+				<h3>MAC</h3>
+				<ul>
+					<li>Select the Safari menu item from the Apple/System bar at
+						the top of the screen.</li>
+					<li>From the drop-down menu, select Preferences.</li>
+					<li>Select the Content icon/tab at the top of the Preferences
+						window.</li>
+					<li>Then, check the Enable JavaScript checkbox.</li>
+					<li>Click OK to save your changes and close the Preferences
+						window.</li>
+					<li>Finally, refresh your browser.</li>
+				</ul>
+			</div>
+
+			<div id=chrome>
+				<h1>Chrome</h1>
+				Please complete the following instructions to activate and enable
+				JavaScript in Chrome.
+
+				<h3>PC</h3>
+				<ul>
+					<li>Select Customize and control Google Chrome (wrench Icon)
+						to the right of the address bar.</li>
+					<li>From the drop-down menu, select Options Select the Under
+						the Hood tab at the top of the window.</li>
+					<li>Under the Privacy heading, select the Content settings
+						button.</li>
+					<li>On the left, under the features heading, select
+						JavaScript.</li>
+					<li>Select the Allow all sites to run JavaScript radio button.</li>
+					<li>Finally, close both preference windows, and refresh the
+						browser.</li>
+				</ul>
+				<h3>MAC</h3>
+				<ul>
+					<li>Select the Chrome menu item from the Apple/System bar at
+						the top of the screen.</li>
+					<li>From the drop-down menu, select Preferences...</li>
+					<li>Select the Under the Hood tab at the top of the window.</li>
+					<li>Under the Privacy heading, select the Content settings
+						button.</li>
+					<li>On the left, under the features heading, select
+						JavaScript.</li>
+					<li>Select the Allow all sites to run JavaScript radio button.</li>
+					<li>Finally, close both preference windows, and refresh the
+						browser.</li>
+				</ul>
+			</div>
+		</div>
+		<p>
+			As taken from:  
+		<ol>
+			<li><a href="http://activatejavascript.org/en/instructions/">http://activatejavascript.org/en/instructions/</a></li>
+			<li><a href="http://support.mozilla.org/en-US/kb/javascript-settings-for-interactive-web-pages">
+			             http://support.mozilla.org/en-US/kb/javascript-settings-for-interactive-web-page</a></li>
+		</ol>
+		
+		</p>
+	</div>
+</noscript>
+[TEAMMATES Version {version}] Best Viewed In Firefox, Chrome, Safari and Internet Explorer 8+. For Enquires:
+
+<a target="_blank" href="http://www.comp.nus.edu.sg/%7Eteams/contact.html">Contact Us</a>
+</div>
+	</div>
+
 </body></html>