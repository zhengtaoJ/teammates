--- conflicted
+++ resolved
@@ -210,10 +210,6 @@
                                                             <input name="cansubmitsessioninsectionsection0" value="true" checked="checked" type="checkbox"> Sessions: Submit Responses and Add Comments<br>
                                                             <input name="canviewsessioninsectionsection0" value="true" checked="checked" type="checkbox"> Sessions: View Responses and Comments<br>
                                                             <input name="canmodifysessioncommentinsectionsection0" value="true" checked="checked" type="checkbox"> Sessions: Edit/Delete Responses/Comments by Others<br><br>
-<<<<<<< HEAD
-                                                        </div>
-                                                        
-=======
                                                         </div>
                                                         <a href="javascript:;" onclick="showTuneSessionnPermissionsDiv(1, 0)" id="toggleSessionLevelInSection0ForInstructor1" class="small col-sm-5">
                                                              
@@ -243,7 +239,6 @@
                                                                 </tbody>
                                                             </table>
                                                         </div>
->>>>>>> 7a17ad72
                                                     </div>
                                                 </div>
                                             </div>
@@ -280,10 +275,6 @@
                                                             <input name="cansubmitsessioninsectionsection1" value="true" checked="checked" type="checkbox"> Sessions: Submit Responses and Add Comments<br>
                                                             <input name="canviewsessioninsectionsection1" value="true" checked="checked" type="checkbox"> Sessions: View Responses and Comments<br>
                                                             <input name="canmodifysessioncommentinsectionsection1" value="true" checked="checked" type="checkbox"> Sessions: Edit/Delete Responses/Comments by Others<br><br>
-<<<<<<< HEAD
-                                                        </div>
-                                                        
-=======
                                                         </div>
                                                         <a href="javascript:;" onclick="showTuneSessionnPermissionsDiv(1, 1)" id="toggleSessionLevelInSection1ForInstructor1" class="small col-sm-5">
                                                              
@@ -313,7 +304,6 @@
                                                                 </tbody>
                                                             </table>
                                                         </div>
->>>>>>> 7a17ad72
                                                     </div>
                                                 </div>
                                             </div>
@@ -350,10 +340,6 @@
                                                             <input name="cansubmitsessioninsectionsection2" value="true" checked="checked" type="checkbox"> Sessions: Submit Responses and Add Comments<br>
                                                             <input name="canviewsessioninsectionsection2" value="true" checked="checked" type="checkbox"> Sessions: View Responses and Comments<br>
                                                             <input name="canmodifysessioncommentinsectionsection2" value="true" checked="checked" type="checkbox"> Sessions: Edit/Delete Responses/Comments by Others<br><br>
-<<<<<<< HEAD
-                                                        </div>
-                                                        
-=======
                                                         </div>
                                                         <a href="javascript:;" onclick="showTuneSessionnPermissionsDiv(1, 2)" id="toggleSessionLevelInSection2ForInstructor1" class="small col-sm-5">
                                                              
@@ -383,7 +369,6 @@
                                                                 </tbody>
                                                             </table>
                                                         </div>
->>>>>>> 7a17ad72
                                                     </div>
                                                 </div>
                                             </div>
@@ -566,9 +551,6 @@
                                                             <input name="canviewsessioninsectionsection0" value="true" checked="checked" type="checkbox"> Sessions: View Responses and Comments<br>
                                                             <input name="canmodifysessioncommentinsectionsection0" value="true" checked="checked" type="checkbox"> Sessions: Edit/Delete Responses/Comments by Others<br><br>
                                                         </div>
-<<<<<<< HEAD
-                                                        
-=======
                                                         <a href="javascript:;" onclick="showTuneSessionnPermissionsDiv(2, 0)" id="toggleSessionLevelInSection0ForInstructor2" class="small col-sm-5">
                                                              
                                                             Give different permissions for sessions in this section
@@ -597,7 +579,6 @@
                                                                 </tbody>
                                                             </table>
                                                         </div>
->>>>>>> 7a17ad72
                                                     </div>
                                                 </div>
                                             </div>
@@ -635,9 +616,6 @@
                                                             <input name="canviewsessioninsectionsection1" value="true" checked="checked" type="checkbox"> Sessions: View Responses and Comments<br>
                                                             <input name="canmodifysessioncommentinsectionsection1" value="true" checked="checked" type="checkbox"> Sessions: Edit/Delete Responses/Comments by Others<br><br>
                                                         </div>
-<<<<<<< HEAD
-                                                        
-=======
                                                         <a href="javascript:;" onclick="showTuneSessionnPermissionsDiv(2, 1)" id="toggleSessionLevelInSection1ForInstructor2" class="small col-sm-5">
                                                              
                                                             Give different permissions for sessions in this section
@@ -666,7 +644,6 @@
                                                                 </tbody>
                                                             </table>
                                                         </div>
->>>>>>> 7a17ad72
                                                     </div>
                                                 </div>
                                             </div>
@@ -704,9 +681,6 @@
                                                             <input name="canviewsessioninsectionsection2" value="true" checked="checked" type="checkbox"> Sessions: View Responses and Comments<br>
                                                             <input name="canmodifysessioncommentinsectionsection2" value="true" checked="checked" type="checkbox"> Sessions: Edit/Delete Responses/Comments by Others<br><br>
                                                         </div>
-<<<<<<< HEAD
-                                                        
-=======
                                                         <a href="javascript:;" onclick="showTuneSessionnPermissionsDiv(2, 2)" id="toggleSessionLevelInSection2ForInstructor2" class="small col-sm-5">
                                                              
                                                             Give different permissions for sessions in this section
@@ -735,7 +709,6 @@
                                                                 </tbody>
                                                             </table>
                                                         </div>
->>>>>>> 7a17ad72
                                                     </div>
                                                 </div>
                                             </div>
@@ -913,9 +886,6 @@
                                                             <input name="canviewsessioninsectionsection0" value="true" checked="checked" type="checkbox"> Sessions: View Responses and Comments<br>
                                                             <input name="canmodifysessioncommentinsectionsection0" value="true" checked="checked" type="checkbox"> Sessions: Edit/Delete Responses/Comments by Others<br><br>
                                                         </div>
-<<<<<<< HEAD
-                                                        
-=======
                                                         <a href="javascript:;" onclick="showTuneSessionnPermissionsDiv(3, 0)" id="toggleSessionLevelInSection0ForInstructor3" class="small col-sm-5">
                                                              
                                                             Give different permissions for sessions in this section
@@ -944,7 +914,6 @@
                                                                 </tbody>
                                                             </table>
                                                         </div>
->>>>>>> 7a17ad72
                                                     </div>
                                                 </div>
                                             </div>
@@ -982,9 +951,6 @@
                                                             <input name="canviewsessioninsectionsection1" value="true" checked="checked" type="checkbox"> Sessions: View Responses and Comments<br>
                                                             <input name="canmodifysessioncommentinsectionsection1" value="true" checked="checked" type="checkbox"> Sessions: Edit/Delete Responses/Comments by Others<br><br>
                                                         </div>
-<<<<<<< HEAD
-                                                        
-=======
                                                         <a href="javascript:;" onclick="showTuneSessionnPermissionsDiv(3, 1)" id="toggleSessionLevelInSection1ForInstructor3" class="small col-sm-5">
                                                              
                                                             Give different permissions for sessions in this section
@@ -1013,7 +979,6 @@
                                                                 </tbody>
                                                             </table>
                                                         </div>
->>>>>>> 7a17ad72
                                                     </div>
                                                 </div>
                                             </div>
@@ -1051,9 +1016,6 @@
                                                             <input name="canviewsessioninsectionsection2" value="true" checked="checked" type="checkbox"> Sessions: View Responses and Comments<br>
                                                             <input name="canmodifysessioncommentinsectionsection2" value="true" checked="checked" type="checkbox"> Sessions: Edit/Delete Responses/Comments by Others<br><br>
                                                         </div>
-<<<<<<< HEAD
-                                                        
-=======
                                                         <a href="javascript:;" onclick="showTuneSessionnPermissionsDiv(3, 2)" id="toggleSessionLevelInSection2ForInstructor3" class="small col-sm-5">
                                                              
                                                             Give different permissions for sessions in this section
@@ -1082,7 +1044,6 @@
                                                                 </tbody>
                                                             </table>
                                                         </div>
->>>>>>> 7a17ad72
                                                     </div>
                                                 </div>
                                             </div>
@@ -1260,9 +1221,6 @@
                                                             <input name="canviewsessioninsectionsection0" value="true" type="checkbox"> Sessions: View Responses and Comments<br>
                                                             <input name="canmodifysessioncommentinsectionsection0" value="true" type="checkbox"> Sessions: Edit/Delete Responses/Comments by Others<br><br>
                                                         </div>
-<<<<<<< HEAD
-                                                        
-=======
                                                         <a href="javascript:;" onclick="showTuneSessionnPermissionsDiv(4, 0)" id="toggleSessionLevelInSection0ForInstructor4" class="small col-sm-5">
                                                              
                                                             Give different permissions for sessions in this section
@@ -1291,7 +1249,6 @@
                                                                 </tbody>
                                                             </table>
                                                         </div>
->>>>>>> 7a17ad72
                                                     </div>
                                                 </div>
                                             </div>
@@ -1329,9 +1286,6 @@
                                                             <input name="canviewsessioninsectionsection1" value="true" type="checkbox"> Sessions: View Responses and Comments<br>
                                                             <input name="canmodifysessioncommentinsectionsection1" value="true" type="checkbox"> Sessions: Edit/Delete Responses/Comments by Others<br><br>
                                                         </div>
-<<<<<<< HEAD
-                                                        
-=======
                                                         <a href="javascript:;" onclick="showTuneSessionnPermissionsDiv(4, 1)" id="toggleSessionLevelInSection1ForInstructor4" class="small col-sm-5">
                                                              
                                                             Give different permissions for sessions in this section
@@ -1360,7 +1314,6 @@
                                                                 </tbody>
                                                             </table>
                                                         </div>
->>>>>>> 7a17ad72
                                                     </div>
                                                 </div>
                                             </div>
@@ -1398,9 +1351,6 @@
                                                             <input name="canviewsessioninsectionsection2" value="true" type="checkbox"> Sessions: View Responses and Comments<br>
                                                             <input name="canmodifysessioncommentinsectionsection2" value="true" type="checkbox"> Sessions: Edit/Delete Responses/Comments by Others<br><br>
                                                         </div>
-<<<<<<< HEAD
-                                                        
-=======
                                                         <a href="javascript:;" onclick="showTuneSessionnPermissionsDiv(4, 2)" id="toggleSessionLevelInSection2ForInstructor4" class="small col-sm-5">
                                                              
                                                             Give different permissions for sessions in this section
@@ -1429,7 +1379,6 @@
                                                                 </tbody>
                                                             </table>
                                                         </div>
->>>>>>> 7a17ad72
                                                     </div>
                                                 </div>
                                             </div>
@@ -1612,9 +1561,6 @@
                                                             <input name="canviewsessioninsectionsection0" value="true" checked="checked" type="checkbox"> Sessions: View Responses and Comments<br>
                                                             <input name="canmodifysessioncommentinsectionsection0" value="true" checked="checked" type="checkbox"> Sessions: Edit/Delete Responses/Comments by Others<br><br>
                                                         </div>
-<<<<<<< HEAD
-                                                        
-=======
                                                         <a href="javascript:;" onclick="showTuneSessionnPermissionsDiv(5, 0)" id="toggleSessionLevelInSection0ForInstructor5" class="small col-sm-5">
                                                              
                                                             Give different permissions for sessions in this section
@@ -1643,7 +1589,6 @@
                                                                 </tbody>
                                                             </table>
                                                         </div>
->>>>>>> 7a17ad72
                                                     </div>
                                                 </div>
                                             </div>
@@ -1681,9 +1626,6 @@
                                                             <input name="canviewsessioninsectionsection1" value="true" checked="checked" type="checkbox"> Sessions: View Responses and Comments<br>
                                                             <input name="canmodifysessioncommentinsectionsection1" value="true" checked="checked" type="checkbox"> Sessions: Edit/Delete Responses/Comments by Others<br><br>
                                                         </div>
-<<<<<<< HEAD
-                                                        
-=======
                                                         <a href="javascript:;" onclick="showTuneSessionnPermissionsDiv(5, 1)" id="toggleSessionLevelInSection1ForInstructor5" class="small col-sm-5">
                                                              
                                                             Give different permissions for sessions in this section
@@ -1712,7 +1654,6 @@
                                                                 </tbody>
                                                             </table>
                                                         </div>
->>>>>>> 7a17ad72
                                                     </div>
                                                 </div>
                                             </div>
@@ -1750,9 +1691,6 @@
                                                             <input name="canviewsessioninsectionsection2" value="true" checked="checked" type="checkbox"> Sessions: View Responses and Comments<br>
                                                             <input name="canmodifysessioncommentinsectionsection2" value="true" checked="checked" type="checkbox"> Sessions: Edit/Delete Responses/Comments by Others<br><br>
                                                         </div>
-<<<<<<< HEAD
-                                                        
-=======
                                                         <a href="javascript:;" onclick="showTuneSessionnPermissionsDiv(5, 2)" id="toggleSessionLevelInSection2ForInstructor5" class="small col-sm-5">
                                                              
                                                             Give different permissions for sessions in this section
@@ -1781,7 +1719,6 @@
                                                                 </tbody>
                                                             </table>
                                                         </div>
->>>>>>> 7a17ad72
                                                     </div>
                                                 </div>
                                             </div>
@@ -1928,9 +1865,6 @@
                                                             <input name="canviewsessioninsectionsection0" value="true" checked="checked" type="checkbox"> Sessions: View Responses and Comments<br>
                                                             <input name="canmodifysessioncommentinsectionsection0" value="true" checked="checked" type="checkbox"> Sessions: Edit/Delete Responses/Comments by Others<br><br>
                                                         </div>
-<<<<<<< HEAD
-                                                        
-=======
                                                         <a href="javascript:;" onclick="showTuneSessionnPermissionsDiv(6, 0)" id="toggleSessionLevelInSection0ForInstructor6" class="small col-sm-5">Give different permissions for sessions in this section</a>      
                                                         <div id="tuneSessionPermissionsDiv0ForInstructor6" style="display: none;">
                                                             <input name="issection0sessionsset" value="false" type="hidden">
@@ -1954,7 +1888,6 @@
                                                                 </tbody>
                                                             </table>
                                                         </div>
->>>>>>> 7a17ad72
                                                     </div>
                                                 </div>
                                             </div>
@@ -1990,9 +1923,6 @@
                                                             <input name="canviewsessioninsectionsection1" value="true" checked="checked" type="checkbox"> Sessions: View Responses and Comments<br>
                                                             <input name="canmodifysessioncommentinsectionsection1" value="true" checked="checked" type="checkbox"> Sessions: Edit/Delete Responses/Comments by Others<br><br>
                                                         </div>
-<<<<<<< HEAD
-                                                        
-=======
                                                         <a href="javascript:;" onclick="showTuneSessionnPermissionsDiv(6, 1)" id="toggleSessionLevelInSection1ForInstructor6" class="small col-sm-5">Give different permissions for sessions in this section</a>      
                                                         <div id="tuneSessionPermissionsDiv1ForInstructor6" style="display: none;">
                                                             <input name="issection1sessionsset" value="false" type="hidden">
@@ -2016,7 +1946,6 @@
                                                                 </tbody>
                                                             </table>
                                                         </div>
->>>>>>> 7a17ad72
                                                     </div>
                                                 </div>
                                             </div>
@@ -2052,9 +1981,6 @@
                                                             <input name="canviewsessioninsectionsection2" value="true" checked="checked" type="checkbox"> Sessions: View Responses and Comments<br>
                                                             <input name="canmodifysessioncommentinsectionsection2" value="true" checked="checked" type="checkbox"> Sessions: Edit/Delete Responses/Comments by Others<br><br>
                                                         </div>
-<<<<<<< HEAD
-                                                        
-=======
                                                         <a href="javascript:;" onclick="showTuneSessionnPermissionsDiv(6, 2)" id="toggleSessionLevelInSection2ForInstructor6" class="small col-sm-5">Give different permissions for sessions in this section</a>      
                                                         <div id="tuneSessionPermissionsDiv2ForInstructor6" style="display: none;">
                                                             <input name="issection2sessionsset" value="false" type="hidden">
@@ -2078,7 +2004,6 @@
                                                                 </tbody>
                                                             </table>
                                                         </div>
->>>>>>> 7a17ad72
                                                     </div>
                                                 </div>
                                             </div>
