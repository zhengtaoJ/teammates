   <html>
      <head>
         <link href="/favicon.png"  rel="shortcut icon" />
                  <meta content="text/html; charset=UTF-8"  http-equiv="Content-Type" />
                  <meta content="width=device-width, initial-scale=1.0"  name="viewport" />
                  <title>
            TEAMMATES - Instructor
         </title>
         <link href="/bootstrap/css/bootstrap.min.css"  rel="stylesheet"  type="text/css" />
                  <link href="/bootstrap/css/bootstrap-theme.min.css"  rel="stylesheet"  type="text/css" />
                  <link href="/stylesheets/teammatesCommon.css"  rel="stylesheet"  type="text/css" />
                  <script async=""  src="https://ssl.google-analytics.com/ga.js"  type="text/javascript" >
         </script>
         <script src="/js/googleAnalytics.js"  type="text/javascript" >
         </script>
         <script src="/js/jquery-minified.js"  type="text/javascript" >
         </script>
         <script src="/js/common.js"  type="text/javascript" >
         </script>
         <script src="/bootstrap/js/bootstrap.min.js"  type="text/javascript" >
         </script>
         <script src="/js/instructor.js"  type="text/javascript" >
         </script>
         <script src="/js/instructorStudentList.js"  type="text/javascript" >
         </script>
         <!---->
      </head>
      <body>
      <div class="navbar navbar-inverse navbar-fixed-top" role="navigation">
            <div class="container">
               <div class="navbar-header">
                  <button class="navbar-toggle" data-target="#contentLinks" data-toggle="collapse" type="button">
                     <span class="sr-only">
                        Toggle navigation
                     </span>
                     <span class="icon-bar">
                     </span>
                     <span class="icon-bar">
                     </span>
                     <span class="icon-bar">
                     </span>
                  </button>
                  <a class="navbar-brand" href="/index.html">
                     TEAMMATES
                  </a>
               </div>
               <div class="collapse navbar-collapse" id="contentLinks">
                  <ul class="nav navbar-nav">
                     <li class="">
<<<<<<< HEAD
                        <a class="nav home" data-link="instructorHome" href="/page/instructorHomePage?user=teammates.coord">
=======
                        <a class="nav home" data-link="instructorHome" href="/page/instructorHomePage?user={$test.instructor}">
>>>>>>> 7b0789be
                           Home
                        </a>
                     </li>
                     <li class="">
<<<<<<< HEAD
                        <a class="nav courses" data-link="instructorCourse" href="/page/instructorCoursesPage?user=teammates.coord">
=======
                        <a class="nav courses" data-link="instructorCourse" href="/page/instructorCoursesPage?user={$test.instructor}">
>>>>>>> 7b0789be
                           Courses
                        </a>
                     </li>
                     <li class="">
<<<<<<< HEAD
                        <a class="nav evaluations" data-link="instructorEval" href="/page/instructorEvalsPage?user=teammates.coord">
=======
                        <a class="nav evaluations" data-link="instructorEval" href="/page/instructorEvalsPage?user={$test.instructor}">
>>>>>>> 7b0789be
                           Sessions
                        </a>
                     </li>
                     <li class="active">
<<<<<<< HEAD
                        <a class="nav students" data-link="instructorStudent" href="/page/instructorStudentListPage?user=teammates.coord">
=======
                        <a class="nav students" data-link="instructorStudent" href="/page/instructorStudentListPage?user={$test.instructor}">
>>>>>>> 7b0789be
                           Students
                        </a>
                     </li>
                     <li>
                        <a class="nav help" href="/instructorHelp.html" target="_blank">
                           Help
                        </a>
                     </li>
                  </ul>
                  <ul class="nav navbar-nav pull-right">
                     <li>
                        <a class="nav logout" href="/logout.jsp">
                           Logout
                        
                        (
<<<<<<< HEAD
                           <span class="text-info" data-original-title="teammates.coord" data-placement="bottom" data-toggle="tooltip" title="">
                              teammates.coord
=======
                           <span class="text-info" data-original-title="{$test.instructor}" data-placement="bottom" data-toggle="tooltip" title="">
                              {$test.instructor}
>>>>>>> 7b0789be
                           </span>
                           )
                        </a>
                     </li>
                  </ul>
               </div>
            </div>
         </div>
         <div class="container theme-showcase" id="frameBodyWrapper">
            <div id="topOfPage">
            </div>
            <h1>
               Instructor Students List
            </h1>
            <div class="well well-plain">
               <div class="row">
                  <div class="col-md-12">
                     <div class="row">
                        <div class="col-md-10">
                           <div class="form-group">
                              <input class="form-control" data-original-title="Search for student's name" data-placement="top" data-toggle="tooltip" id="searchbox" placeholder="e.g. Charles Shultz" title="" type="text" value="Alice"/>
                                                         </div>
                        </div>
                        <div class="col-md-2 nav">
                           <div class="form-group">
                              <button class="btn btn-primary" id="button_search" onclick="return applyFilters();" type="submit" value="Search">
                                 <span class="glyphicon glyphicon-search">
                                 </span>
                                 Search
                              </button>
                           </div>
                        </div>
                     </div>
                     <div class="row">
                        <div class="col-md-2">
                           <div class="checkbox">
                              <input id="option_check" type="checkbox"/>
                                                            <label for="option_check">
                                 Show More Options
                              </label>
                           </div>
                        </div>
                        <div class="col-md-3">
                           <div class="checkbox">
                              <input id="displayArchivedCourses_check" type="checkbox"/>
                                                            <label for="displayArchivedCourses_check">
                                 Display Archived Courses
                              </label>
                           </div>
                        </div>
                     </div>
                  </div>
               </div>
            </div>
            <br/>
                        <div class="well well-plain" id="moreOptionsDiv" style="display: none;">
               <form class="form-horizontal" role="form">
                  <div class="row">
                     <div class="col-sm-3">
                        <div class="text-color-primary">
                           <strong>
                              Courses
                           </strong>
                        </div>
                        <br/>
                                                <div class="checkbox">
                           <input checked="checked" id="course_all" type="checkbox" value=""/>
                                                      <label for="course_all">
                              <strong>
                                 Select all
                              </strong>
                           </label>
                        </div>
                        <br/>
                                                <div class="checkbox">
                           <input checked="checked" id="course_check-0" type="checkbox"/>
                                                      <label for="course_check-0">
                              [CHomeUiT.CS1101] : Programming Methodology
                           </label>
                        </div>
                        <div class="checkbox">
                           <input checked="checked" id="course_check-1" type="checkbox"/>
                                                      <label for="course_check-1">
                              [CHomeUiT.CS2104] : Programming Language Concepts
                           </label>
                        </div>
                     </div>
                     <div class="col-sm-3">
                        <div class="text-color-primary">
                           <strong>
                              Sections
                           </strong>
                        </div>
                        <br/>
                                                <div class="checkbox">
                           <input checked="checked" id="section_all" type="checkbox" value=""/>
                                                      <label for="section_all">
                              <strong>
                                 Select all
                              </strong>
                           </label>
                        </div>
                        <br/>
                                                <div class="checkbox">
                           <input checked="checked" id="section_check-0-0" type="checkbox"/>
                                                      <label for="section_check-0-0">
                              [CHomeUiT.CS1101] : None
                           </label>
                        </div>
                        <div class="checkbox">
                           <input checked="checked" id="section_check-1-0" type="checkbox"/>
                                                      <label for="section_check-1-0">
                              [CHomeUiT.CS2104] : None
                           </label>
                        </div>
                     </div>
                     <div class="col-sm-3">
                        <div class="text-color-primary">
                           <strong>
                              Teams
                           </strong>
                        </div>
                        <br/>
                                                <div class="checkbox">
                           <input checked="checked" id="team_all" type="checkbox"/>
                                                      <label for="team_all">
                              <strong>
                                 Select All
                              </strong>
                           </label>
                        </div>
                        <br/>
                                                <div class="checkbox">
                           <input checked="checked" id="team_check-0-0-0" type="checkbox"/>
                                                      <label for="team_check-0-0-0">
                              [CHomeUiT.CS1101] : Team 1
                           </label>
                        </div>
                        <div class="checkbox">
                           <input checked="checked" id="team_check-0-0-1" type="checkbox"/>
                                                      <label for="team_check-0-0-1">
                              [CHomeUiT.CS1101] : Team 2
                           </label>
                        </div>
                        <div class="checkbox">
                           <input checked="checked" id="team_check-1-0-0" type="checkbox"/>
                                                      <label for="team_check-1-0-0">
                              [CHomeUiT.CS2104] : Team 1
                           </label>
                        </div>
                        <div class="checkbox">
                           <input checked="checked" id="team_check-1-0-1" type="checkbox"/>
                                                      <label for="team_check-1-0-1">
                              [CHomeUiT.CS2104] : Team 2
                           </label>
                        </div>
                     </div>
                     <div class="col-sm-3">
                        <div class="text-color-primary">
                           <strong>
                              Emails
                           </strong>
                        </div>
                        <br/>
                                                <div class="checkbox">
                           <input checked="checked" id="show_email" type="checkbox"/>
                                                      <label for="show_email">
                              <strong>
                                 Show Emails
                              </strong>
                           </label>
                        </div>
                        <br/>
                                                <div id="emails">
                           <div id="student_email-c0.0">
                              CHomeUiT.alice.b.tmms@gmail.com
                           </div>
                           <div id="student_email-c0.1" style="display: none;">
                              CHomeUiT.benny.c.tmms@gmail.com
                           </div>
                           <div id="student_email-c0.2" style="display: none;">
                              CHomeUiT.charlie.d.tmms@gmail.com
                           </div>
                           <div id="student_email-c0.3" style="display: none;">
                              CHomeUiT.danny.e.tmms@gmail.com
                           </div>
                           <div id="student_email-c1.0" style="display: none;">
                              CHomeUiT.alice.b.tmms@gmail.com
                           </div>
                           <div id="student_email-c1.1" style="display: none;">
                              CHomeUiT.benny.c.tmms@gmail.com
                           </div>
                           <div id="student_email-c1.2" style="display: none;">
                              CHomeUiT.charlie.d.tmms@gmail.com
                           </div>
                           <div id="student_email-c1.3" style="display: none;">
                              CHomeUiT.danny.e.tmms@gmail.com
                           </div>
                        </div>
                     </div>
                  </div>
               </form>
            </div>
            <div id="statusMessage" style="display: none;">
            </div>
            <div class="well well-plain" id="course-0">
               <div class="row">
                  <div class="col-md-10 text-color-primary">
                     <h4>
                        <strong>
                           [CHomeUiT.CS1101] : Programming Methodology
                        </strong>
                     </h4>
                  </div>
                  <div class="col-md-2">
<<<<<<< HEAD
                     <a class="btn btn-default btn-xs pull-right pull-down course-enroll-for-test" data-original-title="Enroll student into the course" data-placement="top" data-toggle="tooltip" href="/page/instructorCourseEnrollPage?courseid=CHomeUiT.CS1101&user=teammates.coord" title="">
=======
                     <a class="btn btn-default btn-xs pull-right pull-down course-enroll-for-test" data-original-title="Enroll student into the course" data-placement="top" data-toggle="tooltip" href="/page/instructorCourseEnrollPage?courseid=CHomeUiT.CS1101&user={$test.instructor}" title="">
>>>>>>> 7b0789be
                        <span class="glyphicon glyphicon-list">
                        </span>
                        Enroll
                     </a>
                  </div>
               </div>
               <table class="table table-responsive table-striped table-bordered">
                  <thead class="fill-primary">
                     <tr>
                        <th class="button-sort-ascending" id="button_sortteam-CHomeUiT.CS1101" onclick="toggleSort(this,1)">
                           Team
                           <span class="icon-sort sorted-ascending">
                           </span>
                        </th>
                        <th class="button-sort-none" id="button_sortstudentname-CHomeUiT.CS1101" onclick="toggleSort(this,2)">
                           Student Name
                           <span class="icon-sort unsorted">
                           </span>
                        </th>
                        <th class="button-sort-none" id="button_sortemail-CHomeUiT.CS1101" onclick="toggleSort(this,3)">
                           Email
                           <span class="icon-sort unsorted">
                           </span>
                        </th>
                        <th>
                           Action(s)
                        </th>
                     </tr>
                  </thead>
                  <tbody>
                     <tr id="student-c0.0" style="display: table-row;">
                        <td id="studentteam-c0.0.0">
                           Team 1
                        </td>
                        <td id="studentname-c0.0">
                           Alice Betsy
                        </td>
                        <td id="studentemail-c0.0">
                           CHomeUiT.alice.b.tmms@gmail.com
                        </td>
                        <td class="no-print align-center">
<<<<<<< HEAD
                           <a class="btn btn-default btn-xs student-view-for-test" data-original-title="View the details of the student" data-placement="top" data-toggle="tooltip" href="/page/instructorCourseStudentDetailsPage?courseid=CHomeUiT.CS1101&studentemail=CHomeUiT.alice.b.tmms%40gmail.com&user=teammates.coord" title="">
                              View
                           </a>
                           <a class="btn btn-default btn-xs student-edit-for-test" data-original-title="Use this to edit the details of this student. <br>To edit multiple students in one go, you can use the enroll page: <br>Simply enroll students using the updated data and existing data will be updated accordingly" data-placement="top" data-toggle="tooltip" href="/page/instructorCourseStudentDetailsEdit?courseid=CHomeUiT.CS1101&studentemail=CHomeUiT.alice.b.tmms%40gmail.com&user=teammates.coord" title="">
                              Edit
                           </a>
                           <a class="btn btn-default btn-xs student-delete-for-test" data-original-title="Delete the student and the corresponding evaluations from the course" data-placement="top" data-toggle="tooltip" href="/page/instructorCourseStudentDelete?courseid=CHomeUiT.CS1101&studentemail=CHomeUiT.alice.b.tmms%40gmail.com&user=teammates.coord" onclick="return toggleDeleteStudentConfirmation('CHomeUiT.CS1101','Alice Betsy')" title="">
                              Delete
                           </a>
                           <a class="btn btn-default btn-xs student-records-for-test" data-original-title="View all student\'s evaluations and feedbacks" data-placement="top" data-toggle="tooltip" href="/page/instructorStudentRecordsPage?courseid=CHomeUiT.CS1101&studentemail=CHomeUiT.alice.b.tmms%40gmail.com&user=teammates.coord" title="">
=======
                           <a class="btn btn-default btn-xs student-view-for-test" data-original-title="View the details of the student" data-placement="top" data-toggle="tooltip" href="/page/instructorCourseStudentDetailsPage?courseid=CHomeUiT.CS1101&studentemail=CHomeUiT.alice.b.tmms%40gmail.com&user={$test.instructor}" title="">
                              View
                           </a>
                           <a class="btn btn-default btn-xs student-edit-for-test" data-original-title="Use this to edit the details of this student. <br>To edit multiple students in one go, you can use the enroll page: <br>Simply enroll students using the updated data and existing data will be updated accordingly" data-placement="top" data-toggle="tooltip" href="/page/instructorCourseStudentDetailsEdit?courseid=CHomeUiT.CS1101&studentemail=CHomeUiT.alice.b.tmms%40gmail.com&user={$test.instructor}" title="">
                              Edit
                           </a>
                           <a class="btn btn-default btn-xs student-delete-for-test" data-original-title="Delete the student and the corresponding evaluations from the course" data-placement="top" data-toggle="tooltip" href="/page/instructorCourseStudentDelete?courseid=CHomeUiT.CS1101&studentemail=CHomeUiT.alice.b.tmms%40gmail.com&user={$test.instructor}" onclick="return toggleDeleteStudentConfirmation('CHomeUiT.CS1101','Alice Betsy')" title="">
                              Delete
                           </a>
                           <a class="btn btn-default btn-xs student-records-for-test" data-original-title="View all student\'s evaluations and feedbacks" data-placement="top" data-toggle="tooltip" href="/page/instructorStudentRecordsPage?courseid=CHomeUiT.CS1101&studentemail=CHomeUiT.alice.b.tmms%40gmail.com&user={$test.instructor}" title="">
>>>>>>> 7b0789be
                              All Records
                           </a>
                        </td>
                     </tr>
                     <tr id="student-c0.1" style="display: none;">
                        <td id="studentteam-c0.0.0">
                           Team 1
                        </td>
                        <td id="studentname-c0.1">
                           Benny Charles
                        </td>
                        <td id="studentemail-c0.1">
                           CHomeUiT.benny.c.tmms@gmail.com
                        </td>
                        <td class="no-print align-center">
<<<<<<< HEAD
                           <a class="btn btn-default btn-xs student-view-for-test" data-original-title="View the details of the student" data-placement="top" data-toggle="tooltip" href="/page/instructorCourseStudentDetailsPage?courseid=CHomeUiT.CS1101&studentemail=CHomeUiT.benny.c.tmms%40gmail.com&user=teammates.coord" title="">
                              View
                           </a>
                           <a class="btn btn-default btn-xs student-edit-for-test" data-original-title="Use this to edit the details of this student. <br>To edit multiple students in one go, you can use the enroll page: <br>Simply enroll students using the updated data and existing data will be updated accordingly" data-placement="top" data-toggle="tooltip" href="/page/instructorCourseStudentDetailsEdit?courseid=CHomeUiT.CS1101&studentemail=CHomeUiT.benny.c.tmms%40gmail.com&user=teammates.coord" title="">
                              Edit
                           </a>
                           <a class="btn btn-default btn-xs student-delete-for-test" data-original-title="Delete the student and the corresponding evaluations from the course" data-placement="top" data-toggle="tooltip" href="/page/instructorCourseStudentDelete?courseid=CHomeUiT.CS1101&studentemail=CHomeUiT.benny.c.tmms%40gmail.com&user=teammates.coord" onclick="return toggleDeleteStudentConfirmation('CHomeUiT.CS1101','Benny Charles')" title="">
                              Delete
                           </a>
                           <a class="btn btn-default btn-xs student-records-for-test" data-original-title="View all student\'s evaluations and feedbacks" data-placement="top" data-toggle="tooltip" href="/page/instructorStudentRecordsPage?courseid=CHomeUiT.CS1101&studentemail=CHomeUiT.benny.c.tmms%40gmail.com&user=teammates.coord" title="">
=======
                           <a class="btn btn-default btn-xs student-view-for-test" data-original-title="View the details of the student" data-placement="top" data-toggle="tooltip" href="/page/instructorCourseStudentDetailsPage?courseid=CHomeUiT.CS1101&studentemail=CHomeUiT.benny.c.tmms%40gmail.com&user={$test.instructor}" title="">
                              View
                           </a>
                           <a class="btn btn-default btn-xs student-edit-for-test" data-original-title="Use this to edit the details of this student. <br>To edit multiple students in one go, you can use the enroll page: <br>Simply enroll students using the updated data and existing data will be updated accordingly" data-placement="top" data-toggle="tooltip" href="/page/instructorCourseStudentDetailsEdit?courseid=CHomeUiT.CS1101&studentemail=CHomeUiT.benny.c.tmms%40gmail.com&user={$test.instructor}" title="">
                              Edit
                           </a>
                           <a class="btn btn-default btn-xs student-delete-for-test" data-original-title="Delete the student and the corresponding evaluations from the course" data-placement="top" data-toggle="tooltip" href="/page/instructorCourseStudentDelete?courseid=CHomeUiT.CS1101&studentemail=CHomeUiT.benny.c.tmms%40gmail.com&user={$test.instructor}" onclick="return toggleDeleteStudentConfirmation('CHomeUiT.CS1101','Benny Charles')" title="">
                              Delete
                           </a>
                           <a class="btn btn-default btn-xs student-records-for-test" data-original-title="View all student\'s evaluations and feedbacks" data-placement="top" data-toggle="tooltip" href="/page/instructorStudentRecordsPage?courseid=CHomeUiT.CS1101&studentemail=CHomeUiT.benny.c.tmms%40gmail.com&user={$test.instructor}" title="">
>>>>>>> 7b0789be
                              All Records
                           </a>
                        </td>
                     </tr>
                     <tr id="student-c0.2" style="display: none;">
                        <td id="studentteam-c0.0.1">
                           Team 2
                        </td>
                        <td id="studentname-c0.2">
                           Charlie Davis
                        </td>
                        <td id="studentemail-c0.2">
                           CHomeUiT.charlie.d.tmms@gmail.com
                        </td>
                        <td class="no-print align-center">
<<<<<<< HEAD
                           <a class="btn btn-default btn-xs student-view-for-test" data-original-title="View the details of the student" data-placement="top" data-toggle="tooltip" href="/page/instructorCourseStudentDetailsPage?courseid=CHomeUiT.CS1101&studentemail=CHomeUiT.charlie.d.tmms%40gmail.com&user=teammates.coord" title="">
                              View
                           </a>
                           <a class="btn btn-default btn-xs student-edit-for-test" data-original-title="Use this to edit the details of this student. <br>To edit multiple students in one go, you can use the enroll page: <br>Simply enroll students using the updated data and existing data will be updated accordingly" data-placement="top" data-toggle="tooltip" href="/page/instructorCourseStudentDetailsEdit?courseid=CHomeUiT.CS1101&studentemail=CHomeUiT.charlie.d.tmms%40gmail.com&user=teammates.coord" title="">
                              Edit
                           </a>
                           <a class="btn btn-default btn-xs student-delete-for-test" data-original-title="Delete the student and the corresponding evaluations from the course" data-placement="top" data-toggle="tooltip" href="/page/instructorCourseStudentDelete?courseid=CHomeUiT.CS1101&studentemail=CHomeUiT.charlie.d.tmms%40gmail.com&user=teammates.coord" onclick="return toggleDeleteStudentConfirmation('CHomeUiT.CS1101','Charlie Davis')" title="">
                              Delete
                           </a>
                           <a class="btn btn-default btn-xs student-records-for-test" data-original-title="View all student\'s evaluations and feedbacks" data-placement="top" data-toggle="tooltip" href="/page/instructorStudentRecordsPage?courseid=CHomeUiT.CS1101&studentemail=CHomeUiT.charlie.d.tmms%40gmail.com&user=teammates.coord" title="">
=======
                           <a class="btn btn-default btn-xs student-view-for-test" data-original-title="View the details of the student" data-placement="top" data-toggle="tooltip" href="/page/instructorCourseStudentDetailsPage?courseid=CHomeUiT.CS1101&studentemail=CHomeUiT.charlie.d.tmms%40gmail.com&user={$test.instructor}" title="">
                              View
                           </a>
                           <a class="btn btn-default btn-xs student-edit-for-test" data-original-title="Use this to edit the details of this student. <br>To edit multiple students in one go, you can use the enroll page: <br>Simply enroll students using the updated data and existing data will be updated accordingly" data-placement="top" data-toggle="tooltip" href="/page/instructorCourseStudentDetailsEdit?courseid=CHomeUiT.CS1101&studentemail=CHomeUiT.charlie.d.tmms%40gmail.com&user={$test.instructor}" title="">
                              Edit
                           </a>
                           <a class="btn btn-default btn-xs student-delete-for-test" data-original-title="Delete the student and the corresponding evaluations from the course" data-placement="top" data-toggle="tooltip" href="/page/instructorCourseStudentDelete?courseid=CHomeUiT.CS1101&studentemail=CHomeUiT.charlie.d.tmms%40gmail.com&user={$test.instructor}" onclick="return toggleDeleteStudentConfirmation('CHomeUiT.CS1101','Charlie Davis')" title="">
                              Delete
                           </a>
                           <a class="btn btn-default btn-xs student-records-for-test" data-original-title="View all student\'s evaluations and feedbacks" data-placement="top" data-toggle="tooltip" href="/page/instructorStudentRecordsPage?courseid=CHomeUiT.CS1101&studentemail=CHomeUiT.charlie.d.tmms%40gmail.com&user={$test.instructor}" title="">
>>>>>>> 7b0789be
                              All Records
                           </a>
                        </td>
                     </tr>
                     <tr id="student-c0.3" style="display: none;">
                        <td id="studentteam-c0.0.1">
                           Team 2
                        </td>
                        <td id="studentname-c0.3">
                           Danny Engrid
                        </td>
                        <td id="studentemail-c0.3">
                           CHomeUiT.danny.e.tmms@gmail.com
                        </td>
                        <td class="no-print align-center">
<<<<<<< HEAD
                           <a class="btn btn-default btn-xs student-view-for-test" data-original-title="View the details of the student" data-placement="top" data-toggle="tooltip" href="/page/instructorCourseStudentDetailsPage?courseid=CHomeUiT.CS1101&studentemail=CHomeUiT.danny.e.tmms%40gmail.com&user=teammates.coord" title="">
                              View
                           </a>
                           <a class="btn btn-default btn-xs student-edit-for-test" data-original-title="Use this to edit the details of this student. <br>To edit multiple students in one go, you can use the enroll page: <br>Simply enroll students using the updated data and existing data will be updated accordingly" data-placement="top" data-toggle="tooltip" href="/page/instructorCourseStudentDetailsEdit?courseid=CHomeUiT.CS1101&studentemail=CHomeUiT.danny.e.tmms%40gmail.com&user=teammates.coord" title="">
                              Edit
                           </a>
                           <a class="btn btn-default btn-xs student-delete-for-test" data-original-title="Delete the student and the corresponding evaluations from the course" data-placement="top" data-toggle="tooltip" href="/page/instructorCourseStudentDelete?courseid=CHomeUiT.CS1101&studentemail=CHomeUiT.danny.e.tmms%40gmail.com&user=teammates.coord" onclick="return toggleDeleteStudentConfirmation('CHomeUiT.CS1101','Danny Engrid')" title="">
                              Delete
                           </a>
                           <a class="btn btn-default btn-xs student-records-for-test" data-original-title="View all student\'s evaluations and feedbacks" data-placement="top" data-toggle="tooltip" href="/page/instructorStudentRecordsPage?courseid=CHomeUiT.CS1101&studentemail=CHomeUiT.danny.e.tmms%40gmail.com&user=teammates.coord" title="">
=======
                           <a class="btn btn-default btn-xs student-view-for-test" data-original-title="View the details of the student" data-placement="top" data-toggle="tooltip" href="/page/instructorCourseStudentDetailsPage?courseid=CHomeUiT.CS1101&studentemail=CHomeUiT.danny.e.tmms%40gmail.com&user={$test.instructor}" title="">
                              View
                           </a>
                           <a class="btn btn-default btn-xs student-edit-for-test" data-original-title="Use this to edit the details of this student. <br>To edit multiple students in one go, you can use the enroll page: <br>Simply enroll students using the updated data and existing data will be updated accordingly" data-placement="top" data-toggle="tooltip" href="/page/instructorCourseStudentDetailsEdit?courseid=CHomeUiT.CS1101&studentemail=CHomeUiT.danny.e.tmms%40gmail.com&user={$test.instructor}" title="">
                              Edit
                           </a>
                           <a class="btn btn-default btn-xs student-delete-for-test" data-original-title="Delete the student and the corresponding evaluations from the course" data-placement="top" data-toggle="tooltip" href="/page/instructorCourseStudentDelete?courseid=CHomeUiT.CS1101&studentemail=CHomeUiT.danny.e.tmms%40gmail.com&user={$test.instructor}" onclick="return toggleDeleteStudentConfirmation('CHomeUiT.CS1101','Danny Engrid')" title="">
                              Delete
                           </a>
                           <a class="btn btn-default btn-xs student-records-for-test" data-original-title="View all student\'s evaluations and feedbacks" data-placement="top" data-toggle="tooltip" href="/page/instructorStudentRecordsPage?courseid=CHomeUiT.CS1101&studentemail=CHomeUiT.danny.e.tmms%40gmail.com&user={$test.instructor}" title="">
>>>>>>> 7b0789be
                              All Records
                           </a>
                        </td>
                     </tr>
                  </tbody>
               </table>
            </div>
            <div class="well well-plain" id="course-1">
               <div class="row">
                  <div class="col-md-10 text-color-primary">
                     <h4>
                        <strong>
                           [CHomeUiT.CS2104] : Programming Language Concepts
                        </strong>
                     </h4>
                  </div>
                  <div class="col-md-2">
<<<<<<< HEAD
                     <a class="btn btn-default btn-xs pull-right pull-down course-enroll-for-test" data-original-title="Enroll student into the course" data-placement="top" data-toggle="tooltip" href="/page/instructorCourseEnrollPage?courseid=CHomeUiT.CS2104&user=teammates.coord" title="">
=======
                     <a class="btn btn-default btn-xs pull-right pull-down course-enroll-for-test" data-original-title="Enroll student into the course" data-placement="top" data-toggle="tooltip" href="/page/instructorCourseEnrollPage?courseid=CHomeUiT.CS2104&user={$test.instructor}" title="">
>>>>>>> 7b0789be
                        <span class="glyphicon glyphicon-list">
                        </span>
                        Enroll
                     </a>
                  </div>
               </div>
               <table class="table table-responsive table-striped table-bordered">
                  <thead class="fill-primary">
                     <tr>
                        <th class="button-sort-ascending" id="button_sortteam-CHomeUiT.CS2104" onclick="toggleSort(this,1)">
                           Team
                           <span class="icon-sort sorted-ascending">
                           </span>
                        </th>
                        <th class="button-sort-none" id="button_sortstudentname-CHomeUiT.CS2104" onclick="toggleSort(this,2)">
                           Student Name
                           <span class="icon-sort unsorted">
                           </span>
                        </th>
                        <th class="button-sort-none" id="button_sortemail-CHomeUiT.CS2104" onclick="toggleSort(this,3)">
                           Email
                           <span class="icon-sort unsorted">
                           </span>
                        </th>
                        <th>
                           Action(s)
                        </th>
                     </tr>
                  </thead>
                  <tbody>
                     <tr id="student-c1.0" style="display: table-row;">
                        <td id="studentteam-c1.0.0">
                           Team 1
                        </td>
                        <td id="studentname-c1.0">
                           Alice Betsy
                        </td>
                        <td id="studentemail-c1.0">
                           CHomeUiT.alice.b.tmms@gmail.com
                        </td>
                        <td class="no-print align-center">
<<<<<<< HEAD
                           <a class="btn btn-default btn-xs student-view-for-test" data-original-title="View the details of the student" data-placement="top" data-toggle="tooltip" href="/page/instructorCourseStudentDetailsPage?courseid=CHomeUiT.CS2104&studentemail=CHomeUiT.alice.b.tmms%40gmail.com&user=teammates.coord" title="">
                              View
                           </a>
                           <a class="btn btn-default btn-xs student-edit-for-test" data-original-title="Use this to edit the details of this student. <br>To edit multiple students in one go, you can use the enroll page: <br>Simply enroll students using the updated data and existing data will be updated accordingly" data-placement="top" data-toggle="tooltip" href="/page/instructorCourseStudentDetailsEdit?courseid=CHomeUiT.CS2104&studentemail=CHomeUiT.alice.b.tmms%40gmail.com&user=teammates.coord" title="">
                              Edit
                           </a>
                           <a class="btn btn-default btn-xs student-delete-for-test" data-original-title="Delete the student and the corresponding evaluations from the course" data-placement="top" data-toggle="tooltip" href="/page/instructorCourseStudentDelete?courseid=CHomeUiT.CS2104&studentemail=CHomeUiT.alice.b.tmms%40gmail.com&user=teammates.coord" onclick="return toggleDeleteStudentConfirmation('CHomeUiT.CS2104','Alice Betsy')" title="">
                              Delete
                           </a>
                           <a class="btn btn-default btn-xs student-records-for-test" data-original-title="View all student\'s evaluations and feedbacks" data-placement="top" data-toggle="tooltip" href="/page/instructorStudentRecordsPage?courseid=CHomeUiT.CS2104&studentemail=CHomeUiT.alice.b.tmms%40gmail.com&user=teammates.coord" title="">
=======
                           <a class="btn btn-default btn-xs student-view-for-test" data-original-title="View the details of the student" data-placement="top" data-toggle="tooltip" href="/page/instructorCourseStudentDetailsPage?courseid=CHomeUiT.CS2104&studentemail=CHomeUiT.alice.b.tmms%40gmail.com&user={$test.instructor}" title="">
                              View
                           </a>
                           <a class="btn btn-default btn-xs student-edit-for-test" data-original-title="Use this to edit the details of this student. <br>To edit multiple students in one go, you can use the enroll page: <br>Simply enroll students using the updated data and existing data will be updated accordingly" data-placement="top" data-toggle="tooltip" href="/page/instructorCourseStudentDetailsEdit?courseid=CHomeUiT.CS2104&studentemail=CHomeUiT.alice.b.tmms%40gmail.com&user={$test.instructor}" title="">
                              Edit
                           </a>
                           <a class="btn btn-default btn-xs student-delete-for-test" data-original-title="Delete the student and the corresponding evaluations from the course" data-placement="top" data-toggle="tooltip" href="/page/instructorCourseStudentDelete?courseid=CHomeUiT.CS2104&studentemail=CHomeUiT.alice.b.tmms%40gmail.com&user={$test.instructor}" onclick="return toggleDeleteStudentConfirmation('CHomeUiT.CS2104','Alice Betsy')" title="">
                              Delete
                           </a>
                           <a class="btn btn-default btn-xs student-records-for-test" data-original-title="View all student\'s evaluations and feedbacks" data-placement="top" data-toggle="tooltip" href="/page/instructorStudentRecordsPage?courseid=CHomeUiT.CS2104&studentemail=CHomeUiT.alice.b.tmms%40gmail.com&user={$test.instructor}" title="">
>>>>>>> 7b0789be
                              All Records
                           </a>
                        </td>
                     </tr>
                     <tr id="student-c1.1" style="display: none;">
                        <td id="studentteam-c1.0.0">
                           Team 1
                        </td>
                        <td id="studentname-c1.1">
                           Benny Charles
                        </td>
                        <td id="studentemail-c1.1">
                           CHomeUiT.benny.c.tmms@gmail.com
                        </td>
                        <td class="no-print align-center">
<<<<<<< HEAD
                           <a class="btn btn-default btn-xs student-view-for-test" data-original-title="View the details of the student" data-placement="top" data-toggle="tooltip" href="/page/instructorCourseStudentDetailsPage?courseid=CHomeUiT.CS2104&studentemail=CHomeUiT.benny.c.tmms%40gmail.com&user=teammates.coord" title="">
                              View
                           </a>
                           <a class="btn btn-default btn-xs student-edit-for-test" data-original-title="Use this to edit the details of this student. <br>To edit multiple students in one go, you can use the enroll page: <br>Simply enroll students using the updated data and existing data will be updated accordingly" data-placement="top" data-toggle="tooltip" href="/page/instructorCourseStudentDetailsEdit?courseid=CHomeUiT.CS2104&studentemail=CHomeUiT.benny.c.tmms%40gmail.com&user=teammates.coord" title="">
                              Edit
                           </a>
                           <a class="btn btn-default btn-xs student-delete-for-test" data-original-title="Delete the student and the corresponding evaluations from the course" data-placement="top" data-toggle="tooltip" href="/page/instructorCourseStudentDelete?courseid=CHomeUiT.CS2104&studentemail=CHomeUiT.benny.c.tmms%40gmail.com&user=teammates.coord" onclick="return toggleDeleteStudentConfirmation('CHomeUiT.CS2104','Benny Charles')" title="">
                              Delete
                           </a>
                           <a class="btn btn-default btn-xs student-records-for-test" data-original-title="View all student\'s evaluations and feedbacks" data-placement="top" data-toggle="tooltip" href="/page/instructorStudentRecordsPage?courseid=CHomeUiT.CS2104&studentemail=CHomeUiT.benny.c.tmms%40gmail.com&user=teammates.coord" title="">
=======
                           <a class="btn btn-default btn-xs student-view-for-test" data-original-title="View the details of the student" data-placement="top" data-toggle="tooltip" href="/page/instructorCourseStudentDetailsPage?courseid=CHomeUiT.CS2104&studentemail=CHomeUiT.benny.c.tmms%40gmail.com&user={$test.instructor}" title="">
                              View
                           </a>
                           <a class="btn btn-default btn-xs student-edit-for-test" data-original-title="Use this to edit the details of this student. <br>To edit multiple students in one go, you can use the enroll page: <br>Simply enroll students using the updated data and existing data will be updated accordingly" data-placement="top" data-toggle="tooltip" href="/page/instructorCourseStudentDetailsEdit?courseid=CHomeUiT.CS2104&studentemail=CHomeUiT.benny.c.tmms%40gmail.com&user={$test.instructor}" title="">
                              Edit
                           </a>
                           <a class="btn btn-default btn-xs student-delete-for-test" data-original-title="Delete the student and the corresponding evaluations from the course" data-placement="top" data-toggle="tooltip" href="/page/instructorCourseStudentDelete?courseid=CHomeUiT.CS2104&studentemail=CHomeUiT.benny.c.tmms%40gmail.com&user={$test.instructor}" onclick="return toggleDeleteStudentConfirmation('CHomeUiT.CS2104','Benny Charles')" title="">
                              Delete
                           </a>
                           <a class="btn btn-default btn-xs student-records-for-test" data-original-title="View all student\'s evaluations and feedbacks" data-placement="top" data-toggle="tooltip" href="/page/instructorStudentRecordsPage?courseid=CHomeUiT.CS2104&studentemail=CHomeUiT.benny.c.tmms%40gmail.com&user={$test.instructor}" title="">
>>>>>>> 7b0789be
                              All Records
                           </a>
                        </td>
                     </tr>
                     <tr id="student-c1.2" style="display: none;">
                        <td id="studentteam-c1.0.1">
                           Team 2
                        </td>
                        <td id="studentname-c1.2">
                           Charlie Davis
                        </td>
                        <td id="studentemail-c1.2">
                           CHomeUiT.charlie.d.tmms@gmail.com
                        </td>
                        <td class="no-print align-center">
<<<<<<< HEAD
                           <a class="btn btn-default btn-xs student-view-for-test" data-original-title="View the details of the student" data-placement="top" data-toggle="tooltip" href="/page/instructorCourseStudentDetailsPage?courseid=CHomeUiT.CS2104&studentemail=CHomeUiT.charlie.d.tmms%40gmail.com&user=teammates.coord" title="">
                              View
                           </a>
                           <a class="btn btn-default btn-xs student-edit-for-test" data-original-title="Use this to edit the details of this student. <br>To edit multiple students in one go, you can use the enroll page: <br>Simply enroll students using the updated data and existing data will be updated accordingly" data-placement="top" data-toggle="tooltip" href="/page/instructorCourseStudentDetailsEdit?courseid=CHomeUiT.CS2104&studentemail=CHomeUiT.charlie.d.tmms%40gmail.com&user=teammates.coord" title="">
                              Edit
                           </a>
                           <a class="btn btn-default btn-xs student-delete-for-test" data-original-title="Delete the student and the corresponding evaluations from the course" data-placement="top" data-toggle="tooltip" href="/page/instructorCourseStudentDelete?courseid=CHomeUiT.CS2104&studentemail=CHomeUiT.charlie.d.tmms%40gmail.com&user=teammates.coord" onclick="return toggleDeleteStudentConfirmation('CHomeUiT.CS2104','Charlie Davis')" title="">
                              Delete
                           </a>
                           <a class="btn btn-default btn-xs student-records-for-test" data-original-title="View all student\'s evaluations and feedbacks" data-placement="top" data-toggle="tooltip" href="/page/instructorStudentRecordsPage?courseid=CHomeUiT.CS2104&studentemail=CHomeUiT.charlie.d.tmms%40gmail.com&user=teammates.coord" title="">
=======
                           <a class="btn btn-default btn-xs student-view-for-test" data-original-title="View the details of the student" data-placement="top" data-toggle="tooltip" href="/page/instructorCourseStudentDetailsPage?courseid=CHomeUiT.CS2104&studentemail=CHomeUiT.charlie.d.tmms%40gmail.com&user={$test.instructor}" title="">
                              View
                           </a>
                           <a class="btn btn-default btn-xs student-edit-for-test" data-original-title="Use this to edit the details of this student. <br>To edit multiple students in one go, you can use the enroll page: <br>Simply enroll students using the updated data and existing data will be updated accordingly" data-placement="top" data-toggle="tooltip" href="/page/instructorCourseStudentDetailsEdit?courseid=CHomeUiT.CS2104&studentemail=CHomeUiT.charlie.d.tmms%40gmail.com&user={$test.instructor}" title="">
                              Edit
                           </a>
                           <a class="btn btn-default btn-xs student-delete-for-test" data-original-title="Delete the student and the corresponding evaluations from the course" data-placement="top" data-toggle="tooltip" href="/page/instructorCourseStudentDelete?courseid=CHomeUiT.CS2104&studentemail=CHomeUiT.charlie.d.tmms%40gmail.com&user={$test.instructor}" onclick="return toggleDeleteStudentConfirmation('CHomeUiT.CS2104','Charlie Davis')" title="">
                              Delete
                           </a>
                           <a class="btn btn-default btn-xs student-records-for-test" data-original-title="View all student\'s evaluations and feedbacks" data-placement="top" data-toggle="tooltip" href="/page/instructorStudentRecordsPage?courseid=CHomeUiT.CS2104&studentemail=CHomeUiT.charlie.d.tmms%40gmail.com&user={$test.instructor}" title="">
>>>>>>> 7b0789be
                              All Records
                           </a>
                        </td>
                     </tr>
                     <tr id="student-c1.3" style="display: none;">
                        <td id="studentteam-c1.0.1">
                           Team 2
                        </td>
                        <td id="studentname-c1.3">
                           Danny Engrid
                        </td>
                        <td id="studentemail-c1.3">
                           CHomeUiT.danny.e.tmms@gmail.com
                        </td>
                        <td class="no-print align-center">
<<<<<<< HEAD
                           <a class="btn btn-default btn-xs student-view-for-test" data-original-title="View the details of the student" data-placement="top" data-toggle="tooltip" href="/page/instructorCourseStudentDetailsPage?courseid=CHomeUiT.CS2104&studentemail=CHomeUiT.danny.e.tmms%40gmail.com&user=teammates.coord" title="">
                              View
                           </a>
                           <a class="btn btn-default btn-xs student-edit-for-test" data-original-title="Use this to edit the details of this student. <br>To edit multiple students in one go, you can use the enroll page: <br>Simply enroll students using the updated data and existing data will be updated accordingly" data-placement="top" data-toggle="tooltip" href="/page/instructorCourseStudentDetailsEdit?courseid=CHomeUiT.CS2104&studentemail=CHomeUiT.danny.e.tmms%40gmail.com&user=teammates.coord" title="">
                              Edit
                           </a>
                           <a class="btn btn-default btn-xs student-delete-for-test" data-original-title="Delete the student and the corresponding evaluations from the course" data-placement="top" data-toggle="tooltip" href="/page/instructorCourseStudentDelete?courseid=CHomeUiT.CS2104&studentemail=CHomeUiT.danny.e.tmms%40gmail.com&user=teammates.coord" onclick="return toggleDeleteStudentConfirmation('CHomeUiT.CS2104','Danny Engrid')" title="">
                              Delete
                           </a>
                           <a class="btn btn-default btn-xs student-records-for-test" data-original-title="View all student\'s evaluations and feedbacks" data-placement="top" data-toggle="tooltip" href="/page/instructorStudentRecordsPage?courseid=CHomeUiT.CS2104&studentemail=CHomeUiT.danny.e.tmms%40gmail.com&user=teammates.coord" title="">
=======
                           <a class="btn btn-default btn-xs student-view-for-test" data-original-title="View the details of the student" data-placement="top" data-toggle="tooltip" href="/page/instructorCourseStudentDetailsPage?courseid=CHomeUiT.CS2104&studentemail=CHomeUiT.danny.e.tmms%40gmail.com&user={$test.instructor}" title="">
                              View
                           </a>
                           <a class="btn btn-default btn-xs student-edit-for-test" data-original-title="Use this to edit the details of this student. <br>To edit multiple students in one go, you can use the enroll page: <br>Simply enroll students using the updated data and existing data will be updated accordingly" data-placement="top" data-toggle="tooltip" href="/page/instructorCourseStudentDetailsEdit?courseid=CHomeUiT.CS2104&studentemail=CHomeUiT.danny.e.tmms%40gmail.com&user={$test.instructor}" title="">
                              Edit
                           </a>
                           <a class="btn btn-default btn-xs student-delete-for-test" data-original-title="Delete the student and the corresponding evaluations from the course" data-placement="top" data-toggle="tooltip" href="/page/instructorCourseStudentDelete?courseid=CHomeUiT.CS2104&studentemail=CHomeUiT.danny.e.tmms%40gmail.com&user={$test.instructor}" onclick="return toggleDeleteStudentConfirmation('CHomeUiT.CS2104','Danny Engrid')" title="">
                              Delete
                           </a>
                           <a class="btn btn-default btn-xs student-records-for-test" data-original-title="View all student\'s evaluations and feedbacks" data-placement="top" data-toggle="tooltip" href="/page/instructorStudentRecordsPage?courseid=CHomeUiT.CS2104&studentemail=CHomeUiT.danny.e.tmms%40gmail.com&user={$test.instructor}" title="">
>>>>>>> 7b0789be
                              All Records
                           </a>
                        </td>
                     </tr>
                  </tbody>
               </table>
            </div>
            <br/>
                        <br/>
                        <br/>
                     </div>
         <div class="container-fluid" id="footerComponent">
            <div class="container">
               <div class="row">
                  <div class="col-md-4">
                     <span>
                        [
                        <a href="/index.html">
                           TEAMMATES
                        </a>
                        V{$version}]
                     </span>
                  </div>
                  <div class="col-md-4">
                     [for
                     <span class="highlight-white">
                        <span class="color_white">
                           National University of Singapore
                        </span>
                     </span>
                     ]
                  </div>
                  <div class="col-md-4">
                     <span>
                        [Send
                        <a class="link" href="../contact.html" target="_blank">
                           Feedback
                        </a>
                        ]
                     </span>
                  </div>
               </div>
            </div>
         </div>
      </body>
   </html><|MERGE_RESOLUTION|>--- conflicted
+++ resolved
@@ -47,38 +47,22 @@
                <div class="collapse navbar-collapse" id="contentLinks">
                   <ul class="nav navbar-nav">
                      <li class="">
-<<<<<<< HEAD
-                        <a class="nav home" data-link="instructorHome" href="/page/instructorHomePage?user=teammates.coord">
-=======
                         <a class="nav home" data-link="instructorHome" href="/page/instructorHomePage?user={$test.instructor}">
->>>>>>> 7b0789be
                            Home
                         </a>
                      </li>
                      <li class="">
-<<<<<<< HEAD
-                        <a class="nav courses" data-link="instructorCourse" href="/page/instructorCoursesPage?user=teammates.coord">
-=======
                         <a class="nav courses" data-link="instructorCourse" href="/page/instructorCoursesPage?user={$test.instructor}">
->>>>>>> 7b0789be
                            Courses
                         </a>
                      </li>
                      <li class="">
-<<<<<<< HEAD
-                        <a class="nav evaluations" data-link="instructorEval" href="/page/instructorEvalsPage?user=teammates.coord">
-=======
                         <a class="nav evaluations" data-link="instructorEval" href="/page/instructorEvalsPage?user={$test.instructor}">
->>>>>>> 7b0789be
                            Sessions
                         </a>
                      </li>
                      <li class="active">
-<<<<<<< HEAD
-                        <a class="nav students" data-link="instructorStudent" href="/page/instructorStudentListPage?user=teammates.coord">
-=======
                         <a class="nav students" data-link="instructorStudent" href="/page/instructorStudentListPage?user={$test.instructor}">
->>>>>>> 7b0789be
                            Students
                         </a>
                      </li>
@@ -94,13 +78,8 @@
                            Logout
                         
                         (
-<<<<<<< HEAD
-                           <span class="text-info" data-original-title="teammates.coord" data-placement="bottom" data-toggle="tooltip" title="">
-                              teammates.coord
-=======
                            <span class="text-info" data-original-title="{$test.instructor}" data-placement="bottom" data-toggle="tooltip" title="">
                               {$test.instructor}
->>>>>>> 7b0789be
                            </span>
                            )
                         </a>
@@ -316,11 +295,7 @@
                      </h4>
                   </div>
                   <div class="col-md-2">
-<<<<<<< HEAD
-                     <a class="btn btn-default btn-xs pull-right pull-down course-enroll-for-test" data-original-title="Enroll student into the course" data-placement="top" data-toggle="tooltip" href="/page/instructorCourseEnrollPage?courseid=CHomeUiT.CS1101&user=teammates.coord" title="">
-=======
                      <a class="btn btn-default btn-xs pull-right pull-down course-enroll-for-test" data-original-title="Enroll student into the course" data-placement="top" data-toggle="tooltip" href="/page/instructorCourseEnrollPage?courseid=CHomeUiT.CS1101&user={$test.instructor}" title="">
->>>>>>> 7b0789be
                         <span class="glyphicon glyphicon-list">
                         </span>
                         Enroll
@@ -362,18 +337,6 @@
                            CHomeUiT.alice.b.tmms@gmail.com
                         </td>
                         <td class="no-print align-center">
-<<<<<<< HEAD
-                           <a class="btn btn-default btn-xs student-view-for-test" data-original-title="View the details of the student" data-placement="top" data-toggle="tooltip" href="/page/instructorCourseStudentDetailsPage?courseid=CHomeUiT.CS1101&studentemail=CHomeUiT.alice.b.tmms%40gmail.com&user=teammates.coord" title="">
-                              View
-                           </a>
-                           <a class="btn btn-default btn-xs student-edit-for-test" data-original-title="Use this to edit the details of this student. <br>To edit multiple students in one go, you can use the enroll page: <br>Simply enroll students using the updated data and existing data will be updated accordingly" data-placement="top" data-toggle="tooltip" href="/page/instructorCourseStudentDetailsEdit?courseid=CHomeUiT.CS1101&studentemail=CHomeUiT.alice.b.tmms%40gmail.com&user=teammates.coord" title="">
-                              Edit
-                           </a>
-                           <a class="btn btn-default btn-xs student-delete-for-test" data-original-title="Delete the student and the corresponding evaluations from the course" data-placement="top" data-toggle="tooltip" href="/page/instructorCourseStudentDelete?courseid=CHomeUiT.CS1101&studentemail=CHomeUiT.alice.b.tmms%40gmail.com&user=teammates.coord" onclick="return toggleDeleteStudentConfirmation('CHomeUiT.CS1101','Alice Betsy')" title="">
-                              Delete
-                           </a>
-                           <a class="btn btn-default btn-xs student-records-for-test" data-original-title="View all student\'s evaluations and feedbacks" data-placement="top" data-toggle="tooltip" href="/page/instructorStudentRecordsPage?courseid=CHomeUiT.CS1101&studentemail=CHomeUiT.alice.b.tmms%40gmail.com&user=teammates.coord" title="">
-=======
                            <a class="btn btn-default btn-xs student-view-for-test" data-original-title="View the details of the student" data-placement="top" data-toggle="tooltip" href="/page/instructorCourseStudentDetailsPage?courseid=CHomeUiT.CS1101&studentemail=CHomeUiT.alice.b.tmms%40gmail.com&user={$test.instructor}" title="">
                               View
                            </a>
@@ -384,7 +347,6 @@
                               Delete
                            </a>
                            <a class="btn btn-default btn-xs student-records-for-test" data-original-title="View all student\'s evaluations and feedbacks" data-placement="top" data-toggle="tooltip" href="/page/instructorStudentRecordsPage?courseid=CHomeUiT.CS1101&studentemail=CHomeUiT.alice.b.tmms%40gmail.com&user={$test.instructor}" title="">
->>>>>>> 7b0789be
                               All Records
                            </a>
                         </td>
@@ -400,18 +362,6 @@
                            CHomeUiT.benny.c.tmms@gmail.com
                         </td>
                         <td class="no-print align-center">
-<<<<<<< HEAD
-                           <a class="btn btn-default btn-xs student-view-for-test" data-original-title="View the details of the student" data-placement="top" data-toggle="tooltip" href="/page/instructorCourseStudentDetailsPage?courseid=CHomeUiT.CS1101&studentemail=CHomeUiT.benny.c.tmms%40gmail.com&user=teammates.coord" title="">
-                              View
-                           </a>
-                           <a class="btn btn-default btn-xs student-edit-for-test" data-original-title="Use this to edit the details of this student. <br>To edit multiple students in one go, you can use the enroll page: <br>Simply enroll students using the updated data and existing data will be updated accordingly" data-placement="top" data-toggle="tooltip" href="/page/instructorCourseStudentDetailsEdit?courseid=CHomeUiT.CS1101&studentemail=CHomeUiT.benny.c.tmms%40gmail.com&user=teammates.coord" title="">
-                              Edit
-                           </a>
-                           <a class="btn btn-default btn-xs student-delete-for-test" data-original-title="Delete the student and the corresponding evaluations from the course" data-placement="top" data-toggle="tooltip" href="/page/instructorCourseStudentDelete?courseid=CHomeUiT.CS1101&studentemail=CHomeUiT.benny.c.tmms%40gmail.com&user=teammates.coord" onclick="return toggleDeleteStudentConfirmation('CHomeUiT.CS1101','Benny Charles')" title="">
-                              Delete
-                           </a>
-                           <a class="btn btn-default btn-xs student-records-for-test" data-original-title="View all student\'s evaluations and feedbacks" data-placement="top" data-toggle="tooltip" href="/page/instructorStudentRecordsPage?courseid=CHomeUiT.CS1101&studentemail=CHomeUiT.benny.c.tmms%40gmail.com&user=teammates.coord" title="">
-=======
                            <a class="btn btn-default btn-xs student-view-for-test" data-original-title="View the details of the student" data-placement="top" data-toggle="tooltip" href="/page/instructorCourseStudentDetailsPage?courseid=CHomeUiT.CS1101&studentemail=CHomeUiT.benny.c.tmms%40gmail.com&user={$test.instructor}" title="">
                               View
                            </a>
@@ -422,7 +372,6 @@
                               Delete
                            </a>
                            <a class="btn btn-default btn-xs student-records-for-test" data-original-title="View all student\'s evaluations and feedbacks" data-placement="top" data-toggle="tooltip" href="/page/instructorStudentRecordsPage?courseid=CHomeUiT.CS1101&studentemail=CHomeUiT.benny.c.tmms%40gmail.com&user={$test.instructor}" title="">
->>>>>>> 7b0789be
                               All Records
                            </a>
                         </td>
@@ -438,18 +387,6 @@
                            CHomeUiT.charlie.d.tmms@gmail.com
                         </td>
                         <td class="no-print align-center">
-<<<<<<< HEAD
-                           <a class="btn btn-default btn-xs student-view-for-test" data-original-title="View the details of the student" data-placement="top" data-toggle="tooltip" href="/page/instructorCourseStudentDetailsPage?courseid=CHomeUiT.CS1101&studentemail=CHomeUiT.charlie.d.tmms%40gmail.com&user=teammates.coord" title="">
-                              View
-                           </a>
-                           <a class="btn btn-default btn-xs student-edit-for-test" data-original-title="Use this to edit the details of this student. <br>To edit multiple students in one go, you can use the enroll page: <br>Simply enroll students using the updated data and existing data will be updated accordingly" data-placement="top" data-toggle="tooltip" href="/page/instructorCourseStudentDetailsEdit?courseid=CHomeUiT.CS1101&studentemail=CHomeUiT.charlie.d.tmms%40gmail.com&user=teammates.coord" title="">
-                              Edit
-                           </a>
-                           <a class="btn btn-default btn-xs student-delete-for-test" data-original-title="Delete the student and the corresponding evaluations from the course" data-placement="top" data-toggle="tooltip" href="/page/instructorCourseStudentDelete?courseid=CHomeUiT.CS1101&studentemail=CHomeUiT.charlie.d.tmms%40gmail.com&user=teammates.coord" onclick="return toggleDeleteStudentConfirmation('CHomeUiT.CS1101','Charlie Davis')" title="">
-                              Delete
-                           </a>
-                           <a class="btn btn-default btn-xs student-records-for-test" data-original-title="View all student\'s evaluations and feedbacks" data-placement="top" data-toggle="tooltip" href="/page/instructorStudentRecordsPage?courseid=CHomeUiT.CS1101&studentemail=CHomeUiT.charlie.d.tmms%40gmail.com&user=teammates.coord" title="">
-=======
                            <a class="btn btn-default btn-xs student-view-for-test" data-original-title="View the details of the student" data-placement="top" data-toggle="tooltip" href="/page/instructorCourseStudentDetailsPage?courseid=CHomeUiT.CS1101&studentemail=CHomeUiT.charlie.d.tmms%40gmail.com&user={$test.instructor}" title="">
                               View
                            </a>
@@ -460,7 +397,6 @@
                               Delete
                            </a>
                            <a class="btn btn-default btn-xs student-records-for-test" data-original-title="View all student\'s evaluations and feedbacks" data-placement="top" data-toggle="tooltip" href="/page/instructorStudentRecordsPage?courseid=CHomeUiT.CS1101&studentemail=CHomeUiT.charlie.d.tmms%40gmail.com&user={$test.instructor}" title="">
->>>>>>> 7b0789be
                               All Records
                            </a>
                         </td>
@@ -476,18 +412,6 @@
                            CHomeUiT.danny.e.tmms@gmail.com
                         </td>
                         <td class="no-print align-center">
-<<<<<<< HEAD
-                           <a class="btn btn-default btn-xs student-view-for-test" data-original-title="View the details of the student" data-placement="top" data-toggle="tooltip" href="/page/instructorCourseStudentDetailsPage?courseid=CHomeUiT.CS1101&studentemail=CHomeUiT.danny.e.tmms%40gmail.com&user=teammates.coord" title="">
-                              View
-                           </a>
-                           <a class="btn btn-default btn-xs student-edit-for-test" data-original-title="Use this to edit the details of this student. <br>To edit multiple students in one go, you can use the enroll page: <br>Simply enroll students using the updated data and existing data will be updated accordingly" data-placement="top" data-toggle="tooltip" href="/page/instructorCourseStudentDetailsEdit?courseid=CHomeUiT.CS1101&studentemail=CHomeUiT.danny.e.tmms%40gmail.com&user=teammates.coord" title="">
-                              Edit
-                           </a>
-                           <a class="btn btn-default btn-xs student-delete-for-test" data-original-title="Delete the student and the corresponding evaluations from the course" data-placement="top" data-toggle="tooltip" href="/page/instructorCourseStudentDelete?courseid=CHomeUiT.CS1101&studentemail=CHomeUiT.danny.e.tmms%40gmail.com&user=teammates.coord" onclick="return toggleDeleteStudentConfirmation('CHomeUiT.CS1101','Danny Engrid')" title="">
-                              Delete
-                           </a>
-                           <a class="btn btn-default btn-xs student-records-for-test" data-original-title="View all student\'s evaluations and feedbacks" data-placement="top" data-toggle="tooltip" href="/page/instructorStudentRecordsPage?courseid=CHomeUiT.CS1101&studentemail=CHomeUiT.danny.e.tmms%40gmail.com&user=teammates.coord" title="">
-=======
                            <a class="btn btn-default btn-xs student-view-for-test" data-original-title="View the details of the student" data-placement="top" data-toggle="tooltip" href="/page/instructorCourseStudentDetailsPage?courseid=CHomeUiT.CS1101&studentemail=CHomeUiT.danny.e.tmms%40gmail.com&user={$test.instructor}" title="">
                               View
                            </a>
@@ -498,7 +422,6 @@
                               Delete
                            </a>
                            <a class="btn btn-default btn-xs student-records-for-test" data-original-title="View all student\'s evaluations and feedbacks" data-placement="top" data-toggle="tooltip" href="/page/instructorStudentRecordsPage?courseid=CHomeUiT.CS1101&studentemail=CHomeUiT.danny.e.tmms%40gmail.com&user={$test.instructor}" title="">
->>>>>>> 7b0789be
                               All Records
                            </a>
                         </td>
@@ -516,11 +439,7 @@
                      </h4>
                   </div>
                   <div class="col-md-2">
-<<<<<<< HEAD
-                     <a class="btn btn-default btn-xs pull-right pull-down course-enroll-for-test" data-original-title="Enroll student into the course" data-placement="top" data-toggle="tooltip" href="/page/instructorCourseEnrollPage?courseid=CHomeUiT.CS2104&user=teammates.coord" title="">
-=======
                      <a class="btn btn-default btn-xs pull-right pull-down course-enroll-for-test" data-original-title="Enroll student into the course" data-placement="top" data-toggle="tooltip" href="/page/instructorCourseEnrollPage?courseid=CHomeUiT.CS2104&user={$test.instructor}" title="">
->>>>>>> 7b0789be
                         <span class="glyphicon glyphicon-list">
                         </span>
                         Enroll
@@ -562,18 +481,6 @@
                            CHomeUiT.alice.b.tmms@gmail.com
                         </td>
                         <td class="no-print align-center">
-<<<<<<< HEAD
-                           <a class="btn btn-default btn-xs student-view-for-test" data-original-title="View the details of the student" data-placement="top" data-toggle="tooltip" href="/page/instructorCourseStudentDetailsPage?courseid=CHomeUiT.CS2104&studentemail=CHomeUiT.alice.b.tmms%40gmail.com&user=teammates.coord" title="">
-                              View
-                           </a>
-                           <a class="btn btn-default btn-xs student-edit-for-test" data-original-title="Use this to edit the details of this student. <br>To edit multiple students in one go, you can use the enroll page: <br>Simply enroll students using the updated data and existing data will be updated accordingly" data-placement="top" data-toggle="tooltip" href="/page/instructorCourseStudentDetailsEdit?courseid=CHomeUiT.CS2104&studentemail=CHomeUiT.alice.b.tmms%40gmail.com&user=teammates.coord" title="">
-                              Edit
-                           </a>
-                           <a class="btn btn-default btn-xs student-delete-for-test" data-original-title="Delete the student and the corresponding evaluations from the course" data-placement="top" data-toggle="tooltip" href="/page/instructorCourseStudentDelete?courseid=CHomeUiT.CS2104&studentemail=CHomeUiT.alice.b.tmms%40gmail.com&user=teammates.coord" onclick="return toggleDeleteStudentConfirmation('CHomeUiT.CS2104','Alice Betsy')" title="">
-                              Delete
-                           </a>
-                           <a class="btn btn-default btn-xs student-records-for-test" data-original-title="View all student\'s evaluations and feedbacks" data-placement="top" data-toggle="tooltip" href="/page/instructorStudentRecordsPage?courseid=CHomeUiT.CS2104&studentemail=CHomeUiT.alice.b.tmms%40gmail.com&user=teammates.coord" title="">
-=======
                            <a class="btn btn-default btn-xs student-view-for-test" data-original-title="View the details of the student" data-placement="top" data-toggle="tooltip" href="/page/instructorCourseStudentDetailsPage?courseid=CHomeUiT.CS2104&studentemail=CHomeUiT.alice.b.tmms%40gmail.com&user={$test.instructor}" title="">
                               View
                            </a>
@@ -584,7 +491,6 @@
                               Delete
                            </a>
                            <a class="btn btn-default btn-xs student-records-for-test" data-original-title="View all student\'s evaluations and feedbacks" data-placement="top" data-toggle="tooltip" href="/page/instructorStudentRecordsPage?courseid=CHomeUiT.CS2104&studentemail=CHomeUiT.alice.b.tmms%40gmail.com&user={$test.instructor}" title="">
->>>>>>> 7b0789be
                               All Records
                            </a>
                         </td>
@@ -600,18 +506,6 @@
                            CHomeUiT.benny.c.tmms@gmail.com
                         </td>
                         <td class="no-print align-center">
-<<<<<<< HEAD
-                           <a class="btn btn-default btn-xs student-view-for-test" data-original-title="View the details of the student" data-placement="top" data-toggle="tooltip" href="/page/instructorCourseStudentDetailsPage?courseid=CHomeUiT.CS2104&studentemail=CHomeUiT.benny.c.tmms%40gmail.com&user=teammates.coord" title="">
-                              View
-                           </a>
-                           <a class="btn btn-default btn-xs student-edit-for-test" data-original-title="Use this to edit the details of this student. <br>To edit multiple students in one go, you can use the enroll page: <br>Simply enroll students using the updated data and existing data will be updated accordingly" data-placement="top" data-toggle="tooltip" href="/page/instructorCourseStudentDetailsEdit?courseid=CHomeUiT.CS2104&studentemail=CHomeUiT.benny.c.tmms%40gmail.com&user=teammates.coord" title="">
-                              Edit
-                           </a>
-                           <a class="btn btn-default btn-xs student-delete-for-test" data-original-title="Delete the student and the corresponding evaluations from the course" data-placement="top" data-toggle="tooltip" href="/page/instructorCourseStudentDelete?courseid=CHomeUiT.CS2104&studentemail=CHomeUiT.benny.c.tmms%40gmail.com&user=teammates.coord" onclick="return toggleDeleteStudentConfirmation('CHomeUiT.CS2104','Benny Charles')" title="">
-                              Delete
-                           </a>
-                           <a class="btn btn-default btn-xs student-records-for-test" data-original-title="View all student\'s evaluations and feedbacks" data-placement="top" data-toggle="tooltip" href="/page/instructorStudentRecordsPage?courseid=CHomeUiT.CS2104&studentemail=CHomeUiT.benny.c.tmms%40gmail.com&user=teammates.coord" title="">
-=======
                            <a class="btn btn-default btn-xs student-view-for-test" data-original-title="View the details of the student" data-placement="top" data-toggle="tooltip" href="/page/instructorCourseStudentDetailsPage?courseid=CHomeUiT.CS2104&studentemail=CHomeUiT.benny.c.tmms%40gmail.com&user={$test.instructor}" title="">
                               View
                            </a>
@@ -622,7 +516,6 @@
                               Delete
                            </a>
                            <a class="btn btn-default btn-xs student-records-for-test" data-original-title="View all student\'s evaluations and feedbacks" data-placement="top" data-toggle="tooltip" href="/page/instructorStudentRecordsPage?courseid=CHomeUiT.CS2104&studentemail=CHomeUiT.benny.c.tmms%40gmail.com&user={$test.instructor}" title="">
->>>>>>> 7b0789be
                               All Records
                            </a>
                         </td>
@@ -638,18 +531,6 @@
                            CHomeUiT.charlie.d.tmms@gmail.com
                         </td>
                         <td class="no-print align-center">
-<<<<<<< HEAD
-                           <a class="btn btn-default btn-xs student-view-for-test" data-original-title="View the details of the student" data-placement="top" data-toggle="tooltip" href="/page/instructorCourseStudentDetailsPage?courseid=CHomeUiT.CS2104&studentemail=CHomeUiT.charlie.d.tmms%40gmail.com&user=teammates.coord" title="">
-                              View
-                           </a>
-                           <a class="btn btn-default btn-xs student-edit-for-test" data-original-title="Use this to edit the details of this student. <br>To edit multiple students in one go, you can use the enroll page: <br>Simply enroll students using the updated data and existing data will be updated accordingly" data-placement="top" data-toggle="tooltip" href="/page/instructorCourseStudentDetailsEdit?courseid=CHomeUiT.CS2104&studentemail=CHomeUiT.charlie.d.tmms%40gmail.com&user=teammates.coord" title="">
-                              Edit
-                           </a>
-                           <a class="btn btn-default btn-xs student-delete-for-test" data-original-title="Delete the student and the corresponding evaluations from the course" data-placement="top" data-toggle="tooltip" href="/page/instructorCourseStudentDelete?courseid=CHomeUiT.CS2104&studentemail=CHomeUiT.charlie.d.tmms%40gmail.com&user=teammates.coord" onclick="return toggleDeleteStudentConfirmation('CHomeUiT.CS2104','Charlie Davis')" title="">
-                              Delete
-                           </a>
-                           <a class="btn btn-default btn-xs student-records-for-test" data-original-title="View all student\'s evaluations and feedbacks" data-placement="top" data-toggle="tooltip" href="/page/instructorStudentRecordsPage?courseid=CHomeUiT.CS2104&studentemail=CHomeUiT.charlie.d.tmms%40gmail.com&user=teammates.coord" title="">
-=======
                            <a class="btn btn-default btn-xs student-view-for-test" data-original-title="View the details of the student" data-placement="top" data-toggle="tooltip" href="/page/instructorCourseStudentDetailsPage?courseid=CHomeUiT.CS2104&studentemail=CHomeUiT.charlie.d.tmms%40gmail.com&user={$test.instructor}" title="">
                               View
                            </a>
@@ -660,7 +541,6 @@
                               Delete
                            </a>
                            <a class="btn btn-default btn-xs student-records-for-test" data-original-title="View all student\'s evaluations and feedbacks" data-placement="top" data-toggle="tooltip" href="/page/instructorStudentRecordsPage?courseid=CHomeUiT.CS2104&studentemail=CHomeUiT.charlie.d.tmms%40gmail.com&user={$test.instructor}" title="">
->>>>>>> 7b0789be
                               All Records
                            </a>
                         </td>
@@ -676,18 +556,6 @@
                            CHomeUiT.danny.e.tmms@gmail.com
                         </td>
                         <td class="no-print align-center">
-<<<<<<< HEAD
-                           <a class="btn btn-default btn-xs student-view-for-test" data-original-title="View the details of the student" data-placement="top" data-toggle="tooltip" href="/page/instructorCourseStudentDetailsPage?courseid=CHomeUiT.CS2104&studentemail=CHomeUiT.danny.e.tmms%40gmail.com&user=teammates.coord" title="">
-                              View
-                           </a>
-                           <a class="btn btn-default btn-xs student-edit-for-test" data-original-title="Use this to edit the details of this student. <br>To edit multiple students in one go, you can use the enroll page: <br>Simply enroll students using the updated data and existing data will be updated accordingly" data-placement="top" data-toggle="tooltip" href="/page/instructorCourseStudentDetailsEdit?courseid=CHomeUiT.CS2104&studentemail=CHomeUiT.danny.e.tmms%40gmail.com&user=teammates.coord" title="">
-                              Edit
-                           </a>
-                           <a class="btn btn-default btn-xs student-delete-for-test" data-original-title="Delete the student and the corresponding evaluations from the course" data-placement="top" data-toggle="tooltip" href="/page/instructorCourseStudentDelete?courseid=CHomeUiT.CS2104&studentemail=CHomeUiT.danny.e.tmms%40gmail.com&user=teammates.coord" onclick="return toggleDeleteStudentConfirmation('CHomeUiT.CS2104','Danny Engrid')" title="">
-                              Delete
-                           </a>
-                           <a class="btn btn-default btn-xs student-records-for-test" data-original-title="View all student\'s evaluations and feedbacks" data-placement="top" data-toggle="tooltip" href="/page/instructorStudentRecordsPage?courseid=CHomeUiT.CS2104&studentemail=CHomeUiT.danny.e.tmms%40gmail.com&user=teammates.coord" title="">
-=======
                            <a class="btn btn-default btn-xs student-view-for-test" data-original-title="View the details of the student" data-placement="top" data-toggle="tooltip" href="/page/instructorCourseStudentDetailsPage?courseid=CHomeUiT.CS2104&studentemail=CHomeUiT.danny.e.tmms%40gmail.com&user={$test.instructor}" title="">
                               View
                            </a>
@@ -698,7 +566,6 @@
                               Delete
                            </a>
                            <a class="btn btn-default btn-xs student-records-for-test" data-original-title="View all student\'s evaluations and feedbacks" data-placement="top" data-toggle="tooltip" href="/page/instructorStudentRecordsPage?courseid=CHomeUiT.CS2104&studentemail=CHomeUiT.danny.e.tmms%40gmail.com&user={$test.instructor}" title="">
->>>>>>> 7b0789be
                               All Records
                            </a>
                         </td>
