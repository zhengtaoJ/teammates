--- conflicted
+++ resolved
@@ -145,7 +145,7 @@
             <form action="/page/instructorStudentListAjaxPage" class="seeMoreForm-0" id="seeMore-0" style="display:none;">
                <input name="courseid" type="hidden" value="AHPUiT.instr1.gma-demo"/>
                               <input name="user" type="hidden" value="${test.instructor}"/>
-                              <input id="numStudents-0" type="hidden" value="9"/>
+            <input id="numStudents-0" value="0" type="hidden">
                            </form>
             <a class="btn btn-info btn-xs pull-right pull-down course-enroll-for-test" data-original-title="Enroll student into the course" data-placement="top" data-toggle="tooltip" href="/page/instructorCourseEnrollPage?courseid=AHPUiT.instr1.gma-demo&user=${test.instructor}" id="enroll-0" title="">
                <span class="glyphicon glyphicon-list">
@@ -162,60 +162,6 @@
          <div class="panel-collapse collapse" id="panelBodyCollapse-0">
             <div class="panel-body padding-0">
             </div>
-<<<<<<< HEAD
          </div>
       </div>
    </div>
-=======
-        </div>
-    </form>
-</div>
-    
-
-
-
-
-
-    
-    
-        <div id="statusMessage" style="display: none;"></div>
-    
-
-    
-        <br>
-        <div class="text-muted">
-            Click on the panels below to expand
-        </div>
-        <br>
-    
-    
-        
-
-
-
-
-
-<div class="panel panel-info">
-    <div style="cursor: pointer;" id="panelHeading-0" data-target="#panelBodyCollapse-0" class="panel-heading ajax_submit">
-        <form style="display:none;" id="seeMore-0" class="seeMoreForm-0" action="/page/instructorStudentListAjaxPage">
-            <input name="courseid" value="AHPUiT.instr1.gma-demo" type="hidden">
-            <input name="user" value="${test.instructor}" type="hidden">
-            <input id="numStudents-0" value="0" type="hidden">
-        </form>
-        <a data-original-title="Enroll student into the course" class="btn btn-info btn-xs pull-right pull-down course-enroll-for-test" id="enroll-0" href="/page/instructorCourseEnrollPage?courseid=AHPUiT.instr1.gma-demo&amp;user=${test.instructor}" title="" data-toggle="tooltip" data-placement="top">
-            <span class="glyphicon glyphicon-list"></span> Enroll
-        </a>
-        <div class="display-icon pull-right">
-        </div>
-        <strong>[AHPUiT.instr1.gma-demo] : </strong>Sample Course 101
-    </div>
-    <div id="panelBodyCollapse-0" class="panel-collapse collapse">
-        <div class="panel-body padding-0">
-        </div>
-    </div>
-</div>
-    
-
-    
-    </div>
->>>>>>> 36128dad
