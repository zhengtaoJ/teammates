--- conflicted
+++ resolved
@@ -15,20 +15,10 @@
     <![endif]--> 
     
     <script type="text/javascript" async="" src="https://ssl.google-analytics.com/ga.js"></script><script src="/js/googleAnalytics.js" type="text/javascript"></script>
-<<<<<<< HEAD
     <script type="text/javascript" src="https://ajax.googleapis.com/ajax/libs/jquery/1.11.3/jquery.min.js"></script>
     <script type="text/javascript" src="//ajax.googleapis.com/ajax/libs/jqueryui/1.10.4/jquery-ui.min.js"></script>
     <script type="text/javascript" src="/js/common.js"></script>
     <script type="text/javascript" src="/bootstrap/js/bootstrap.min.js"></script>
-=======
-    <script src="/js/jquery-minified.js" type="text/javascript"></script>
-    <script src="//ajax.googleapis.com/ajax/libs/jqueryui/1.10.4/jquery-ui.min.js" type="text/javascript"></script>
-    <script src="/js/common.js" type="text/javascript"></script>
-    <script src="/bootstrap/js/bootstrap.min.js" type="text/javascript"></script>
-    <script src="/js/instructor.js" type="text/javascript"></script>
-    <script src="/js/instructorCourseDetails.js" type="text/javascript"></script>
-    <script src="/js/contextualcomments.js" type="text/javascript"></script>
->>>>>>> 6dc5ed24
     <noscript>
 
     &lt;div id="noscript-warning"&gt;
@@ -199,6 +189,9 @@
     &lt;/div&gt;
 </noscript>
 
+    <script src="/js/instructor.js" type="text/javascript"></script>
+    <script src="/js/instructorCourseDetails.js" type="text/javascript"></script>
+    <script src="/js/contextualcomments.js" type="text/javascript"></script>
     <script type="text/javascript">
         var isShowCommentBox = false;
     </script>
