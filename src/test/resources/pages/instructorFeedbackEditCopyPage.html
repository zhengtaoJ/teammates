<<<<<<< HEAD
<!DOCTYPE html>
<html>
<head>
    <title>TEAMMATES - Instructor</title>

    <link rel="shortcut icon" href="/favicon.png" />

    <meta http-equiv="Content-Type" content="text/html; charset=UTF-8">
    <meta name="viewport" content="width=device-width, initial-scale=1.0">

    <link type="text/css" href="/bootstrap/css/bootstrap.min.css" rel="stylesheet"/>
    <link type="text/css" href="/bootstrap/css/bootstrap-theme.min.css" rel="stylesheet"/>
    <link type="text/css" href="/stylesheets/teammatesCommon.css" rel="stylesheet"/>

    <!--[if lt IE 9]>
        <script src="https://oss.maxcdn.com/libs/html5shiv/3.7.0/html5shiv.js"></script>
        <script src="https://oss.maxcdn.com/libs/respond.js/1.4.2/respond.min.js"></script>
    <![endif]-->

    <script type="text/javascript" async="" src="https://ssl.google-analytics.com/ga.js"></script><script src="/js/googleAnalytics.js" type="text/javascript"></script>
    <script type="text/javascript" src="/js/jquery-minified.js"></script>
    <script type="text/javascript" src="//ajax.googleapis.com/ajax/libs/jqueryui/1.10.4/jquery-ui.min.js"></script>
    <script type="text/javascript" src="/js/common.js"></script>
    <script type="text/javascript" src="/bootstrap/js/bootstrap.min.js"></script>

    <noscript>

    &lt;div id="noscript-warning"&gt;
        &lt;h1&gt;
            TEAMMATES works best with JavaScript enabled. &lt;br&gt; You may
            enable it in your browser by following steps below.
        &lt;/h1&gt;

        &lt;div&gt;
            &lt;ul id="nav"&gt;
                &lt;li&gt;&lt;a href="#ie"&gt;Internet Explorer&lt;/a&gt;&lt;/li&gt;
                &lt;li&gt;&lt;a href="#firefox"&gt;Mozilla Firefox&lt;/a&gt;&lt;/li&gt;
                &lt;li&gt;&lt;a href="#safari"&gt;Safari&lt;/a&gt;&lt;/li&gt;
                &lt;li&gt;&lt;a href="#opera"&gt;Opera&lt;/a&gt;&lt;/li&gt;
                &lt;li&gt;&lt;a href="#chrome"&gt;Chrome&lt;/a&gt;&lt;/li&gt;
            &lt;/ul&gt;
        &lt;/div&gt;

        &lt;div id=content&gt;
            &lt;div id=ie&gt;
                &lt;h1&gt;Internet Explorer&lt;/h1&gt;
                Please complete the following instructions to activate and enable
                JavaScript in Internet Explorer.

                &lt;h3&gt;PC&lt;/h3&gt;
                &lt;ol&gt;
                    &lt;li&gt;In the Tools drop-down menu, select Internet Options.&lt;/li&gt;
                    &lt;li&gt;Next, select the Security tab.&lt;/li&gt;
                    &lt;li&gt;Then, select the earth (Internet) icon.&lt;/li&gt;
                    &lt;li&gt;Then select the Custom Level button.&lt;/li&gt;
                    &lt;li&gt;Locate Scripting near the bottom of the list.&lt;/li&gt;
                    &lt;li&gt;Under Active Scripting, select Enable, then hit OK.&lt;/li&gt;
                    &lt;li&gt;Answer yes to the following conformation box.&lt;/li&gt;
                    &lt;li&gt;Hit OK to close the Internet Options window.&lt;/li&gt;
                    &lt;li&gt;Finally, hit refresh on your browser window to enjoy the
                        javascript.&lt;/li&gt;
                &lt;/ol&gt;
            &lt;/div&gt;

            &lt;div id=firefox&gt;
                &lt;h1&gt;Firefox&lt;/h1&gt;
                Please complete the following instructions to activate and enable
                JavaScript in Firefox

                &lt;h3&gt;PC&lt;/h3&gt;
                &lt;ol&gt;
                    &lt;li&gt;In the Tools drop-down menu, select Options.&lt;/li&gt;
                    &lt;li&gt;Next, select the Content icon/tab at the top on the
                        window.&lt;/li&gt;
                    &lt;li&gt;Then, check the Enable JavaScript checkbox under the Web
                        Content category.&lt;/li&gt;
                    &lt;li&gt;Hit OK to close the Options window and save your changes.&lt;/li&gt;
                    &lt;li&gt;Finally, Refresh your browser.&lt;/li&gt;
                &lt;/ol&gt;
                &lt;h3&gt;MAC&lt;/h3&gt;
                &lt;ol&gt;
                    &lt;li&gt;Select the Firefox menu item from the Apple/System bar at
                        the top of the screen.&lt;/li&gt;
                    &lt;li&gt;From the drop-down menu, select Preferences...&lt;/li&gt;
                    &lt;li&gt;Select the Content icon/tab at the top on the window.&lt;/li&gt;
                    &lt;li&gt;Then, check the Enable JavaScript checkbox.&lt;/li&gt;
                    &lt;li&gt;Close the Options window to save your changes.&lt;/li&gt;
                    &lt;li&gt;Finally, refresh your browser.&lt;/li&gt;
                &lt;/ol&gt;
            &lt;/div&gt;

            &lt;div id=safari&gt;
                &lt;h1&gt;Safari&lt;/h1&gt;
                Please complete the following instructions to activate and enable
                JavaScript in Safari.

                &lt;h3&gt;PC&lt;/h3&gt;
                &lt;ol&gt;
                    &lt;li&gt;In the Edit drop-down menu at the top of the window,
                        select Preferences...&lt;/li&gt;
                    &lt;li&gt;Select the Security icon/tab at the top on the window.&lt;/li&gt;
                    &lt;li&gt;Then, check the Enable JavaScript checkbox.&lt;/li&gt;
                    &lt;li&gt;Close the window to save your changes.&lt;/li&gt;
                    &lt;li&gt;Finally, Refresh your browser.&lt;/li&gt;
                &lt;/ol&gt;
                &lt;h3&gt;MAC&lt;/h3&gt;
                &lt;ol&gt;
                    &lt;li&gt;Select the Safari menu item from the Apple/System bar at
                        the top of the screen.&lt;/li&gt;
                    &lt;li&gt;From the drop-down menu, select Preferences.&lt;/li&gt;
                    &lt;li&gt;Select the Content icon/tab at the top of the window.&lt;/li&gt;
                    &lt;li&gt;Then, check the Enable JavaScript checkbox.&lt;/li&gt;
                    &lt;li&gt;Close the window to save your changes.&lt;/li&gt;
                    &lt;li&gt;Finally, refresh your browser.&lt;/li&gt;
               &lt;/ol&gt;
            &lt;/div&gt;

            &lt;div id=opera&gt;
                &lt;h1&gt;Opera&lt;/h1&gt;
                Please complete the following instructions to activate and enable
                JavaScript in Opera.

                &lt;h3&gt;PC&lt;/h3&gt;
                &lt;ol&gt;
                    &lt;li&gt;In the Tools drop-down menu at the top of the window,
                        select Preferences...&lt;/li&gt;
                    &lt;li&gt;Select the Advanced tab at the top on the Preferences
                        window.&lt;/li&gt;
                    &lt;li&gt;Find the Content item in the list on the left-side of the
                        window and select it.&lt;/li&gt;
                    &lt;li&gt;Then, check the Enable JavaScript checkbox.&lt;/li&gt;
                    &lt;li&gt;Click OK to save your changes and close the Preferences
                        window. Finally, Refresh your browser.&lt;/li&gt;
                &lt;/ol&gt;
                &lt;h3&gt;MAC&lt;/h3&gt;
                &lt;ol&gt;
                    &lt;li&gt;Select the Safari menu item from the Apple/System bar at
                        the top of the screen.&lt;/li&gt;
                    &lt;li&gt;From the drop-down menu, select Preferences.&lt;/li&gt;
                    &lt;li&gt;Select the Content icon/tab at the top of the Preferences
                        window.&lt;/li&gt;
                    &lt;li&gt;Then, check the Enable JavaScript checkbox.&lt;/li&gt;
                    &lt;li&gt;Click OK to save your changes and close the Preferences
                        window.&lt;/li&gt;
                    &lt;li&gt;Finally, refresh your browser.&lt;/li&gt;
                &lt;/ol&gt;
            &lt;/div&gt;

            &lt;div id=chrome&gt;
                &lt;h1&gt;Chrome&lt;/h1&gt;
                Please complete the following instructions to activate and enable
                JavaScript in Chrome.

                &lt;h3&gt;PC&lt;/h3&gt;
                &lt;ol&gt;
                    &lt;li&gt;Select Customize and control Google Chrome (wrench Icon)
                        to the right of the address bar.&lt;/li&gt;
                    &lt;li&gt;From the drop-down menu, select Options Select the Under
                        the Hood tab at the top of the window.&lt;/li&gt;
                    &lt;li&gt;Under the Privacy heading, select the Content settings
                        button.&lt;/li&gt;
                    &lt;li&gt;On the left, under the features heading, select
                        JavaScript.&lt;/li&gt;
                    &lt;li&gt;Select the Allow all sites to run JavaScript radio button.&lt;/li&gt;
                    &lt;li&gt;Finally, close both preference windows, and refresh the
                        browser.&lt;/li&gt;
                &lt;/ol&gt;
                &lt;h3&gt;MAC&lt;/h3&gt;
                &lt;ol&gt;
                    &lt;li&gt;Select the Chrome menu item from the Apple/System bar at
                        the top of the screen.&lt;/li&gt;
                    &lt;li&gt;From the drop-down menu, select Preferences...&lt;/li&gt;
                    &lt;li&gt;Select the Under the Hood tab at the top of the window.&lt;/li&gt;
                    &lt;li&gt;Under the Privacy heading, select the Content settings
                        button.&lt;/li&gt;
                    &lt;li&gt;On the left, under the features heading, select
                        JavaScript.&lt;/li&gt;
                    &lt;li&gt;Select the Allow all sites to run JavaScript radio button.&lt;/li&gt;
                    &lt;li&gt;Finally, close both preference windows, and refresh the
                        browser.&lt;/li&gt;
                &lt;/ol&gt;
            &lt;/div&gt;
        &lt;/div&gt;
        &lt;p&gt;
            As taken from:  
        &lt;ol&gt;
            &lt;li&gt;&lt;a href="http://activatejavascript.org/en/instructions/"&gt;http://activatejavascript.org/en/instructions/&lt;/a&gt;&lt;/li&gt;
            &lt;li&gt;&lt;a href="http://support.mozilla.org/en-US/kb/javascript-settings-for-interactive-web-pages"&gt;
                         http://support.mozilla.org/en-US/kb/javascript-settings-for-interactive-web-page&lt;/a&gt;&lt;/li&gt;
        &lt;/ol&gt;
        
        &lt;/p&gt;
    &lt;/div&gt;
</noscript>

    <link type="text/css" href="/stylesheets/datepicker.css" media="screen" rel="stylesheet" />

    <script src="/js/datepicker.js" type="text/javascript"></script>
    <script src="/js/instructor.js" type="text/javascript"></script>
    <script src="/js/instructorFeedbacks.js" type="text/javascript"></script>
    <script src="/js/instructorFeedbackEdit.js" type="text/javascript"></script>
</head>

<body onload="readyFeedbackEditPage();
    bindUncommonSettingsEvents();
    updateUncommonSettingsInfo();
    hideUncommonPanels();" class="modal-open">
    
 



<div role="navigation" class="navbar navbar-inverse navbar-fixed-top">
    <div class="container">
        <div class="navbar-header">
            <button data-target="#contentLinks" data-toggle="collapse" class="navbar-toggle" type="button">
                 <span class="sr-only">Toggle navigation</span>
                 <span class="icon-bar"></span>
                 <span class="icon-bar"></span>
                 <span class="icon-bar"></span>
            </button>
            <a href="/index.html" class="navbar-brand">TEAMMATES</a>
        </div>
        <div id="contentLinks" class="collapse navbar-collapse">
            <ul class="nav navbar-nav">
                <li>
                    <a href="/page/instructorHomePage?user=FeedbackEditCopyinstructor" data-link="instructorHome" class="nav home">Home</a>
                </li>
                <li>
                    <a href="/page/instructorCoursesPage?user=FeedbackEditCopyinstructor" data-link="instructorCourse" class="nav courses">Courses</a>
                </li>
                <li class="active">
                    <a href="/page/instructorFeedbacksPage?user=FeedbackEditCopyinstructor" data-link="instructorEval" class="nav evaluations">Sessions</a>
                </li>
                <li>
                    <a href="/page/instructorStudentListPage?user=FeedbackEditCopyinstructor" data-link="instructorStudent" class="nav students">Students</a>
                </li>
                <li>
                    <a href="/page/instructorCommentsPage?user=FeedbackEditCopyinstructor" data-link="instructorComments" class="nav comments">Comments</a>
                </li>
                <li>
                    <a href="/page/instructorSearchPage?user=FeedbackEditCopyinstructor" data-link="instructorSearch" class="nav search">
                        Search
                    </a>
                </li>
                <li>
                    <a target="_blank" href="/instructorHelp.html" class="nav help">Help</a>
                </li>
            </ul>
            <ul class="nav navbar-nav pull-right">
                <li><a href="/logout.jsp" class="nav logout">Logout
                        
                        (<span title="" data-placement="bottom" data-toggle="tooltip" class="text-info" data-original-title="FeedbackEditCopyinstructor">
                                FeedbackEditCopyinst...
                        </span>)
                    </a>
                </li>
            </ul>            
        </div>
    </div>
</div>

    <div class="container" id="frameBodyWrapper">
=======
<div class="container" id="mainContent">
>>>>>>> c42c29e3
        <div id="topOfPage"></div>
        <h1>Edit Feedback Session</h1>
        <br>

        <div class="well well-plain">
<<<<<<< HEAD
            <form id="form_feedbacksession" action="/page/instructorFeedbackEditSave" method="post" class="form-group">
=======
            <form class="form-group" method="post" action="/page/instructorFeedbackEditSave" id="form_editfeedbacksession">
>>>>>>> c42c29e3
                <div class="row">
                    <div class="col-sm-12">
                        <span class="pull-right">
                            <a data-original-title="Edit feedback session details" class="btn btn-primary btn-sm" id="fsEditLink" title="" data-toggle="tooltip" data-placement="top" onclick="enableEditFS()">
                                Edit
                            </a>
                            <button disabled="" type="submit" id="fsSaveLink" style="display:none;" class="btn btn-primary btn-sm" onclick="return checkEditFeedbackSession(this.form);">
                                Save Changes
                            </button>
                            <a data-original-title="Delete the feedback session" href="/page/instructorFeedbackDelete?courseid=FeedbackEditCopy.CS2104&amp;fsname=First+Session&amp;next=%3Fuser%3DFeedbackEditCopyinstructor&amp;user=FeedbackEditCopyinstructor" onclick="return toggleDeleteFeedbackSessionConfirmation('FeedbackEditCopy.CS2104','First Session');" title="" data-toggle="tooltip" data-placement="top" class="btn btn-primary btn-sm" id="fsDeleteLink">
                                Delete
                            </a>
                            <span data-original-title="Copy this feedback session to other courses" data-toggle="tooltip" title="" data-placement="top">
                                <a class="btn btn-primary btn-sm" href="#" data-actionlink="/page/instructorFeedbackEditCopyPage?user=FeedbackEditCopyinstructor" data-courseid="FeedbackEditCopy.CS2104" data-fsname="First Session" data-target="#fsCopyModal" data-placement="top" id="button_fscopy" data-toggle="modal">
                                    Copy
                                </a>
                            </span>
                        </span>
                    </div>
                </div>
                <br>
                <div class="panel panel-primary">
                    <div class="panel-body">
                        <div class="row">
<<<<<<< HEAD
                            <div class="col-md-6" data-original-title="Please select the course for which the feedback session is to be created." data-placement="top" data-toggle="tooltip" title="">
                              <div class="form-group">
                                 <h5 class="col-sm-4">
                                    <label class="control-label" for="courseid">
                                       Course ID
                                    </label>
                                 </h5>
=======
                            <div class="col-md-6">
                                <div class="form-group">
                                    <label data-original-title="Please select the course for which the feedback session is to be created." class="col-sm-4 control-label" title="" data-toggle="tooltip" data-placement="top">Course ID</label>
>>>>>>> c42c29e3
                                    <div class="col-sm-8">
                                        <h5>
                                           <div class="form-control-static">
                                              FeedbackEditCopy.CS2104
                                           </div>
                                        </h5>
                                    </div>
                                </div>
                            </div>
<<<<<<< HEAD
                                                       <div class="col-md-6" data-original-title="You should not need to change this as your timezone is auto-detected. &lt;br &#x2f;&gt;&lt;br &#x2f;&gt;However, note that daylight saving is not taken into account i.e. if you are in UTC -8:00 and there is daylight saving, you should choose UTC -7:00 and its corresponding timings." data-placement="top" data-toggle="tooltip" title="">
                              <div class="form-group">
                                 <h5 class="col-sm-4">
                                    <label class="control-label" for="timezone">
                                       Timezone
=======
                            <div class="col-md-6">
                                <div class="form-group">
                                    <h5 class="col-sm-4">
                                        <label data-original-title="You should not need to change this as your timezone is auto-detected. <br /><br />However, note that daylight saving is not taken into account i.e. if you are in UTC -8:00 and there is daylight saving, you should choose UTC -7:00 and its corresponding timings." class="col-sm-4 control-label" for="timezone" title="" data-toggle="tooltip" data-placement="top">
                                            Timezone
>>>>>>> c42c29e3
                                        </label>
                                    </h5>
                                    <div class="col-sm-8">
                                        <select disabled="" class="form-control" name="timezone" id="timezone">
                                            <option value="-12">(UTC -12:00) Baker Island, Howland Island</option>
<option value="-11">(UTC -11:00) American Samoa, Niue</option>
<option value="-10">(UTC -10:00) Hawaii, Cook Islands, Marquesas Islands</option>
<option value="-9">(UTC -09:00) Gambier Islands, Alaska</option>
<option value="-8">(UTC -08:00) Los Angeles, Vancouver, Tijuana</option>
<option value="-7">(UTC -07:00) Phoenix, Calgary, Ciudad Juárez</option>
<option value="-6">(UTC -06:00) Chicago, Guatemala City, Mexico City, San José, San Salvador, Tegucigalpa, Winnipeg</option>
<option value="-5">(UTC -05:00) New York, Lima, Toronto, Bogotá, Havana, Kingston</option>
<option value="-4.5">(UTC -04:30) Caracas</option>
<option value="-4">(UTC -04:00) Santiago, La Paz, San Juan de Puerto Rico, Manaus, Halifax</option>
<option value="-3.5">(UTC -03:30) St. John's</option>
<option value="-3">(UTC -03:00) Buenos Aires, Montevideo, São Paulo</option>
<option value="-2">(UTC -02:00) Fernando de Noronha, South Georgia and the South Sandwich Islands</option>
<option value="-1">(UTC -01:00) Cape Verde, Greenland, Azores islands</option>
<option value="0">(UTC) Accra, Abidjan, Casablanca, Dakar, Dublin, Lisbon, London</option>
<option value="1">(UTC +01:00) Belgrade, Berlin, Brussels, Lagos, Madrid, Paris, Rome, Tunis, Vienna, Warsaw</option>
<option value="2" selected="selected">(UTC +02:00) Athens, Sofia, Cairo, Kiev, Istanbul, Beirut, Helsinki, Jerusalem, Johannesburg, Bucharest</option>
<option value="3">(UTC +03:00) Nairobi, Baghdad, Doha, Khartoum, Minsk, Riyadh</option>
<option value="3.5">(UTC +03:30) Tehran</option>
<option value="4">(UTC +04:00) Baku, Dubai, Moscow</option>
<option value="4.5">(UTC +04:30) Kabul</option>
<option value="5">(UTC +05:00) Karachi, Tashkent</option>
<option value="5.5">(UTC +05:30) Colombo, Delhi</option>
<option value="5.75">(UTC +05:45) Kathmandu</option>
<option value="6">(UTC +06:00) Almaty, Dhaka, Yekaterinburg</option>
<option value="7">(UTC +07:00) Jakarta, Bangkok, Novosibirsk, Hanoi</option>
<option value="8">(UTC +08:00) Perth, Beijing, Manila, Singapore, Kuala Lumpur, Denpasar, Krasnoyarsk</option>
<option value="9">(UTC +09:00) Seoul, Tokyo, Pyongyang, Ambon, Irkutsk</option>
<option value="10">(UTC +10:00) Canberra, Yakutsk, Port Moresby</option>
<option value="11">(UTC +11:00) Vladivostok, Noumea</option>
<option value="12">(UTC +12:00) Auckland, Suva</option>
<option value="13">(UTC +13:00) Phoenix Islands, Tokelau, Tonga</option>

                                        </select>
                                    </div>
                                </div>
                            </div>
                        </div>
                        <br>
                        <div class="row">
                            <div class="col-md-12" data-original-title="Enter the name of the feedback session e.g. Feedback Session 1." data-placement="top" data-toggle="tooltip" title="">
                                <div class="form-group">
<<<<<<< HEAD
                                    <h5 class="col-sm-2">
                                        <label class="control-label" for="fsname">
                                           Session name
                                        </label>
                                    </h5>
=======
                                    <label data-original-title="Enter the name of the feedback session e.g. Feedback Session 1." class="col-sm-2 control-label" for="fsname" title="" data-toggle="tooltip" data-placement="top">
                                        Session name
                                    </label>
>>>>>>> c42c29e3
                                    <div class="col-sm-10">
                                        <h5>
                                           <div class="form-control-static">
                                              First Session
                                           </div>
                                        </h5>
                                    </div>
                                </div>
                            </div>
                        </div>
                        <br/>
                        <div class="row" id="instructionsRow">
                           <div class="col-md-12" data-original-title="Enter instructions for this feedback session. e.g. Avoid comments which are too critical.&lt;br &#x2f;&gt; It will be displayed at the top of the page when users respond to the session." data-placement="top" data-toggle="tooltip" title="">
                                <div class="form-group">
<<<<<<< HEAD
                                    <h5 class="col-sm-2">
                                        <label class="control-label" for="instructions">Instructions</label>
                                    </h5>
                                         <div class="col-sm-10">
                                            <textarea class="form-control" cols="100%" disabled="disabled" id="instructions" name="instructions" placeholder="e.g. Please answer all the given questions." rows="4">
                                               Instructions for first session
                                            </textarea>
=======
                                    <div class="form-group">
                                        <label data-original-title="Enter instructions for this feedback session. e.g. Avoid comments which are too critical.<br /> It will be displayed at the top of the page when users respond to the session." class="col-sm-2 control-label" for="instructions" title="" data-toggle="tooltip" data-placement="top">Instructions</label>
                                        <div class="col-sm-10">
                                            <!-- Do not add whitespace between the opening and closing tags-->
                                            <textarea disabled="" class="form-control" rows="4" cols="100%" name="instructions" id="instructions">Instructions for first session</textarea>
                                        </div>
>>>>>>> c42c29e3
                                    </div>
                                </div>
                            </div>
                        </div>
                    </div>
                </div>
                <div class="panel panel-primary" id="timeFramePanel">
                    <div class="panel-body">
                        <div class="row">
                            <div data-original-title="Please select the date and time for which users can start submitting responses for the feedback session." class="col-md-5" title="" data-toggle="tooltip" data-placement="top">
                                <div class="row">
                                    <div class="col-md-6">
                                        <label class="label-control" for="startdate">
                                            Submission opening time
                                        </label>
                                    </div>
                                </div>
                                <div class="row">
                                    <div class="col-md-6">
                                        <input disabled="" class="form-control col-sm-2 hasDatepicker" name="startdate" id="startdate" value="01/04/2012" placeholder="Date" type="text">
                                    </div>
                                    <div class="col-md-6">
                                        <select disabled="" class="form-control" name="starttime" id="starttime">
                                            <option value="1">0100H</option>
<option value="2">0200H</option>
<option value="3">0300H</option>
<option value="4">0400H</option>
<option value="5">0500H</option>
<option value="6">0600H</option>
<option value="7">0700H</option>
<option value="8">0800H</option>
<option value="9">0900H</option>
<option value="10">1000H</option>
<option value="11">1100H</option>
<option value="12">1200H</option>
<option value="13">1300H</option>
<option value="14">1400H</option>
<option value="15">1500H</option>
<option value="16">1600H</option>
<option value="17">1700H</option>
<option value="18">1800H</option>
<option value="19">1900H</option>
<option value="20">2000H</option>
<option value="21">2100H</option>
<option value="22">2200H</option>
<option value="23">2300H</option>
<option value="24" selected="selected">2359H</option>

                                        </select>
                                    </div>
                                </div>
                            </div>
                            <div data-original-title="Please select the date and time after which the feedback session will no longer accept submissions from users." class="col-md-5 border-left-gray" title="" data-toggle="tooltip" data-placement="top">
                                <div class="row">
                                    <div class="col-md-6">
                                        <label class="label-control" for="enddate">
                                            Submission closing time
                                        </label>
                                    </div>
                                </div>
                                <div class="row">
                                    <div class="col-md-6">
                                        <input disabled="" class="form-control col-sm-2 hasDatepicker" name="enddate" id="enddate" value="30/04/2016" placeholder="Date" type="text">
                                    </div>
                                    <div class="col-md-6">
                                        <select disabled="" class="form-control" name="endtime" id="endtime">
                                            <option value="1">0100H</option>
<option value="2">0200H</option>
<option value="3">0300H</option>
<option value="4">0400H</option>
<option value="5">0500H</option>
<option value="6">0600H</option>
<option value="7">0700H</option>
<option value="8">0800H</option>
<option value="9">0900H</option>
<option value="10">1000H</option>
<option value="11">1100H</option>
<option value="12">1200H</option>
<option value="13">1300H</option>
<option value="14">1400H</option>
<option value="15">1500H</option>
<option value="16">1600H</option>
<option value="17">1700H</option>
<option value="18">1800H</option>
<option value="19">1900H</option>
<option value="20">2000H</option>
<option value="21">2100H</option>
<option value="22">2200H</option>
<option value="23">2300H</option>
<option value="24" selected="selected">2359H</option>

                                        </select>
                                    </div>
                                </div>
                            </div>
                            <div data-original-title="Please select the amount of time that the system will continue accepting <br />submissions after the specified deadline." class="col-md-2 border-left-gray" title="" data-toggle="tooltip" data-placement="top">
                                <div class="row">
                                    <div class="col-md-12">
                                        <label class="control-label" for="graceperiod">
                                            Grace period
                                        </label>
                                    </div>
                                </div>
                                <div class="row">
                                    <div class="col-sm-12">
                                        <select disabled="" class="form-control" name="graceperiod" id="graceperiod">
                                            <option value="0">0 mins</option>
<option value="5">5 mins</option>
<option value="10" selected="selected">10 mins</option>
<option value="15">15 mins</option>
<option value="20">20 mins</option>
<option value="25">25 mins</option>
<option value="30">30 mins</option>

                                        </select>
                                    </div>
                                </div>
                            </div>
                        </div>
                    </div>
                </div>
                <div style="display: none;" class="row" id="uncommonSettingsInfo">
                    <div class="col-md-12 text-muted">
                        <span id="uncommonSettingsInfoText">Session is visible at submission opening time, responses are only visible when you publish the results.<br>Emails are sent when session opens (within 15 mins), 24 hrs before session closes and when results are published.</span>
                        <a id="editUncommonSettingsButton" data-edit="[Edit]" data-done="[Done]" onclick="enableEditFS()">
                            [Edit]
                        </a>
                        <br/><br/>
                    </div>
                </div>
<<<<<<< HEAD
                <div id="sessionResponsesVisiblePanel" class="panel panel-primary" style="">
=======
                <div class="panel panel-primary" id="sessionResponsesVisiblePanel">
>>>>>>> c42c29e3
                    <div class="panel-body">
                        <div class="row">
                            <div class="col-md-6">
                                <div class="row">
                                    <div data-original-title="Please select when you want the questions for the feedback session to be visible to users who need to participate. Note that users cannot submit their responses until the submissions opening time set below." class="col-md-6" title="" data-toggle="tooltip" data-placement="top">
                                        <label class="label-control">Session visible from </label>
                                    </div>
                                </div>
                                <div class="row radio">
                                    <div data-original-title="Select this option to enter in a custom date and time for which the feedback session will become visible.<br />Note that you can make a session visible before it is open for submissions so that users can preview the questions." class="col-md-2" title="" data-toggle="tooltip" data-placement="top">
                                        <label for="sessionVisibleFromButton_custom">
                                            At
                                        </label>
                                        <input disabled="" name="sessionVisibleFromButton" id="sessionVisibleFromButton_custom" value="custom" checked="checked" type="radio">
                                    </div>
                                    <div class="col-md-5">
                                        <input disabled="" class="form-control col-sm-2 hasDatepicker" name="visibledate" id="visibledate" value="01/04/2012" type="text">
                                    </div>
                                    <div class="col-md-4">
                                        <select disabled="" class="form-control" name="visibletime" id="visibletime">
                                            <option value="1">0100H</option>
<option value="2">0200H</option>
<option value="3">0300H</option>
<option value="4">0400H</option>
<option value="5">0500H</option>
<option value="6">0600H</option>
<option value="7">0700H</option>
<option value="8">0800H</option>
<option value="9">0900H</option>
<option value="10">1000H</option>
<option value="11">1100H</option>
<option value="12">1200H</option>
<option value="13">1300H</option>
<option value="14">1400H</option>
<option value="15">1500H</option>
<option value="16">1600H</option>
<option value="17">1700H</option>
<option value="18">1800H</option>
<option value="19">1900H</option>
<option value="20">2000H</option>
<option value="21">2100H</option>
<option value="22">2200H</option>
<option value="23">2300H</option>
<option value="24" selected="selected">2359H</option>

                                        </select>
                                    </div>
                                </div>
                                <div class="row radio">
                                    <div data-original-title="Select this option to have the feedback session become visible when it is open for submissions (as selected above)." class="col-md-6" title="" data-toggle="tooltip" data-placement="top">
                                        <label for="sessionVisibleFromButton_atopen">
                                            Submission opening time
                                        </label>
                                        <input disabled="" name="sessionVisibleFromButton" id="sessionVisibleFromButton_atopen" value="atopen" type="radio">
                                    </div>
                                </div>
                                <div class="row radio">
                                    <div data-original-title="Select this option if you want the feedback session to never be visible. Use this option if you want to use this as a private feedback session." class="col-md-6" title="" data-toggle="tooltip" data-placement="top">
                                        <label for="sessionVisibleFromButton_never">
                                            Never (this is a private session)
                                        </label>
                                        <input disabled="" name="sessionVisibleFromButton" id="sessionVisibleFromButton_never" value="never" type="radio">
                                    </div>
                                </div>
                            </div>
                            <div class="col-md-6 border-left-gray" id="responsesVisibleFromColumn">
                                <div class="row">
                                    <div data-original-title="Please select when the responses for the feedback session will be visible to the designated recipients.<br />You can select the response visibility for each type of user and question later." class="col-md-6" title="" data-toggle="tooltip" data-placement="top">
                                        <label class="label-control">Responses visible from</label>
                                    </div>
                                </div>
                                <div class="row radio">
                                    <div data-original-title="Select this option to use a custom time for when the responses of the feedback session<br />will be visible to the designated recipients." class="col-md-2" title="" data-toggle="tooltip" data-placement="top">
                                        <label for="resultsVisibleFromButton_custom">
                                            At
                                        </label>
                                        <input disabled="" name="resultsVisibleFromButton" id="resultsVisibleFromButton_custom" value="custom" checked="checked" type="radio">
                                    </div>
                                    <div class="col-md-5">
                                        <input disabled="" class="form-control hasDatepicker" name="publishdate" id="publishdate" value="01/05/2016" type="text">
                                    </div>
                                    <div class="col-md-4">
                                        <select disabled="" data-original-title="Select this option to enter in a custom date and time for which</br>the responses for this feedback session will become visible." class="form-control" name="publishtime" id="publishtime" title="" data-toggle="tooltip" data-placement="top">
                                            <option value="1">0100H</option>
<option value="2">0200H</option>
<option value="3">0300H</option>
<option value="4">0400H</option>
<option value="5">0500H</option>
<option value="6">0600H</option>
<option value="7">0700H</option>
<option value="8">0800H</option>
<option value="9">0900H</option>
<option value="10">1000H</option>
<option value="11">1100H</option>
<option value="12">1200H</option>
<option value="13">1300H</option>
<option value="14">1400H</option>
<option value="15">1500H</option>
<option value="16">1600H</option>
<option value="17">1700H</option>
<option value="18">1800H</option>
<option value="19">1900H</option>
<option value="20">2000H</option>
<option value="21">2100H</option>
<option value="22">2200H</option>
<option value="23">2300H</option>
<option value="24" selected="selected">2359H</option>

                                        </select>
                                    </div>
                                </div>
                                <div class="row radio">
                                    <div data-original-title="Select this option to have the feedback responses be immediately visible<br />when the session becomes visible to users." class="col-md-3" title="" data-toggle="tooltip" data-placement="top">
                                        <label for="resultsVisibleFromButton_atvisible">
                                            Immediately
                                        </label>
                                        <input disabled="" name="resultsVisibleFromButton" id="resultsVisibleFromButton_atvisible" value="atvisible" type="radio">
                                    </div>
                                </div>
                                <div class="row radio">
                                    <div data-original-title="Select this option if you intend to manually publish the responses for this session later on." class="col-md-4" title="" data-toggle="tooltip" data-placement="top">
                                        <label for="resultsVisibleFromButton_later">
                                            Publish manually
                                        </label>
                                        <input disabled="" name="resultsVisibleFromButton" id="resultsVisibleFromButton_later" value="later" type="radio">
                                    </div>
                                </div>
                                <div class="row radio">
                                    <div data-original-title="Select this option if you intend never to publish the responses." class="col-md-2" title="" data-toggle="tooltip" data-placement="top">
                                        <label for="resultsVisibleFromButton_never">
                                            Never
                                        </label>
                                        <input disabled="" name="resultsVisibleFromButton" id="resultsVisibleFromButton_never" value="never" type="radio">
                                    </div>
                                </div>
                            </div>
                        </div>
                    </div>
                </div>
<<<<<<< HEAD
                <div id="sendEmailsForPanel" class="panel panel-primary" style="">
=======
                <div class="panel panel-primary" id="sendEmailsForPanel">
>>>>>>> c42c29e3
                    <div class="panel-body">
                        <div class="row">
                            <div class="col-md-12">
                                <label class="control-label">
                                    Send emails for
                                </label>
                            </div>
                        </div>
                        <div class="row">
                            <div data-original-title="Select this option to automatically send an email to students to notify them when the session is open for submission." class="col-sm-3" title="" data-toggle="tooltip" data-placement="top">
                                <div class="checkbox">
                                    <label>
                                        Session opening reminder
                                    </label>
                                    <input disabled="" checked="checked" name="sendreminderemail" id="sendreminderemail_open" value="FEEDBACK_OPENING" type="checkbox">
                                </div>
                            </div>
                            <div data-original-title="Select this option to automatically send an email to students to remind them to submit 24 hours before the end of the session." class="col-sm-3" title="" data-toggle="tooltip" data-placement="top">
                                <div class="checkbox">
                                    <label for="sendreminderemail_closing">
                                        Session closing reminder
                                    </label>
                                    <input disabled="" checked="checked" name="sendreminderemail" id="sendreminderemail_closing" value="FEEDBACK_CLOSING" type="checkbox">
                                </div>
                            </div>
                            <div data-original-title="Select this option to automatically send an email to students to notify them when the session results is published." class="col-sm-4" title="" data-toggle="tooltip" data-placement="top">
                                <div class="checkbox">
                                    <label for="sendreminderemail_published">
                                        Results published announcement
                                    </label> 
                                    <input disabled="" checked="checked" name="sendreminderemail" id="sendreminderemail_published" value="FEEDBACK_PUBLISHED" type="checkbox">
                                </div>
                            </div>
                        </div>
                    </div>
                </div>
<<<<<<< HEAD
                <div class="form-group">
                     <div class="row">
                        <div class="col-md-offset-5 col-md-3">
                           <button class="btn btn-primary" disabled="disabled" id="button_submit" style="display:none;" type="submit">
                              Save Changes
                           </button>
                        </div>
                     </div>
=======
                <div class="col-sm-12">
                    <button disabled="" type="submit" id="button_submit_edit" style="display:none;" class="btn btn-primary center-block" onclick="return checkEditFeedbackSession(this.form);">
                        Save Changes
                    </button>
>>>>>>> c42c29e3
                </div>
                <input disabled="" name="fsname" value="First Session" type="hidden">
                <input disabled="" name="courseid" value="FeedbackEditCopy.CS2104" type="hidden">
                <input disabled="" name="user" value="FeedbackEditCopyinstructor" type="hidden">
            </form>
<<<<<<< HEAD
=======
            <br><br>
>>>>>>> c42c29e3
        </div>
        <br>
        




        <div id="statusMessage" style="display: none;"></div>


        <div style="display: block;" class="modal fade in" id="fsCopyModal" tabindex="-1" role="dialog" aria-labelledby="fsCopyModal" aria-hidden="false">
            <div class="modal-dialog">
                <div class="modal-content">
                    <form method="post" name="form_copy_list" role="form" action="/page/instructorFeedbackEditCopy">
                        <div class="modal-header">
                            <button type="button" class="close" data-dismiss="modal" aria-hidden="true">×</button>
                            <h4 class="modal-title">
                                Copy this feedback session to other courses <br>
                                <small>(Select the course(s) you want to copy this feedback session to)</small>
                            </h4>
                        </div>
                        <div class="modal-body">
                            <div id="courseList" class="form-group"><div class="form-group"><label for="copiedfsname" class="control-label"> Name for copied sessions </label><input class="form-control" id="copiedfsname" name="copiedfsname" value="First Session" type="text"></div><div class="checkbox"><label><input name="copiedcoursesid" value="FeedbackEditCopy.CS2103" type="checkbox"> [FeedbackEditCopy.CS2103] : Software Engineering</label></div><div class="checkbox"><label><input name="copiedcoursesid" value="FeedbackEditCopy.CS2105" type="checkbox"> [FeedbackEditCopy.CS2105] : Introduction to Computer Networks</label></div><div class="checkbox"><label><input name="copiedcoursesid" value="FeedbackEditCopy.CS2104" type="checkbox"> [<span class="text-color-red">FeedbackEditCopy.CS2104</span>] : Programming Language Concepts<br><span class="text-color-red small">{Session currently in this course}</span></label></div><input name="courseid" value="FeedbackEditCopy.CS2104" type="hidden"><input name="fsname" value="First Session" type="hidden"></div>
                        </div>
                        <div class="modal-footer">
                            <button type="button" class="btn btn-default" data-dismiss="modal">Cancel</button>
                            <input class="btn btn-primary" id="fscopy_submit" value="Copy" type="submit">
                            <input name="user" value="FeedbackEditCopyinstructor" type="hidden">
                       </div>
                    </form>
                </div>
            </div>
        </div>
        <br>

        

        
            <form class="form-horizontal form_question" role="form" method="post" action="/page/instructorFeedbackQuestionEdit" id="form_editquestion-1" name="form_editquestions" onsubmit="tallyCheckboxes(1)" editstatus="hasResponses">
                <div class="panel panel-primary questionTable" id="questionTable1">
                    <div class="panel-heading">
                        <div class="row">
                            <div class="col-sm-12">
                                <span>
                                    <strong>Question</strong>
                                    <select disabled="" class="questionNumber nonDestructive text-primary" name="questionnum" id="questionnum-1">
                                        <option value="1">1</option>

                                    </select>
                                    &nbsp;Essay question
                                </span>
                                <span class="pull-right">
                                    <a data-original-title="Get a submission link to this particular question. Useful if you want students to answer individual questions separately or at different points in time." class="btn btn-primary btn-xs" id="questiongetlink-1" data-toggle="tooltip" data-placement="top" title="" onclick="getQuestionLink(1)">
                                        Get Link
                                    </a>
                                    <a data-original-title="Edit this question" class="btn btn-primary btn-xs" id="questionedittext-1" data-toggle="tooltip" data-placement="top" title="" onclick="enableEdit(1,1)">
                                        Edit
                                    </a>
                                    <a class="btn btn-primary btn-xs" style="display:none" id="questionsavechangestext-1">
                                        Save Changes
                                    </a>
                                    <a data-original-title="Discard your changes" class="btn btn-primary btn-xs" style="display:none" onclick="cancelEdit(1)" id="questioncanceledit-1" data-toggle="tooltip" data-placement="top" title="">
                                        Cancel
                                    </a>
                                    <a data-original-title="Delete this question" class="btn btn-primary btn-xs" onclick="deleteQuestion(1)" data-toggle="tooltip" data-placement="top" title="">
                                        Delete
                                    </a>
                                </span>
                            </div>
                        </div>
                    </div>
                    <div class="panel-body">
                        <div class="col-sm-12 padding-15px margin-bottom-15px background-color-light-blue">
                            <div>
                                <!-- Do not add whitespace between the opening and closing tags-->
                                <textarea data-original-title="Please enter the question for users to give feedback about. e.g. What is the biggest weakness of the presented product?" class="form-control textvalue nonDestructive" rows="5" name="questiontext" id="questiontext-1" data-toggle="tooltip" data-placement="top" title="" tabindex="9" disabled="disabled">student self feedback</textarea>
                            </div>
                            
                        </div>
                        <br>
                        <div class="col-sm-12 padding-15px margin-bottom-15px background-color-light-green">
                            <div class="col-sm-12 padding-0">
                                <b>Feedback Path</b> (Who is giving feedback about whom?)
                            </div>
                            <div data-original-title="Who will give feedback" class="col-sm-6 padding-0" data-toggle="tooltip" data-placement="top" title="">  
                                <label class="col-sm-5 control-label">
                                    Who will give the feedback:
                                </label>
                                <div class="col-sm-7">
                                    <select class="form-control participantSelect" id="givertype-1" name="givertype" disabled="disabled" onchange="feedbackGiverUpdateVisibilityOptions(this)">
                                        <option value="SELF">Me (Session creator)</option>
<option value="STUDENTS" selected="selected">Students in this course</option>
<option value="INSTRUCTORS">Instructors in this course</option>
<option value="TEAMS">Teams in this course</option>

                                    </select>
                                </div>
                            </div>
                            <div data-original-title="Who the feedback is about" class="col-sm-6 padding-0" data-toggle="tooltip" data-placement="top" title="">
                                <label class="col-sm-5 control-label">
                                    Who the feedback is about:
                                </label>
                                <div class="col-sm-7">
                                    <select class="form-control participantSelect" id="recipienttype-1" name="recipienttype" disabled="disabled" onchange="feedbackRecipientUpdateVisibilityOptions(this);getVisibilityMessageIfPreviewIsActive(this);">
                                        <option value="SELF" selected="selected">Giver (Self feedback)</option>
<option value="STUDENTS">Other students in the course</option>
<option value="INSTRUCTORS">Instructors in the course</option>
<option value="TEAMS">Other teams in the course</option>
<option value="OWN_TEAM">Giver's team</option>
<option value="OWN_TEAM_MEMBERS">Giver's team members</option>
<option value="OWN_TEAM_MEMBERS_INCLUDING_SELF">Giver's team members and Giver</option>
<option value="NONE">Nobody specific (For general class feedback)</option>

                                    </select>
                                </div>
                            </div>
                            <div class="col-sm-6">
                            </div>
                            <div style="display: none;" class="col-sm-6 numberOfEntitiesElements1">
                                <label id="numofrecipients_text-1" class="control-label col-sm-4 small">
                                    The maximum number of <span id="numofrecipients_text_inner-1"></span> each respondant should give feedback to:
                                </label>
                                <div class="col-sm-8 form-control-static">
                                    <div class="col-sm-6">
                                        <input class="nonDestructive" name="numofrecipientstype" value="custom" disabled="disabled" type="radio">
                                        <input class="nonDestructive numberOfEntitiesBox" name="numofrecipients" id="numofrecipients-1" value="1" min="1" max="250" disabled="disabled" type="number">
                                    </div>
                                    <div class="col-sm-6">
                                        <input class="nonDestructive" name="numofrecipientstype" checked="checked" value="max" disabled="disabled" type="radio">
                                        <span class="">Unlimited</span>
                                    </div>
                                </div>
                            </div>
                        </div>
                        <br>
                        <div class="col-sm-12 padding-15px background-color-light-green">
                            <div class="col-sm-12 padding-0">
                                <b>Visibility</b> (Who can see the responses?)
                            </div>
                            <div class="col-sm-6 btn-group" data-toggle="buttons">
                                <label class="btn btn-xs btn-info visibilityOptionsLabel" id="visibilityOptionsLabel-1" onchange="toggleVisibilityOptions(this)">
                                    <input disabled="disabled" type="radio">
                                    <span class="glyphicon glyphicon-pencil"></span> Edit Visibility
                                </label>
                                <label class="btn btn-xs btn-info active visibilityMessageButton" id="visibilityMessageButton-1" onchange="toggleVisibilityMessage(this)">
                                    <input disabled="disabled" type="radio">
                                    <span class="glyphicon glyphicon-eye-open"></span> Preview Visibility
                                </label>
                            </div>
                        </div>
                        <div class="col-sm-12 background-color-light-green">
                            <div class="col-sm-12 text-muted visibilityMessage" id="visibilityMessage-1">
                                This is the visibility as seen by the feedback giver.
                                <ul class="background-color-warning">
                                
                                    <li>You can see your own feedback in the results page later on.</li>
                                
                                    <li>Instructors in this course can see your response, but not the name of the recipient, or your name.</li>
                                
                                </ul>
                            </div>
                        </div>
                        <div class="col-sm-12 margin-bottom-15px background-color-light-green">
                            <div style="display: none;" class="visibilityOptions" id="visibilityOptions-1">
                                <table class="dataTable participantTable table table-striped text-center background-color-white">
                                    <tbody><tr>
                                        <th class="text-center">User/Group</th>
                                        <th class="text-center">Can see answer</th>
                                        <th class="text-center">Can see giver's name</th>
                                        <th class="text-center">Can see recipient's name</th>
                                    </tr>
                                    <tr>
                                        <td class="text-left">
                                            <div data-original-title="Control what feedback recipient(s) can view" data-toggle="tooltip" data-placement="top" title="">
                                                Recipient(s)
                                            </div>
                                        </td>
                                        <td>
                                            <input class="visibilityCheckbox answerCheckbox1 centered" name="receiverLeaderCheckbox" value="RECEIVER" disabled="disabled" checked="checked" type="checkbox">
                                        </td>
                                        <td>
                                            <input class="visibilityCheckbox giverCheckbox1" value="RECEIVER" disabled="disabled" checked="checked" type="checkbox">
                                        </td>
                                        <td>
                                            <input class="visibilityCheckbox recipientCheckbox1" name="receiverFollowerCheckbox" value="RECEIVER" disabled="disabled" checked="checked" type="checkbox">
                                        </td>
                                    </tr>
                                    <tr>
                                        <td class="text-left">
                                            <div data-original-title="Control what team members of feedback giver can view" data-toggle="tooltip" data-placement="top" title="">
                                                Giver's Team Members
                                            </div>
                                        </td>
                                        <td>
                                            <input class="visibilityCheckbox answerCheckbox1" value="OWN_TEAM_MEMBERS" disabled="disabled" type="checkbox">
                                        </td>
                                        <td>
                                            <input class="visibilityCheckbox giverCheckbox1" value="OWN_TEAM_MEMBERS" disabled="disabled" type="checkbox">
                                        </td>
                                        <td>
                                            <input class="visibilityCheckbox recipientCheckbox1" value="OWN_TEAM_MEMBERS" disabled="disabled" type="checkbox">
                                        </td>
                                    </tr>
                                    <tr>
                                        <td class="text-left">
                                            <div data-original-title="Control what team members of feedback recipients can view" data-toggle="tooltip" data-placement="top" title="">
                                                Recipient's Team Members
                                            </div>
                                        </td>
                                        <td>
                                            <input class="visibilityCheckbox answerCheckbox1" value="RECEIVER_TEAM_MEMBERS" disabled="disabled" type="checkbox">
                                        </td>
                                        <td>
                                            <input class="visibilityCheckbox giverCheckbox1" value="RECEIVER_TEAM_MEMBERS" disabled="disabled" type="checkbox">
                                        </td>
                                        <td>
                                            <input class="visibilityCheckbox recipientCheckbox1" value="RECEIVER_TEAM_MEMBERS" disabled="disabled" type="checkbox">
                                        </td>
                                    </tr>
                                    <tr>
                                        <td class="text-left">
                                            <div data-original-title="Control what other students can view" data-toggle="tooltip" data-placement="top" title="">
                                                Other students
                                            </div>
                                        </td>
                                        <td>
                                            <input class="visibilityCheckbox answerCheckbox1" value="STUDENTS" disabled="disabled" type="checkbox">
                                        </td>
                                        <td>
                                            <input class="visibilityCheckbox giverCheckbox1" value="STUDENTS" disabled="disabled" type="checkbox">
                                        </td>
                                        <td>
                                            <input class="visibilityCheckbox recipientCheckbox1" value="STUDENTS" disabled="disabled" type="checkbox">
                                        </td>
                                    </tr>
                                    <tr>
                                        <td class="text-left">
                                            <div data-original-title="Control what instructors can view" data-toggle="tooltip" data-placement="top" title="">
                                                Instructors
                                            </div>
                                        </td>
                                        <td>
                                            <input class="visibilityCheckbox answerCheckbox1" value="INSTRUCTORS" disabled="disabled" checked="checked" type="checkbox">
                                        </td>
                                        <td>
                                            <input class="visibilityCheckbox giverCheckbox1" value="INSTRUCTORS" disabled="disabled" type="checkbox">
                                        </td>
                                        <td>
                                            <input class="visibilityCheckbox recipientCheckbox1" value="INSTRUCTORS" disabled="disabled" type="checkbox">
                                        </td>
                                    </tr>
                                </tbody></table>
                            </div>
                        </div>
                        <div>
                            <span class="pull-right">
                                <input disabled="disabled" id="button_question_submit-1" class="btn btn-primary" value="Save Changes" tabindex="0" style="display:none" type="submit">
                            </span>
                        </div>
                    </div>
                </div>
                <input name="fsname" value="First Session" type="hidden">
                <input name="courseid" value="FeedbackEditCopy.CS2104" type="hidden">
                <input name="questionid" value="{*}" type="hidden">
                <input name="questionnum" value="1" type="hidden">
                <input name="questiontype" value="TEXT" type="hidden">
                <input name="questionedittype" id="questionedittype-1" value="edit" type="hidden">
                <input value="RECEIVER,INSTRUCTORS" name="showresponsesto" type="hidden">
                <input value="RECEIVER,INSTRUCTORS" name="showgiverto" type="hidden">
                <input value="RECEIVER,INSTRUCTORS" name="showrecipientto" type="hidden">
                <input name="user" value="FeedbackEditCopyinstructor" type="hidden">
            </form>
            <br><br>
        

        <form class="form-horizontal form_question" role="form" method="post" action="/page/instructorFeedbackQuestionAdd" name="form_addquestions" onsubmit="tallyCheckboxes('')">
            <div class="well well-plain inputTable" id="addNewQuestionTable">
                <div class="row">
                    <div class="col-sm-6">
                        <label for="questionTypeChoice" class="control-label col-sm-3">
                            Question Type
                        </label>
                        <div class="col-sm-8">
                            <select class="form-control questionType" name="questiontype" id="questionTypeChoice">
                                <option value="TEXT">Essay question</option>
<option value="MCQ">Multiple-choice (single answer) question</option>
<option value="MSQ">Multiple-choice (multiple answers) question</option>
<option value="NUMSCALE">Numerical-scale question</option>
<option value="CONSTSUM_OPTION">Distribute points (among options) question</option><option value="CONSTSUM_RECIPIENT">Distribute points (among recipients) question</option><option value="CONSTSUM" disabled="disabled" style="display:none"></option>
<option value="CONTRIB">Team contribution question</option>
<option value="RUBRIC">Rubric question</option>

                            </select>
                        </div>
                        <div class="col-sm-1">
                            <h5><a href="/instructorHelp.html#fbQuestionTypes" target="_blank"><span class="glyphicon glyphicon-info-sign"></span></a></h5>
                        </div>
                    </div>
                    <div class="col-sm-2">
                        <a id="button_openframe" class="btn btn-primary" onclick="showNewQuestionFrame(document.getElementById('questionTypeChoice').value)">
                            &nbsp;&nbsp;&nbsp;Add New Question&nbsp;&nbsp;&nbsp;
                        </a>
                    </div>
                    <div class="col-sm-2">
                        <a id="button_copy" class="btn btn-primary">
                            &nbsp;&nbsp;&nbsp;Copy Question&nbsp;&nbsp;&nbsp;
                        </a>
                    </div>
                    <div class="col-sm-2">
<<<<<<< HEAD
                        <a href="/page/instructorFeedbacksPage?user=FeedbackEditCopyinstructor&amp;courseid=FeedbackEditCopy.CS2104&amp;fsname=First+Session" class="btn btn-primary">
                               Done Editing   
=======
                        <a class="btn btn-primary" href="/page/instructorFeedbacksPage?user=FeedbackEditCopyinstructor&amp;courseid=FeedbackEditCopy.CS2104&amp;fsname=First Session">
                            &nbsp;&nbsp;&nbsp;Done Editing&nbsp;&nbsp;&nbsp;
>>>>>>> c42c29e3
                        </a>
                    </div>
                </div>
            </div>

            <div class="panel panel-primary questionTable" id="questionTableNew" style="display:none;">
                <div class="panel-heading">
                    <strong>Question</strong>
                    <select class="questionNumber nonDestructive text-primary" name="questionnum" id="questionnum">
                        <option value="1">1</option>
<option value="2">2</option>

                    </select>
                    &nbsp;
                    <span id="questionTypeHeader"></span>
                    <span class="pull-right">
                        <a data-original-title="Discard new question" class="btn btn-primary btn-xs" onclick="cancelEdit(-1)" data-toggle="tooltip" data-placement="top" title="">
                            Cancel
                        </a>
                        <a data-original-title="Delete this question" class="btn btn-primary btn-xs" onclick="deleteQuestion(-1)" data-toggle="tooltip" data-placement="top" title="">
                            Delete
                        </a>
                    </span>
                </div>
                <div class="panel-body">
                    <div class="col-sm-12 padding-15px margin-bottom-15px background-color-light-blue">
                        <div>
                            <textarea data-original-title="Please enter the question for users to give feedback about. e.g. What is the biggest weakness of the presented product?" class="form-control textvalue nonDestructive" rows="5" name="questiontext" id="questiontext" data-toggle="tooltip" data-placement="top" title="" tabindex="9" disabled="disabled"></textarea>
                        </div>
                    <div id="mcqForm"><div class="row">
    <br>
    <div class="col-sm-6">
        <div id="mcqChoiceTable--1">
            <div id="mcqOptionRow-0--1">
    <div class="input-group">
        <span class="input-group-addon">
            <input class="disabled_radio" disabled="disabled" type="radio">
        </span>
        <input class="form-control" disabled="disabled" name="mcqOption-0" id="mcqOption-0--1" value="" type="text">
        <span class="input-group-btn">
            <button class="btn btn-default removeOptionLink" type="button" id="mcqRemoveOptionLink" onclick="removeMcqOption(0,-1)" style="display:none" tabindex="-1">
                <span class="glyphicon glyphicon-remove">
                </span>
            </button>
        </span>
    </div>
</div>
<div id="mcqOptionRow-1--1">
    <div class="input-group">
        <span class="input-group-addon">
            <input class="disabled_radio" disabled="disabled" type="radio">
        </span>
        <input class="form-control" disabled="disabled" name="mcqOption-1" id="mcqOption-1--1" value="" type="text">
        <span class="input-group-btn">
            <button class="btn btn-default removeOptionLink" type="button" id="mcqRemoveOptionLink" onclick="removeMcqOption(1,-1)" style="display:none" tabindex="-1">
                <span class="glyphicon glyphicon-remove">
                </span>
            </button>
        </span>
    </div>
</div>
            
            <div id="mcqAddOptionRow--1">
                <div colspan="2">
                    <a class="btn btn-primary btn-xs addOptionLink" id="mcqAddOptionLink" onclick="addMcqOption(-1)" style="display:none">
                        <span class="glyphicon glyphicon-plus">
                        </span> add more options
                    </a>
                    
                    <div class="control-label">
                        <label>
                            <input name="mcqOtherOptionFlag" id="mcqOtherOptionFlag--1" onchange="toggleMcqOtherOptionEnabled(this, -1)" type="checkbox">
                                Add 'Other' option (Allows respondents to type in their own answer)
                        </label>
                    </div>
                </div>
            </div>
        </div>
        
        <input name="noofchoicecreated" id="noofchoicecreated--1" value="2" type="hidden">
    </div>
    <div class="col-sm-6">
        <label class="control-label col-sm-8">
            <input disabled="disabled" id="generateOptionsCheckbox--1" onchange="toggleMcqGeneratedOptions(this,-1)" type="checkbox">
                Or, generate options from the list of all 
        </label>
        
        <div class="col-sm-4">
            <select class="form-control" id="mcqGenerateForSelect--1" onchange="changeMcqGenerateFor(-1)" disabled="disabled">
                <option value="STUDENTS">students</option>
                <option value="TEAMS">teams</option>
                <option value="INSTRUCTORS">instructors</option>
            </select>
        </div>
        <input id="generatedOptions--1" name="generatedOptions" value="NONE" type="hidden"> 
    </div>
    <br>
</div></div><div id="msqForm"><div class="row">
    <br>
    <div class="col-sm-6">
        <div id="msqChoiceTable--1">
            <div id="msqOptionRow-0--1">
    <div class="input-group">
        <span class="input-group-addon">
            <input class="disabled_radio" disabled="disabled" type="checkbox">
        </span>
        <input class="form-control" disabled="disabled" name="msqOption-0" id="msqOption-0--1" value="" type="text">
        <span class="input-group-btn">       
            <button type="button" class="btn btn-default removeOptionLink" id="msqRemoveOptionLink" onclick="removeMsqOption(0,-1)" style="display:none" tabindex="-1">
                <span class="glyphicon glyphicon-remove">
                </span>
            </button>
        </span>
    </div>
</div>
<div id="msqOptionRow-1--1">
    <div class="input-group">
        <span class="input-group-addon">
            <input class="disabled_radio" disabled="disabled" type="checkbox">
        </span>
        <input class="form-control" disabled="disabled" name="msqOption-1" id="msqOption-1--1" value="" type="text">
        <span class="input-group-btn">       
            <button type="button" class="btn btn-default removeOptionLink" id="msqRemoveOptionLink" onclick="removeMsqOption(1,-1)" style="display:none" tabindex="-1">
                <span class="glyphicon glyphicon-remove">
                </span>
            </button>
        </span>
    </div>
</div>
            
            <div id="msqAddOptionRow--1">
                <div colspan="2">
                    <a class="btn btn-primary btn-xs addOptionLink" id="msqAddOptionLink" onclick="addMsqOption(-1)" style="display:none">
                        <span class="glyphicon glyphicon-plus">
                        </span> add more options
                    </a>
                </div>
            </div>
        </div>
        
        <input name="noofchoicecreated" id="noofchoicecreated--1" value="2" type="hidden">
    </div>
    <div class="col-sm-6">
        <label class="control-label col-sm-8"><input disabled="disabled" id="generateOptionsCheckbox--1" onchange="toggleMsqGeneratedOptions(this,-1)" type="checkbox">Or, generate options from the list of all </label>
        <div class="col-sm-4">
            <select class="form-control" id="msqGenerateForSelect--1" onchange="changeMsqGenerateFor(-1)" disabled="disabled">
                <option value="STUDENTS">students</option>
                <option value="TEAMS">teams</option>
                <option value="INSTRUCTORS">instructors</option>
            </select>
        </div>
        <input id="generatedOptions--1" name="generatedOptions" value="NONE" type="hidden"> 
    </div>
    <br>
</div></div><div id="numScaleForm"><div>
    <br>
    <div>
        <div>
            <div class="row">
                <div data-original-title="Minimum acceptable response value" class="col-sm-4" data-toggle="tooltip" data-placement="top" title="">Minimum value:
                    <input disabled="disabled" class="form-control minScaleBox" id="minScaleBox--1" name="numscalemin" value="1" onchange="updateNumScalePossibleValues(-1)" type="number">
                </div>
                <div data-original-title="Value to be increased/decreased each step" class="col-sm-4" data-toggle="tooltip" data-placement="top" title="">Increment:    
                    <input disabled="disabled" class="form-control stepBox" id="stepBox--1" name="numscalestep" value="1" min="0.001" step="0.001" onchange="updateNumScalePossibleValues(-1)" type="number">
                </div>
                <div data-original-title="Maximum acceptable response value" class="col-sm-4" data-toggle="tooltip" data-placement="top" title="">Maximum value:
                    <input disabled="disabled" class="form-control maxScaleBox" id="maxScaleBox--1" name="numscalemax" value="5" onchange="updateNumScalePossibleValues(-1)" type="number">
                </div>
            </div>
            <br>
            <div class="row">
                <div class="col-sm-12">
                    <span id="numScalePossibleValues--1">[Based on the above settings, acceptable responses are: 1, 2, 3, 4, 5]</span>
                </div>
            </div>
        </div>
    </div>
</div></div><div id="constSumForm"><div class="row">
    <br>
    <div class="col-sm-6" id="constSumOptionTable--1">
        <div id="constSumOptionRow-0--1">
    <div class="input-group col-sm-12">
        <input class="form-control" disabled="disabled" name="constSumOption-0" id="constSumOption-0--1" value="" type="text">
        <span class="input-group-btn">
            <button class="btn btn-default removeOptionLink" type="button" id="constSumRemoveOptionLink" onclick="removeConstSumOption(0,-1)" style="display:none" tabindex="-1">
                <span class="glyphicon glyphicon-remove">
                </span>
            </button>
        </span>
    </div>
</div>
<div id="constSumOptionRow-1--1">
    <div class="input-group col-sm-12">
        <input class="form-control" disabled="disabled" name="constSumOption-1" id="constSumOption-1--1" value="" type="text">
        <span class="input-group-btn">
            <button class="btn btn-default removeOptionLink" type="button" id="constSumRemoveOptionLink" onclick="removeConstSumOption(1,-1)" style="display:none" tabindex="-1">
                <span class="glyphicon glyphicon-remove">
                </span>
            </button>
        </span>
    </div>
</div>
            
        <div id="constSumAddOptionRow--1">
            <div colspan="2">
                <a class="btn btn-primary btn-xs addOptionLink" id="constSumAddOptionLink" onclick="addConstSumOption(-1)" style="display:none">
                    <span class="glyphicon glyphicon-plus">
                    </span> add more options
                </a>
            </div>
        </div>
        
        <input name="noofchoicecreated" id="noofchoicecreated--1" value="2" type="hidden">
        <input name="constSumToRecipients" id="constSumToRecipients--1" value="false" type="hidden">
    </div>
    <div class="col-sm-6">
        <div class="form-inline col-sm-12">
            <div class="row">
                <div class="col-sm-4">
                    <label class="control-label width-100-pc">
                        <b>Points to distribute </b>
                    </label>
                </div>
                <div class="col-sm-5">
                    <select class="col-sm-5 width-100-pc select form-control" disabled="disabled" id="constSumPointsPerOptionSelect--1" name="constSumPointsPerOption">
                        <option value="false">in total:</option>
                        <option value="true" id="constSumOption_Option--1">per option:</option>
                        <option value="true" id="constSumOption_Recipient--1">per recipient:</option>
                    </select>
                </div>
                <div class="col-sm-3">
                    <input disabled="disabled" class="form-control width-100-pc pointsBox" name="constSumPoints" id="constSumPoints--1" value="100" min="1" step="1" onchange="updateConstSumPointsValue(-1)" type="number">
                </div>
            </div>
        </div>
    </div>
    <div class="col-sm-6">
        <div data-original-title="Ticking this prevents a giver from distributing the same number of points to multiple options" class="form-inline col-sm-12" id="constSum_tooltipText--1" data-toggle="tooltip" data-placement="top" data-container="body" title="">
            <label class="control-label"> <span id="constSum_labelText--1">Every option to receive a different number of points  </span><input name="constSumUnevenDistribution" disabled="disabled" id="constSum_UnevenDistribution--1" type="checkbox"></label>
        </div>
    </div>
    <br>
</div></div><div id="contribForm"><div class="row">
    <br>
    <div class="col-sm-6">
        <div data-original-title="Ticking this allows a giver to select 'Not Sure' as his/her answer" class="form-inline col-sm-12" id="contrib_tooltipText--1" data-toggle="tooltip" data-placement="top" data-container="body" title="">
            <input name="isNotSureAllowedCheck" id="isNotSureAllowedCheck--1" checked="checked" type="checkbox">
            <span style="margin-left: 5px; font-weight: bold;">Allow response giver to select 'Not Sure' as the answer</span>
        </div>
    </div>
</div></div><div id="rubricForm"><div class="row">
    <br>
    <div class="col-sm-12 table-responsive">
        <table class="table table-bordered margin-0" id="rubricEditTable--1">
            <thead>
                <tr>
                    <th></th>
                    <th class="rubricCol--1-0">
	<div class="col-sm-12 input-group">
		<input class="form-control" value="Strongly Agree" id="rubricChoice--1-0" name="rubricChoice-0" type="text">
		<span class="input-group-addon btn btn-default rubricRemoveChoiceLink--1" id="rubricRemoveChoiceLink--1-0" onclick="removeRubricCol(0, -1)" onmouseover="highlightRubricCol(0, -1, true)" onmouseout="highlightRubricCol(0, -1, false)">
			<span class="glyphicon glyphicon-remove"></span>
		</span>
	</div>
</th>
<th class="rubricCol--1-1">
	<div class="col-sm-12 input-group">
		<input class="form-control" value="Agree" id="rubricChoice--1-1" name="rubricChoice-1" type="text">
		<span class="input-group-addon btn btn-default rubricRemoveChoiceLink--1" id="rubricRemoveChoiceLink--1-1" onclick="removeRubricCol(1, -1)" onmouseover="highlightRubricCol(1, -1, true)" onmouseout="highlightRubricCol(1, -1, false)">
			<span class="glyphicon glyphicon-remove"></span>
		</span>
	</div>
</th>
<th class="rubricCol--1-2">
	<div class="col-sm-12 input-group">
		<input class="form-control" value="Disagree" id="rubricChoice--1-2" name="rubricChoice-2" type="text">
		<span class="input-group-addon btn btn-default rubricRemoveChoiceLink--1" id="rubricRemoveChoiceLink--1-2" onclick="removeRubricCol(2, -1)" onmouseover="highlightRubricCol(2, -1, true)" onmouseout="highlightRubricCol(2, -1, false)">
			<span class="glyphicon glyphicon-remove"></span>
		</span>
	</div>
</th>
<th class="rubricCol--1-3">
	<div class="col-sm-12 input-group">
		<input class="form-control" value="Strongly Disagree" id="rubricChoice--1-3" name="rubricChoice-3" type="text">
		<span class="input-group-addon btn btn-default rubricRemoveChoiceLink--1" id="rubricRemoveChoiceLink--1-3" onclick="removeRubricCol(3, -1)" onmouseover="highlightRubricCol(3, -1, true)" onmouseout="highlightRubricCol(3, -1, false)">
			<span class="glyphicon glyphicon-remove"></span>
		</span>
	</div>
</th>

                </tr>
            </thead>
            <tbody>                
                <tr id="rubricRow--1-0">
    <td>
    	<div class="col-sm-12 input-group">
    		<span class="input-group-addon btn btn-default rubricRemoveSubQuestionLink--1" id="rubricRemoveSubQuestionLink--1-0" onclick="removeRubricRow(0,-1)" onmouseover="highlightRubricRow(0, -1, true)" onmouseout="highlightRubricRow(0, -1, false)">
				<span class="glyphicon glyphicon-remove"></span>
			</span>
	    	<textarea class="form-control" rows="3" id="rubricSubQn--1-0" name="rubricSubQn-0">This student participates well in online discussions.</textarea>
		</div>
    </td>
    <td class="align-center rubricCol--1-0">
	<textarea class="form-control nonDestructive" rows="3" id="rubricDesc--1-0-0" name="rubricDesc-0-0">Initiates discussions frequently, and engages the team.</textarea>
</td>
<td class="align-center rubricCol--1-1">
	<textarea class="form-control nonDestructive" rows="3" id="rubricDesc--1-0-1" name="rubricDesc-0-1">Takes part in discussions and sometimes initiates discussions.</textarea>
</td>
<td class="align-center rubricCol--1-2">
	<textarea class="form-control nonDestructive" rows="3" id="rubricDesc--1-0-2" name="rubricDesc-0-2">Occasionally responds, but never initiates discussions.</textarea>
</td>
<td class="align-center rubricCol--1-3">
	<textarea class="form-control nonDestructive" rows="3" id="rubricDesc--1-0-3" name="rubricDesc-0-3">Rarely or never responds.</textarea>
</td>

</tr>
<tr id="rubricRow--1-1">
    <td>
    	<div class="col-sm-12 input-group">
    		<span class="input-group-addon btn btn-default rubricRemoveSubQuestionLink--1" id="rubricRemoveSubQuestionLink--1-1" onclick="removeRubricRow(1,-1)" onmouseover="highlightRubricRow(1, -1, true)" onmouseout="highlightRubricRow(1, -1, false)">
				<span class="glyphicon glyphicon-remove"></span>
			</span>
	    	<textarea class="form-control" rows="3" id="rubricSubQn--1-1" name="rubricSubQn-1">This student completes assigned tasks on time.</textarea>
		</div>
    </td>
    <td class="align-center rubricCol--1-0">
	<textarea class="form-control nonDestructive" rows="3" id="rubricDesc--1-1-0" name="rubricDesc-1-0">Tasks are always completed before the deadline.</textarea>
</td>
<td class="align-center rubricCol--1-1">
	<textarea class="form-control nonDestructive" rows="3" id="rubricDesc--1-1-1" name="rubricDesc-1-1">Occasionally misses deadlines.</textarea>
</td>
<td class="align-center rubricCol--1-2">
	<textarea class="form-control nonDestructive" rows="3" id="rubricDesc--1-1-2" name="rubricDesc-1-2">Often misses deadlines.</textarea>
</td>
<td class="align-center rubricCol--1-3">
	<textarea class="form-control nonDestructive" rows="3" id="rubricDesc--1-1-3" name="rubricDesc-1-3">Rarely or never completes tasks.</textarea>
</td>

</tr>

            </tbody>
        </table>
    </div>
    <input name="rubricNumRows" id="rubricNumRows--1" value="2" type="hidden">
    <input name="rubricNumCols" id="rubricNumCols--1" value="4" type="hidden">
</div>
<div class="row">
    <div class="col-sm-6 align-left">
        <a class="btn btn-xs btn-primary" id="rubricAddSubQuestionLink--1" onclick="addRubricRow(-1)"><span class="glyphicon glyphicon-arrow-down"> </span> add row</a>
    </div>
    <div class="col-sm-6 align-right">
        <a class="btn btn-xs btn-primary" id="rubricAddChoiceLink--1" onclick="addRubricCol(-1)">add column <span class="glyphicon glyphicon-arrow-right"></span></a>
    </div>
    <br>
</div></div>
                    </div>
                    <br>
                    <div class="col-sm-12 padding-15px margin-bottom-15px background-color-light-green">
                        <div class="col-sm-12 padding-0">
                            <b>Feedback Path</b> (Who is giving feedback about whom?)
                        </div>
                        <div data-original-title="Who will give feedback" class="col-sm-6 padding-0" data-toggle="tooltip" data-placement="top" title="">
                            <label class="col-sm-5 control-label">
                                Who will give the feedback:
                            </label>
                            <div class="col-sm-7">
                                <select class="form-control participantSelect" name="givertype" id="givertype" onchange="feedbackGiverUpdateVisibilityOptions(this)">
                                    <option value="SELF">Me (Session creator)</option>
<option value="STUDENTS">Students in this course</option>
<option value="INSTRUCTORS">Instructors in this course</option>
<option value="TEAMS">Teams in this course</option>

                                </select>
                            </div>
                        </div>
                        <div data-original-title="Who the feedback is about" class="col-sm-6 padding-0" data-toggle="tooltip" data-placement="top" title="">
                            <label class="col-sm-5 control-label">
                                Who the feedback is about:
                            </label>
                            <div class="col-sm-7">
                                <select class="form-control participantSelect" name="recipienttype" id="recipienttype" onchange="feedbackRecipientUpdateVisibilityOptions(this);getVisibilityMessageIfPreviewIsActive(this);">
                                    <option value="SELF">Giver (Self feedback)</option>
<option value="STUDENTS">Other students in the course</option>
<option value="INSTRUCTORS">Instructors in the course</option>
<option value="TEAMS">Other teams in the course</option>
<option value="OWN_TEAM">Giver's team</option>
<option value="OWN_TEAM_MEMBERS">Giver's team members</option>
<option value="OWN_TEAM_MEMBERS_INCLUDING_SELF">Giver's team members and Giver</option>
<option value="NONE">Nobody specific (For general class feedback)</option>

                                </select>
                            </div>
                        </div>
                        <div class="col-sm-6"></div>
                        <div style="display: none;" class="col-sm-6 numberOfEntitiesElements">
                            <label id="numofrecipients_text-" class="control-label col-sm-4 small">
                                The maximum number of <span id="numofrecipients_text_inner-"></span> each respondant should give feedback to:
                            </label>
                            <div class="col-sm-8 form-control-static">
                                <div class="col-sm-6">
                                    <input class="nonDestructive" name="numofrecipientstype" value="custom" type="radio">
                                    <input class="nonDestructive numberOfEntitiesBox" name="numofrecipients" id="numofrecipients" min="1" max="250" value="1" type="number">
                                </div>
                                <div class="col-sm-6">
                                    <input class="nonDestructive" name="numofrecipientstype" checked="checked" value="max" type="radio">
                                    <span class="">Unlimited</span>
                                </div>
                            </div>
                        </div>
                    </div>
                    <br>
                    <div class="col-sm-12 padding-15px background-color-light-green">
                        <div class="col-sm-12 padding-0">
                            <b>Visibility</b> (Who can see the responses?)
                        </div>
<<<<<<< HEAD
                        <div data-toggle="buttons" class="col-sm-6 btn-group">
                            <label onchange="toggleVisibilityOptions(this)" class="btn btn-xs btn-info visibilityOptionsLabel" id="visibilityOptionsLabel" >
                                <input type="radio" />
                                <span class="glyphicon glyphicon-pencil"></span> Edit Visibility
                            </label>
                            <label onchange="toggleVisibilityMessage(this)" class="btn btn-xs btn-info active visibilityMessageButton" id="visibilityMessageButton" >
                                <input type="radio" />
=======
                        <div class="col-sm-6 btn-group" data-toggle="buttons">
                            <label class="btn btn-xs btn-info visibilityOptionsLabel" onchange="toggleVisibilityOptions(this)">
                                <input type="radio">
                                <span class="glyphicon glyphicon-pencil"></span> Edit Visibility
                            </label>
                            <label class="btn btn-xs btn-info active visibilityMessageButton" onchange="toggleVisibilityMessage(this)">
                                <input type="radio">
>>>>>>> c42c29e3
                                <span class="glyphicon glyphicon-eye-open"></span> Preview Visibility
                            </label>
                        </div>
                    </div>
                    <div class="col-sm-12 background-color-light-green">
                        <div class="col-sm-12 text-muted visibilityMessage" id="visibilityMessage">
                           This is the visibility as seen by the feedback giver.
                           <ul class="background-color-warning">
                           </ul>

                        </div>
                    </div>
                    <div class="col-sm-12 margin-bottom-15px background-color-light-green">
<<<<<<< HEAD
                        <div class="visibilityOptions" style="display: none;" id="visibilityOptions">
=======
                        <div style="display: none;" class="visibilityOptions">
>>>>>>> c42c29e3
                            <table class="dataTable participantTable table table-striped text-center background-color-white">
                                <tbody><tr>
                                    <th class="text-center">User/Group</th>
                                    <th class="text-center">Can see answer</th>
                                    <th class="text-center">Can see giver's name</th>
                                    <th class="text-center">Can see recipient's name</th>
                                </tr>
                                <tr>
                                    <td class="text-left">
                                        <div data-original-title="Control what feedback recipient(s) can view" data-toggle="tooltip" data-placement="top" title="">
                                            Recipient(s)
                                        </div>
                                    </td>
                                    <td>
                                        <input class="visibilityCheckbox answerCheckbox centered" name="receiverLeaderCheckbox" value="RECEIVER" checked="checked" type="checkbox">
                                    </td>
                                    <td>
                                        <input class="visibilityCheckbox giverCheckbox" value="RECEIVER" checked="checked" type="checkbox">
                                    </td>
                                    <td>
                                        <input class="visibilityCheckbox recipientCheckbox" name="receiverFollowerCheckbox" value="RECEIVER" checked="checked" disabled="disabled" type="checkbox">
                                    </td>
                                </tr>
                                <tr>
                                    <td class="text-left">
                                        <div data-original-title="Control what team members of feedback giver can view" data-toggle="tooltip" data-placement="top" title="">
                                            Giver's Team Members
                                        </div>
                                    </td>
                                    <td>
                                        <input class="visibilityCheckbox answerCheckbox" value="OWN_TEAM_MEMBERS" type="checkbox">
                                    </td>
                                    <td>
                                        <input class="visibilityCheckbox giverCheckbox" value="OWN_TEAM_MEMBERS" type="checkbox">
                                    </td>
                                    <td>
                                        <input class="visibilityCheckbox recipientCheckbox" value="OWN_TEAM_MEMBERS" type="checkbox">
                                    </td>
                                </tr>
                                <tr>
                                    <td class="text-left">
                                        <div data-original-title="Control what team members of feedback recipients can view" data-toggle="tooltip" data-placement="top" title="">
                                            Recipient's Team Members
                                        </div>
                                    </td>
                                    <td>
                                        <input class="visibilityCheckbox answerCheckbox" value="RECEIVER_TEAM_MEMBERS" type="checkbox">
                                    </td>
                                    <td>
                                        <input class="visibilityCheckbox giverCheckbox" value="RECEIVER_TEAM_MEMBERS" type="checkbox">
                                    </td>
                                    <td>
                                        <input class="visibilityCheckbox recipientCheckbox" value="RECEIVER_TEAM_MEMBERS" type="checkbox">
                                    </td>
                                </tr>
                                <tr>
                                    <td class="text-left">
                                        <div data-original-title="Control what other students can view" data-toggle="tooltip" data-placement="top" title="">
                                            Other students
                                        </div>
                                    </td>
                                    <td>
                                        <input class="visibilityCheckbox answerCheckbox" value="STUDENTS" type="checkbox">
                                    </td>
                                    <td>
                                        <input class="visibilityCheckbox giverCheckbox" value="STUDENTS" type="checkbox">
                                    </td>
                                    <td>
                                        <input class="visibilityCheckbox recipientCheckbox" value="STUDENTS" type="checkbox">
                                    </td>
                                </tr>
                                <tr>
                                    <td class="text-left">
                                        <div data-original-title="Control what instructors can view" data-toggle="tooltip" data-placement="top" title="">
                                            Instructors
                                        </div>
                                    </td>
                                    <td>
                                        <input class="visibilityCheckbox answerCheckbox" value="INSTRUCTORS" checked="checked" type="checkbox">
                                    </td>
                                    <td>
                                        <input class="visibilityCheckbox giverCheckbox" value="INSTRUCTORS" checked="checked" type="checkbox">
                                    </td>
                                    <td>
                                        <input class="visibilityCheckbox recipientCheckbox" value="INSTRUCTORS" checked="checked" type="checkbox">
                                    </td>
                                </tr>
                            </tbody></table>
                        </div>
                    </div>
                    <div>
                        <span class="pull-right">
                            <input id="button_submit_add" class="btn btn-primary" value="Save Question" tabindex="9" type="submit">
                        </span>
                    </div>
                </div>
            </div>
            <input name="questionnum" value="2" type="hidden">
            <input name="fsname" value="First Session" type="hidden">
            <input name="courseid" value="FeedbackEditCopy.CS2104" type="hidden">
            <input value="RECEIVER,INSTRUCTORS" name="showresponsesto" type="hidden">
            <input value="RECEIVER,INSTRUCTORS" name="showgiverto" type="hidden">
            <input value="RECEIVER,INSTRUCTORS" name="showrecipientto" type="hidden">
            <input name="user" value="FeedbackEditCopyinstructor" type="hidden">
            <input name="generatedOptions" value="NONE" id="generatedOptions" type="hidden">
        </form>
<<<<<<< HEAD
    

    <!-- Modal -->
    <div aria-hidden="true" aria-labelledby="copyModalTitle" role="dialog" tabindex="-1" id="copyModal" class="modal fade">
        <div class="modal-dialog modal-lg">
            <div class="modal-content">
                <div class="modal-header">
                    <button data-dismiss="modal" class="close" type="button">
                        <span aria-hidden="true">×</span><span class="sr-only">Close</span>
                    </button>
                    <h4 id="copyModalTitle" class="modal-title">Copy Questions</h4>
                </div>
                <div class="modal-body padding-0">
                    <form action="/page/instructorFeedbackQuestionCopy" method="post" role="form" id="copyModalForm" class="form">
                        <!-- Previous Questions -->
                        <table id="copyTableModal" class="table-responsive table table-hover table-bordered margin-0">
                            <thead class="fill-primary">
                                <tr>
                                    <th style="width:30px;"> </th>
                                    <th class="button-sort-ascending" id="button_sortid" onclick="toggleSort(this,2);"> 
                                        Course ID <span class="icon-sort sorted-ascending"></span>
                                    </th>
                                    <th style="width:17%;" class="button-sort-none" id="button_sortfsname" onclick="toggleSort(this,3);">
                                        Session Name <span class="icon-sort unsorted"></span>
                                    </th>
                                    <th class="button-sort-none" id="button_sortfqtype" onclick="toggleSort(this,4);"> 
                                        Question Type <span class="icon-sort unsorted"></span>
                                    </th>
                                    <th class="button-sort-none" id="button_sortfqtext" onclick="toggleSort(this,5);"> 
                                        Question Text <span class="icon-sort unsorted"></span>
                                    </th>
                                </tr>
                            </thead>
    
                            
                                <tbody><tr style="cursor:pointer;">
                                    <td><input type="checkbox" /></td>
                                    <td>FeedbackEditCopy.CS2104</td>
                                    <td>First Session</td>
                                    <td>Essay question</td>
                                    <td>student self feedback</td>
                                    <input type="hidden" value="{*}" />
                                </tr>
                            
                        </tbody></table>
                        <input type="hidden" value="First Session" name="fsname" />
                        <input type="hidden" value="FeedbackEditCopyinstructor" name="user" />
                        <input type="hidden" value="FeedbackEditCopy.CS2104" name="courseid" />
                    </form>
                </div>
                <div class="modal-footer margin-0">
                    <button disabled="disabled" id="button_copy_submit" class="btn btn-primary" type="button">Copy</button>
                    <button data-dismiss="modal" class="btn btn-default" type="button">Cancel</button>
                </div>
            </div>
        </div>
    </div>

    <br /><br />
    <div class="container">
        <div id="questionPreviewTable" class="well well-plain inputTable">
            <div class="row">
                <form class="form-horizontal">
                    <label class="control-label col-sm-2 text-right">
                        Preview Session:
                    </label>
                </form>
                <div title="" data-placement="top" data-toggle="tooltip" class="col-sm-5" data-original-title="View how this session would look like to a student who is submitting feedback.&lt;br&gt;Preview is unavailable if the course has yet to have any student enrolled.">
                    <form target="_blank" class="form_preview" name="form_previewasstudent" action="/page/instructorFeedbackPreviewAsStudent" method="post">
                        
                        <div class="col-sm-6">
                            <select name="previewas" class="form-control">
                                
                                    <option value="alice.b.tmms@gmail.tmt">[Team 1] Alice Betsy</option>
                                
                                    <option value="benny.tmms@gmail.tmt">[Team 1] Benny Charles</option>
                                
                            </select>
                        </div>
                        <input type="hidden" value="First Session" name="fsname" />
                        <input type="hidden" value="FeedbackEditCopy.CS2104" name="courseid" />
                        <div class="col-sm-6">
                            <input type="submit" value="Preview as Student" class="btn btn-primary" id="button_preview_student" />
                        </div>
                        <input type="hidden" value="FeedbackEditCopyinstructor" name="user" />
                    </form>
                </div>
                <div title="" data-placement="top" data-toggle="tooltip" class="col-sm-5" data-original-title="View how this session would look like to an instructor who is submitting feedback.">
                    <form target="_blank" class="form_preview" name="form_previewasinstructor" action="/page/instructorFeedbackPreviewAsInstructor" method="post">
                        <div class="col-sm-6">
                            <select name="previewas" class="form-control">
                                
                                    <option value="tmms.instr@course.tmt">Instructor 2</option>
                                
                                    <option value="tmms.test@gmail.tmt">Teammates Test</option>
                                
                            </select>
                        </div>
                        <input type="hidden" value="First Session" name="fsname" />
                        <input type="hidden" value="FeedbackEditCopy.CS2104" name="courseid" />
                        <div class="col-sm-6">
                            <input type="submit" value="Preview as Instructor" class="btn btn-primary" id="button_preview_instructor" />
                        </div>
                        <input type="hidden" value="FeedbackEditCopyinstructor" name="user" />
                    </form>
                </div>
            </div>
        </div>
    </div>
    <br /><br />

    
</div>


<div class="container-fluid" id="footerComponent">
    <div class="container">
        <div class="row">
            <div class="col-md-2">
                <span>[<a href="/index.html">TEAMMATES</a> V{$version}]</span>
            </div>
            <div class="col-md-8">
                
                        [for <span class="highlight-white">TEAMMATES Test Institute 1</span>]
                
            </div>
            <div class="col-md-2">
                <span>[Send <a target="_blank" href="../contact.html" class="link">Feedback</a>]</span>
            </div>
        </div>
    </div>
</div>

<div class="ui-datepicker ui-widget ui-widget-content ui-helper-clearfix ui-corner-all" id="ui-datepicker-div"></div><div class="modal-backdrop fade in"></div></body></html>
=======
    </div>
>>>>>>> c42c29e3
<|MERGE_RESOLUTION|>--- conflicted
+++ resolved
@@ -1,280 +1,10 @@
-<<<<<<< HEAD
-<!DOCTYPE html>
-<html>
-<head>
-    <title>TEAMMATES - Instructor</title>
-
-    <link rel="shortcut icon" href="/favicon.png" />
-
-    <meta http-equiv="Content-Type" content="text/html; charset=UTF-8">
-    <meta name="viewport" content="width=device-width, initial-scale=1.0">
-
-    <link type="text/css" href="/bootstrap/css/bootstrap.min.css" rel="stylesheet"/>
-    <link type="text/css" href="/bootstrap/css/bootstrap-theme.min.css" rel="stylesheet"/>
-    <link type="text/css" href="/stylesheets/teammatesCommon.css" rel="stylesheet"/>
-
-    <!--[if lt IE 9]>
-        <script src="https://oss.maxcdn.com/libs/html5shiv/3.7.0/html5shiv.js"></script>
-        <script src="https://oss.maxcdn.com/libs/respond.js/1.4.2/respond.min.js"></script>
-    <![endif]-->
-
-    <script type="text/javascript" async="" src="https://ssl.google-analytics.com/ga.js"></script><script src="/js/googleAnalytics.js" type="text/javascript"></script>
-    <script type="text/javascript" src="/js/jquery-minified.js"></script>
-    <script type="text/javascript" src="//ajax.googleapis.com/ajax/libs/jqueryui/1.10.4/jquery-ui.min.js"></script>
-    <script type="text/javascript" src="/js/common.js"></script>
-    <script type="text/javascript" src="/bootstrap/js/bootstrap.min.js"></script>
-
-    <noscript>
-
-    &lt;div id="noscript-warning"&gt;
-        &lt;h1&gt;
-            TEAMMATES works best with JavaScript enabled. &lt;br&gt; You may
-            enable it in your browser by following steps below.
-        &lt;/h1&gt;
-
-        &lt;div&gt;
-            &lt;ul id="nav"&gt;
-                &lt;li&gt;&lt;a href="#ie"&gt;Internet Explorer&lt;/a&gt;&lt;/li&gt;
-                &lt;li&gt;&lt;a href="#firefox"&gt;Mozilla Firefox&lt;/a&gt;&lt;/li&gt;
-                &lt;li&gt;&lt;a href="#safari"&gt;Safari&lt;/a&gt;&lt;/li&gt;
-                &lt;li&gt;&lt;a href="#opera"&gt;Opera&lt;/a&gt;&lt;/li&gt;
-                &lt;li&gt;&lt;a href="#chrome"&gt;Chrome&lt;/a&gt;&lt;/li&gt;
-            &lt;/ul&gt;
-        &lt;/div&gt;
-
-        &lt;div id=content&gt;
-            &lt;div id=ie&gt;
-                &lt;h1&gt;Internet Explorer&lt;/h1&gt;
-                Please complete the following instructions to activate and enable
-                JavaScript in Internet Explorer.
-
-                &lt;h3&gt;PC&lt;/h3&gt;
-                &lt;ol&gt;
-                    &lt;li&gt;In the Tools drop-down menu, select Internet Options.&lt;/li&gt;
-                    &lt;li&gt;Next, select the Security tab.&lt;/li&gt;
-                    &lt;li&gt;Then, select the earth (Internet) icon.&lt;/li&gt;
-                    &lt;li&gt;Then select the Custom Level button.&lt;/li&gt;
-                    &lt;li&gt;Locate Scripting near the bottom of the list.&lt;/li&gt;
-                    &lt;li&gt;Under Active Scripting, select Enable, then hit OK.&lt;/li&gt;
-                    &lt;li&gt;Answer yes to the following conformation box.&lt;/li&gt;
-                    &lt;li&gt;Hit OK to close the Internet Options window.&lt;/li&gt;
-                    &lt;li&gt;Finally, hit refresh on your browser window to enjoy the
-                        javascript.&lt;/li&gt;
-                &lt;/ol&gt;
-            &lt;/div&gt;
-
-            &lt;div id=firefox&gt;
-                &lt;h1&gt;Firefox&lt;/h1&gt;
-                Please complete the following instructions to activate and enable
-                JavaScript in Firefox
-
-                &lt;h3&gt;PC&lt;/h3&gt;
-                &lt;ol&gt;
-                    &lt;li&gt;In the Tools drop-down menu, select Options.&lt;/li&gt;
-                    &lt;li&gt;Next, select the Content icon/tab at the top on the
-                        window.&lt;/li&gt;
-                    &lt;li&gt;Then, check the Enable JavaScript checkbox under the Web
-                        Content category.&lt;/li&gt;
-                    &lt;li&gt;Hit OK to close the Options window and save your changes.&lt;/li&gt;
-                    &lt;li&gt;Finally, Refresh your browser.&lt;/li&gt;
-                &lt;/ol&gt;
-                &lt;h3&gt;MAC&lt;/h3&gt;
-                &lt;ol&gt;
-                    &lt;li&gt;Select the Firefox menu item from the Apple/System bar at
-                        the top of the screen.&lt;/li&gt;
-                    &lt;li&gt;From the drop-down menu, select Preferences...&lt;/li&gt;
-                    &lt;li&gt;Select the Content icon/tab at the top on the window.&lt;/li&gt;
-                    &lt;li&gt;Then, check the Enable JavaScript checkbox.&lt;/li&gt;
-                    &lt;li&gt;Close the Options window to save your changes.&lt;/li&gt;
-                    &lt;li&gt;Finally, refresh your browser.&lt;/li&gt;
-                &lt;/ol&gt;
-            &lt;/div&gt;
-
-            &lt;div id=safari&gt;
-                &lt;h1&gt;Safari&lt;/h1&gt;
-                Please complete the following instructions to activate and enable
-                JavaScript in Safari.
-
-                &lt;h3&gt;PC&lt;/h3&gt;
-                &lt;ol&gt;
-                    &lt;li&gt;In the Edit drop-down menu at the top of the window,
-                        select Preferences...&lt;/li&gt;
-                    &lt;li&gt;Select the Security icon/tab at the top on the window.&lt;/li&gt;
-                    &lt;li&gt;Then, check the Enable JavaScript checkbox.&lt;/li&gt;
-                    &lt;li&gt;Close the window to save your changes.&lt;/li&gt;
-                    &lt;li&gt;Finally, Refresh your browser.&lt;/li&gt;
-                &lt;/ol&gt;
-                &lt;h3&gt;MAC&lt;/h3&gt;
-                &lt;ol&gt;
-                    &lt;li&gt;Select the Safari menu item from the Apple/System bar at
-                        the top of the screen.&lt;/li&gt;
-                    &lt;li&gt;From the drop-down menu, select Preferences.&lt;/li&gt;
-                    &lt;li&gt;Select the Content icon/tab at the top of the window.&lt;/li&gt;
-                    &lt;li&gt;Then, check the Enable JavaScript checkbox.&lt;/li&gt;
-                    &lt;li&gt;Close the window to save your changes.&lt;/li&gt;
-                    &lt;li&gt;Finally, refresh your browser.&lt;/li&gt;
-               &lt;/ol&gt;
-            &lt;/div&gt;
-
-            &lt;div id=opera&gt;
-                &lt;h1&gt;Opera&lt;/h1&gt;
-                Please complete the following instructions to activate and enable
-                JavaScript in Opera.
-
-                &lt;h3&gt;PC&lt;/h3&gt;
-                &lt;ol&gt;
-                    &lt;li&gt;In the Tools drop-down menu at the top of the window,
-                        select Preferences...&lt;/li&gt;
-                    &lt;li&gt;Select the Advanced tab at the top on the Preferences
-                        window.&lt;/li&gt;
-                    &lt;li&gt;Find the Content item in the list on the left-side of the
-                        window and select it.&lt;/li&gt;
-                    &lt;li&gt;Then, check the Enable JavaScript checkbox.&lt;/li&gt;
-                    &lt;li&gt;Click OK to save your changes and close the Preferences
-                        window. Finally, Refresh your browser.&lt;/li&gt;
-                &lt;/ol&gt;
-                &lt;h3&gt;MAC&lt;/h3&gt;
-                &lt;ol&gt;
-                    &lt;li&gt;Select the Safari menu item from the Apple/System bar at
-                        the top of the screen.&lt;/li&gt;
-                    &lt;li&gt;From the drop-down menu, select Preferences.&lt;/li&gt;
-                    &lt;li&gt;Select the Content icon/tab at the top of the Preferences
-                        window.&lt;/li&gt;
-                    &lt;li&gt;Then, check the Enable JavaScript checkbox.&lt;/li&gt;
-                    &lt;li&gt;Click OK to save your changes and close the Preferences
-                        window.&lt;/li&gt;
-                    &lt;li&gt;Finally, refresh your browser.&lt;/li&gt;
-                &lt;/ol&gt;
-            &lt;/div&gt;
-
-            &lt;div id=chrome&gt;
-                &lt;h1&gt;Chrome&lt;/h1&gt;
-                Please complete the following instructions to activate and enable
-                JavaScript in Chrome.
-
-                &lt;h3&gt;PC&lt;/h3&gt;
-                &lt;ol&gt;
-                    &lt;li&gt;Select Customize and control Google Chrome (wrench Icon)
-                        to the right of the address bar.&lt;/li&gt;
-                    &lt;li&gt;From the drop-down menu, select Options Select the Under
-                        the Hood tab at the top of the window.&lt;/li&gt;
-                    &lt;li&gt;Under the Privacy heading, select the Content settings
-                        button.&lt;/li&gt;
-                    &lt;li&gt;On the left, under the features heading, select
-                        JavaScript.&lt;/li&gt;
-                    &lt;li&gt;Select the Allow all sites to run JavaScript radio button.&lt;/li&gt;
-                    &lt;li&gt;Finally, close both preference windows, and refresh the
-                        browser.&lt;/li&gt;
-                &lt;/ol&gt;
-                &lt;h3&gt;MAC&lt;/h3&gt;
-                &lt;ol&gt;
-                    &lt;li&gt;Select the Chrome menu item from the Apple/System bar at
-                        the top of the screen.&lt;/li&gt;
-                    &lt;li&gt;From the drop-down menu, select Preferences...&lt;/li&gt;
-                    &lt;li&gt;Select the Under the Hood tab at the top of the window.&lt;/li&gt;
-                    &lt;li&gt;Under the Privacy heading, select the Content settings
-                        button.&lt;/li&gt;
-                    &lt;li&gt;On the left, under the features heading, select
-                        JavaScript.&lt;/li&gt;
-                    &lt;li&gt;Select the Allow all sites to run JavaScript radio button.&lt;/li&gt;
-                    &lt;li&gt;Finally, close both preference windows, and refresh the
-                        browser.&lt;/li&gt;
-                &lt;/ol&gt;
-            &lt;/div&gt;
-        &lt;/div&gt;
-        &lt;p&gt;
-            As taken from:  
-        &lt;ol&gt;
-            &lt;li&gt;&lt;a href="http://activatejavascript.org/en/instructions/"&gt;http://activatejavascript.org/en/instructions/&lt;/a&gt;&lt;/li&gt;
-            &lt;li&gt;&lt;a href="http://support.mozilla.org/en-US/kb/javascript-settings-for-interactive-web-pages"&gt;
-                         http://support.mozilla.org/en-US/kb/javascript-settings-for-interactive-web-page&lt;/a&gt;&lt;/li&gt;
-        &lt;/ol&gt;
-        
-        &lt;/p&gt;
-    &lt;/div&gt;
-</noscript>
-
-    <link type="text/css" href="/stylesheets/datepicker.css" media="screen" rel="stylesheet" />
-
-    <script src="/js/datepicker.js" type="text/javascript"></script>
-    <script src="/js/instructor.js" type="text/javascript"></script>
-    <script src="/js/instructorFeedbacks.js" type="text/javascript"></script>
-    <script src="/js/instructorFeedbackEdit.js" type="text/javascript"></script>
-</head>
-
-<body onload="readyFeedbackEditPage();
-    bindUncommonSettingsEvents();
-    updateUncommonSettingsInfo();
-    hideUncommonPanels();" class="modal-open">
-    
- 
-
-
-
-<div role="navigation" class="navbar navbar-inverse navbar-fixed-top">
-    <div class="container">
-        <div class="navbar-header">
-            <button data-target="#contentLinks" data-toggle="collapse" class="navbar-toggle" type="button">
-                 <span class="sr-only">Toggle navigation</span>
-                 <span class="icon-bar"></span>
-                 <span class="icon-bar"></span>
-                 <span class="icon-bar"></span>
-            </button>
-            <a href="/index.html" class="navbar-brand">TEAMMATES</a>
-        </div>
-        <div id="contentLinks" class="collapse navbar-collapse">
-            <ul class="nav navbar-nav">
-                <li>
-                    <a href="/page/instructorHomePage?user=FeedbackEditCopyinstructor" data-link="instructorHome" class="nav home">Home</a>
-                </li>
-                <li>
-                    <a href="/page/instructorCoursesPage?user=FeedbackEditCopyinstructor" data-link="instructorCourse" class="nav courses">Courses</a>
-                </li>
-                <li class="active">
-                    <a href="/page/instructorFeedbacksPage?user=FeedbackEditCopyinstructor" data-link="instructorEval" class="nav evaluations">Sessions</a>
-                </li>
-                <li>
-                    <a href="/page/instructorStudentListPage?user=FeedbackEditCopyinstructor" data-link="instructorStudent" class="nav students">Students</a>
-                </li>
-                <li>
-                    <a href="/page/instructorCommentsPage?user=FeedbackEditCopyinstructor" data-link="instructorComments" class="nav comments">Comments</a>
-                </li>
-                <li>
-                    <a href="/page/instructorSearchPage?user=FeedbackEditCopyinstructor" data-link="instructorSearch" class="nav search">
-                        Search
-                    </a>
-                </li>
-                <li>
-                    <a target="_blank" href="/instructorHelp.html" class="nav help">Help</a>
-                </li>
-            </ul>
-            <ul class="nav navbar-nav pull-right">
-                <li><a href="/logout.jsp" class="nav logout">Logout
-                        
-                        (<span title="" data-placement="bottom" data-toggle="tooltip" class="text-info" data-original-title="FeedbackEditCopyinstructor">
-                                FeedbackEditCopyinst...
-                        </span>)
-                    </a>
-                </li>
-            </ul>            
-        </div>
-    </div>
-</div>
-
-    <div class="container" id="frameBodyWrapper">
-=======
 <div class="container" id="mainContent">
->>>>>>> c42c29e3
         <div id="topOfPage"></div>
         <h1>Edit Feedback Session</h1>
         <br>
 
         <div class="well well-plain">
-<<<<<<< HEAD
-            <form id="form_feedbacksession" action="/page/instructorFeedbackEditSave" method="post" class="form-group">
-=======
-            <form class="form-group" method="post" action="/page/instructorFeedbackEditSave" id="form_editfeedbacksession">
->>>>>>> c42c29e3
+            <form class="form-group" method="post" action="/page/instructorFeedbackEditSave" id="form_feedbacksession">
                 <div class="row">
                     <div class="col-sm-12">
                         <span class="pull-right">
@@ -299,41 +29,27 @@
                 <div class="panel panel-primary">
                     <div class="panel-body">
                         <div class="row">
-<<<<<<< HEAD
                             <div class="col-md-6" data-original-title="Please select the course for which the feedback session is to be created." data-placement="top" data-toggle="tooltip" title="">
-                              <div class="form-group">
-                                 <h5 class="col-sm-4">
-                                    <label class="control-label" for="courseid">
-                                       Course ID
-                                    </label>
-                                 </h5>
-=======
-                            <div class="col-md-6">
-                                <div class="form-group">
-                                    <label data-original-title="Please select the course for which the feedback session is to be created." class="col-sm-4 control-label" title="" data-toggle="tooltip" data-placement="top">Course ID</label>
->>>>>>> c42c29e3
+                            <div class="form-group">
+                               <h5 class="col-sm-4">
+                                  <label class="control-label" for="courseid">
+                                     Course ID
+                                  </label>
+                               </h5>
                                     <div class="col-sm-8">
                                         <h5>
-                                           <div class="form-control-static">
-                                              FeedbackEditCopy.CS2104
-                                           </div>
-                                        </h5>
-                                    </div>
-                                </div>
-                            </div>
-<<<<<<< HEAD
-                                                       <div class="col-md-6" data-original-title="You should not need to change this as your timezone is auto-detected. &lt;br &#x2f;&gt;&lt;br &#x2f;&gt;However, note that daylight saving is not taken into account i.e. if you are in UTC -8:00 and there is daylight saving, you should choose UTC -7:00 and its corresponding timings." data-placement="top" data-toggle="tooltip" title="">
-                              <div class="form-group">
-                                 <h5 class="col-sm-4">
-                                    <label class="control-label" for="timezone">
-                                       Timezone
-=======
-                            <div class="col-md-6">
+                                         <div class="form-control-static">
+                                            FeedbackEditCopy.CS2104
+                                         </div>
+                                      </h5>
+                                    </div>
+                                </div>
+                            </div>
+                            <div class="col-md-6" data-original-title="You should not need to change this as your timezone is auto-detected. &lt;br &#x2f;&gt;&lt;br &#x2f;&gt;However, note that daylight saving is not taken into account i.e. if you are in UTC -8:00 and there is daylight saving, you should choose UTC -7:00 and its corresponding timings." data-placement="top" data-toggle="tooltip" title="">
                                 <div class="form-group">
                                     <h5 class="col-sm-4">
-                                        <label data-original-title="You should not need to change this as your timezone is auto-detected. <br /><br />However, note that daylight saving is not taken into account i.e. if you are in UTC -8:00 and there is daylight saving, you should choose UTC -7:00 and its corresponding timings." class="col-sm-4 control-label" for="timezone" title="" data-toggle="tooltip" data-placement="top">
+                                        <label class="control-label" for="timezone">
                                             Timezone
->>>>>>> c42c29e3
                                         </label>
                                     </h5>
                                     <div class="col-sm-8">
@@ -380,22 +96,16 @@
                         <div class="row">
                             <div class="col-md-12" data-original-title="Enter the name of the feedback session e.g. Feedback Session 1." data-placement="top" data-toggle="tooltip" title="">
                                 <div class="form-group">
-<<<<<<< HEAD
-                                    <h5 class="col-sm-2">
-                                        <label class="control-label" for="fsname">
-                                           Session name
-                                        </label>
-                                    </h5>
-=======
-                                    <label data-original-title="Enter the name of the feedback session e.g. Feedback Session 1." class="col-sm-2 control-label" for="fsname" title="" data-toggle="tooltip" data-placement="top">
-                                        Session name
-                                    </label>
->>>>>>> c42c29e3
+                                   <h5 class="col-sm-2">
+                                      <label class="control-label" for="fsname">
+                                         Session name
+                                      </label>
+                                   </h5>
                                     <div class="col-sm-10">
                                         <h5>
-                                           <div class="form-control-static">
-                                              First Session
-                                           </div>
+                                             <div class="form-control-static">
+                                                First Session
+                                             </div>
                                         </h5>
                                     </div>
                                 </div>
@@ -403,24 +113,15 @@
                         </div>
                         <br/>
                         <div class="row" id="instructionsRow">
-                           <div class="col-md-12" data-original-title="Enter instructions for this feedback session. e.g. Avoid comments which are too critical.&lt;br &#x2f;&gt; It will be displayed at the top of the page when users respond to the session." data-placement="top" data-toggle="tooltip" title="">
+                            <div class="col-md-12" data-original-title="Enter instructions for this feedback session. e.g. Avoid comments which are too critical.&lt;br &#x2f;&gt; It will be displayed at the top of the page when users respond to the session." data-placement="top" data-toggle="tooltip" title="">
                                 <div class="form-group">
-<<<<<<< HEAD
                                     <h5 class="col-sm-2">
                                         <label class="control-label" for="instructions">Instructions</label>
-                                    </h5>
-                                         <div class="col-sm-10">
-                                            <textarea class="form-control" cols="100%" disabled="disabled" id="instructions" name="instructions" placeholder="e.g. Please answer all the given questions." rows="4">
-                                               Instructions for first session
-                                            </textarea>
-=======
-                                    <div class="form-group">
-                                        <label data-original-title="Enter instructions for this feedback session. e.g. Avoid comments which are too critical.<br /> It will be displayed at the top of the page when users respond to the session." class="col-sm-2 control-label" for="instructions" title="" data-toggle="tooltip" data-placement="top">Instructions</label>
-                                        <div class="col-sm-10">
-                                            <!-- Do not add whitespace between the opening and closing tags-->
-                                            <textarea disabled="" class="form-control" rows="4" cols="100%" name="instructions" id="instructions">Instructions for first session</textarea>
-                                        </div>
->>>>>>> c42c29e3
+                                        </h5>
+                                       <div class="col-sm-10">
+                                          <textarea class="form-control" cols="100%" disabled="" id="instructions" name="instructions" placeholder="e.g. Please answer all the given questions." rows="4">
+                                             Instructions for first session
+                                          </textarea>
                                     </div>
                                 </div>
                             </div>
@@ -548,14 +249,11 @@
                         <a id="editUncommonSettingsButton" data-edit="[Edit]" data-done="[Done]" onclick="enableEditFS()">
                             [Edit]
                         </a>
-                        <br/><br/>
-                    </div>
-                </div>
-<<<<<<< HEAD
-                <div id="sessionResponsesVisiblePanel" class="panel panel-primary" style="">
-=======
-                <div class="panel panel-primary" id="sessionResponsesVisiblePanel">
->>>>>>> c42c29e3
+                              <br/>
+                        <br/>
+                    </div>
+                </div>
+                <div class="panel panel-primary" id="sessionResponsesVisiblePanel" style="">
                     <div class="panel-body">
                         <div class="row">
                             <div class="col-md-6">
@@ -695,11 +393,7 @@
                         </div>
                     </div>
                 </div>
-<<<<<<< HEAD
-                <div id="sendEmailsForPanel" class="panel panel-primary" style="">
-=======
-                <div class="panel panel-primary" id="sendEmailsForPanel">
->>>>>>> c42c29e3
+                <div class="panel panel-primary" id="sendEmailsForPanel"  style="">
                     <div class="panel-body">
                         <div class="row">
                             <div class="col-md-12">
@@ -736,30 +430,19 @@
                         </div>
                     </div>
                 </div>
-<<<<<<< HEAD
                 <div class="form-group">
-                     <div class="row">
-                        <div class="col-md-offset-5 col-md-3">
-                           <button class="btn btn-primary" disabled="disabled" id="button_submit" style="display:none;" type="submit">
-                              Save Changes
-                           </button>
-                        </div>
-                     </div>
-=======
-                <div class="col-sm-12">
-                    <button disabled="" type="submit" id="button_submit_edit" style="display:none;" class="btn btn-primary center-block" onclick="return checkEditFeedbackSession(this.form);">
-                        Save Changes
-                    </button>
->>>>>>> c42c29e3
+                   <div class="row">
+                      <div class="col-md-offset-5 col-md-3">
+                         <button class="btn btn-primary" disabled="" id="button_submit" style="display:none;" type="submit">
+                            Save Changes
+                         </button>
+                      </div>
+                   </div>
                 </div>
                 <input disabled="" name="fsname" value="First Session" type="hidden">
                 <input disabled="" name="courseid" value="FeedbackEditCopy.CS2104" type="hidden">
                 <input disabled="" name="user" value="FeedbackEditCopyinstructor" type="hidden">
             </form>
-<<<<<<< HEAD
-=======
-            <br><br>
->>>>>>> c42c29e3
         </div>
         <br>
         
@@ -1069,13 +752,8 @@
                         </a>
                     </div>
                     <div class="col-sm-2">
-<<<<<<< HEAD
-                        <a href="/page/instructorFeedbacksPage?user=FeedbackEditCopyinstructor&amp;courseid=FeedbackEditCopy.CS2104&amp;fsname=First+Session" class="btn btn-primary">
-                               Done Editing   
-=======
-                        <a class="btn btn-primary" href="/page/instructorFeedbacksPage?user=FeedbackEditCopyinstructor&amp;courseid=FeedbackEditCopy.CS2104&amp;fsname=First Session">
+                        <a class="btn btn-primary" href="/page/instructorFeedbacksPage?user=FeedbackEditCopyinstructor&amp;courseid=FeedbackEditCopy.CS2104&amp;fsname=First+Session">
                             &nbsp;&nbsp;&nbsp;Done Editing&nbsp;&nbsp;&nbsp;
->>>>>>> c42c29e3
                         </a>
                     </div>
                 </div>
@@ -1491,41 +1169,27 @@
                         <div class="col-sm-12 padding-0">
                             <b>Visibility</b> (Who can see the responses?)
                         </div>
-<<<<<<< HEAD
-                        <div data-toggle="buttons" class="col-sm-6 btn-group">
-                            <label onchange="toggleVisibilityOptions(this)" class="btn btn-xs btn-info visibilityOptionsLabel" id="visibilityOptionsLabel" >
-                                <input type="radio" />
-                                <span class="glyphicon glyphicon-pencil"></span> Edit Visibility
-                            </label>
-                            <label onchange="toggleVisibilityMessage(this)" class="btn btn-xs btn-info active visibilityMessageButton" id="visibilityMessageButton" >
-                                <input type="radio" />
-=======
                         <div class="col-sm-6 btn-group" data-toggle="buttons">
-                            <label class="btn btn-xs btn-info visibilityOptionsLabel" onchange="toggleVisibilityOptions(this)">
+                            <label class="btn btn-xs btn-info visibilityOptionsLabel" id="visibilityOptionsLabel" onchange="toggleVisibilityOptions(this)">
                                 <input type="radio">
                                 <span class="glyphicon glyphicon-pencil"></span> Edit Visibility
                             </label>
-                            <label class="btn btn-xs btn-info active visibilityMessageButton" onchange="toggleVisibilityMessage(this)">
+                            <label class="btn btn-xs btn-info active visibilityMessageButton" id="visibilityMessageButton" onchange="toggleVisibilityMessage(this)">
                                 <input type="radio">
->>>>>>> c42c29e3
                                 <span class="glyphicon glyphicon-eye-open"></span> Preview Visibility
                             </label>
                         </div>
                     </div>
                     <div class="col-sm-12 background-color-light-green">
                         <div class="col-sm-12 text-muted visibilityMessage" id="visibilityMessage">
-                           This is the visibility as seen by the feedback giver.
-                           <ul class="background-color-warning">
-                           </ul>
+                             This is the visibility as seen by the feedback giver.
+                             <ul class="background-color-warning">
+                             </ul>
 
                         </div>
                     </div>
                     <div class="col-sm-12 margin-bottom-15px background-color-light-green">
-<<<<<<< HEAD
-                        <div class="visibilityOptions" style="display: none;" id="visibilityOptions">
-=======
-                        <div style="display: none;" class="visibilityOptions">
->>>>>>> c42c29e3
+                        <div style="display: none;" id="visibilityOptions"  class="visibilityOptions">
                             <table class="dataTable participantTable table table-striped text-center background-color-white">
                                 <tbody><tr>
                                     <th class="text-center">User/Group</th>
@@ -1632,141 +1296,143 @@
             <input name="user" value="FeedbackEditCopyinstructor" type="hidden">
             <input name="generatedOptions" value="NONE" id="generatedOptions" type="hidden">
         </form>
-<<<<<<< HEAD
-    
-
-    <!-- Modal -->
-    <div aria-hidden="true" aria-labelledby="copyModalTitle" role="dialog" tabindex="-1" id="copyModal" class="modal fade">
-        <div class="modal-dialog modal-lg">
+
+              <div aria-hidden="true" aria-labelledby="copyModalTitle" class="modal fade" id="copyModal" role="dialog" tabindex="-1">
+         <div class="modal-dialog modal-lg">
             <div class="modal-content">
-                <div class="modal-header">
-                    <button data-dismiss="modal" class="close" type="button">
-                        <span aria-hidden="true">×</span><span class="sr-only">Close</span>
-                    </button>
-                    <h4 id="copyModalTitle" class="modal-title">Copy Questions</h4>
-                </div>
-                <div class="modal-body padding-0">
-                    <form action="/page/instructorFeedbackQuestionCopy" method="post" role="form" id="copyModalForm" class="form">
-                        <!-- Previous Questions -->
-                        <table id="copyTableModal" class="table-responsive table table-hover table-bordered margin-0">
-                            <thead class="fill-primary">
-                                <tr>
-                                    <th style="width:30px;"> </th>
-                                    <th class="button-sort-ascending" id="button_sortid" onclick="toggleSort(this,2);"> 
-                                        Course ID <span class="icon-sort sorted-ascending"></span>
-                                    </th>
-                                    <th style="width:17%;" class="button-sort-none" id="button_sortfsname" onclick="toggleSort(this,3);">
-                                        Session Name <span class="icon-sort unsorted"></span>
-                                    </th>
-                                    <th class="button-sort-none" id="button_sortfqtype" onclick="toggleSort(this,4);"> 
-                                        Question Type <span class="icon-sort unsorted"></span>
-                                    </th>
-                                    <th class="button-sort-none" id="button_sortfqtext" onclick="toggleSort(this,5);"> 
-                                        Question Text <span class="icon-sort unsorted"></span>
-                                    </th>
-                                </tr>
-                            </thead>
-    
-                            
-                                <tbody><tr style="cursor:pointer;">
-                                    <td><input type="checkbox" /></td>
-                                    <td>FeedbackEditCopy.CS2104</td>
-                                    <td>First Session</td>
-                                    <td>Essay question</td>
-                                    <td>student self feedback</td>
-                                    <input type="hidden" value="{*}" />
-                                </tr>
-                            
-                        </tbody></table>
-                        <input type="hidden" value="First Session" name="fsname" />
-                        <input type="hidden" value="FeedbackEditCopyinstructor" name="user" />
-                        <input type="hidden" value="FeedbackEditCopy.CS2104" name="courseid" />
-                    </form>
-                </div>
-                <div class="modal-footer margin-0">
-                    <button disabled="disabled" id="button_copy_submit" class="btn btn-primary" type="button">Copy</button>
-                    <button data-dismiss="modal" class="btn btn-default" type="button">Cancel</button>
-                </div>
+               <div class="modal-header">
+                  <button class="close" data-dismiss="modal" type="button">
+                     <span aria-hidden="true">
+                        ×
+                     </span>
+                     <span class="sr-only">
+                        Close
+                     </span>
+                  </button>
+                  <h4 class="modal-title" id="copyModalTitle">
+                     Copy Questions
+                  </h4>
+               </div>
+               <div class="modal-body padding-0">
+                  <form action="&#x2f;page&#x2f;instructorFeedbackQuestionCopy" class="form" id="copyModalForm" method="post" role="form">
+                     <table class="table-responsive table table-hover table-bordered margin-0" id="copyTableModal">
+                        <thead class="fill-primary">
+                           <tr>
+                              <th style="width:30px;">
+                                  
+                              </th>
+                              <th class="button-sort-ascending" id="button_sortid" onclick="toggleSort(this,2);">
+                                 Course ID
+                                 <span class="icon-sort sorted-ascending">
+                                 </span>
+                              </th>
+                              <th class="button-sort-none" id="button_sortfsname" onclick="toggleSort(this,3);" style="width:17%;">
+                                 Session Name
+                                 <span class="icon-sort unsorted">
+                                 </span>
+                              </th>
+                              <th class="button-sort-none" id="button_sortfqtype" onclick="toggleSort(this,4);">
+                                 Question Type
+                                 <span class="icon-sort unsorted">
+                                 </span>
+                              </th>
+                              <th class="button-sort-none" id="button_sortfqtext" onclick="toggleSort(this,5);">
+                                 Question Text
+                                 <span class="icon-sort unsorted">
+                                 </span>
+                              </th>
+                           </tr>
+                        </thead>
+                        <tbody>
+                           <tr style="cursor:pointer;">
+                              <td>
+                                 <input type="checkbox"/>
+                                                               </td>
+                              <td>
+                                 FeedbackEditCopy.CS2104
+                              </td>
+                              <td>
+                                 First Session
+                              </td>
+                              <td>
+                                 Essay question
+                              </td>
+                              <td>
+                                 student self feedback
+                              </td>
+                              <input type="hidden" value="{*}"/>
+                                                         </tr>
+                        </tbody>
+                     </table>
+                     <input name="fsname" type="hidden" value="First Session"/>
+                                          <input name="user" type="hidden" value="FeedbackEditCopyinstructor"/>
+                                          <input name="courseid" type="hidden" value="FeedbackEditCopy.CS2104"/>
+                                       </form>
+               </div>
+               <div class="modal-footer margin-0">
+                  <button class="btn btn-primary" disabled="disabled" id="button_copy_submit" type="button">
+                     Copy
+                  </button>
+                  <button class="btn btn-default" data-dismiss="modal" type="button">
+                     Cancel
+                  </button>
+               </div>
             </div>
-        </div>
-    </div>
-
-    <br /><br />
-    <div class="container">
-        <div id="questionPreviewTable" class="well well-plain inputTable">
+         </div>
+      </div>
+      <br/>
+            <br/>
+            <div class="container">
+         <div class="well well-plain inputTable" id="questionPreviewTable">
             <div class="row">
-                <form class="form-horizontal">
-                    <label class="control-label col-sm-2 text-right">
-                        Preview Session:
-                    </label>
-                </form>
-                <div title="" data-placement="top" data-toggle="tooltip" class="col-sm-5" data-original-title="View how this session would look like to a student who is submitting feedback.&lt;br&gt;Preview is unavailable if the course has yet to have any student enrolled.">
-                    <form target="_blank" class="form_preview" name="form_previewasstudent" action="/page/instructorFeedbackPreviewAsStudent" method="post">
-                        
-                        <div class="col-sm-6">
-                            <select name="previewas" class="form-control">
-                                
-                                    <option value="alice.b.tmms@gmail.tmt">[Team 1] Alice Betsy</option>
-                                
-                                    <option value="benny.tmms@gmail.tmt">[Team 1] Benny Charles</option>
-                                
-                            </select>
-                        </div>
-                        <input type="hidden" value="First Session" name="fsname" />
-                        <input type="hidden" value="FeedbackEditCopy.CS2104" name="courseid" />
-                        <div class="col-sm-6">
-                            <input type="submit" value="Preview as Student" class="btn btn-primary" id="button_preview_student" />
-                        </div>
-                        <input type="hidden" value="FeedbackEditCopyinstructor" name="user" />
-                    </form>
-                </div>
-                <div title="" data-placement="top" data-toggle="tooltip" class="col-sm-5" data-original-title="View how this session would look like to an instructor who is submitting feedback.">
-                    <form target="_blank" class="form_preview" name="form_previewasinstructor" action="/page/instructorFeedbackPreviewAsInstructor" method="post">
-                        <div class="col-sm-6">
-                            <select name="previewas" class="form-control">
-                                
-                                    <option value="tmms.instr@course.tmt">Instructor 2</option>
-                                
-                                    <option value="tmms.test@gmail.tmt">Teammates Test</option>
-                                
-                            </select>
-                        </div>
-                        <input type="hidden" value="First Session" name="fsname" />
-                        <input type="hidden" value="FeedbackEditCopy.CS2104" name="courseid" />
-                        <div class="col-sm-6">
-                            <input type="submit" value="Preview as Instructor" class="btn btn-primary" id="button_preview_instructor" />
-                        </div>
-                        <input type="hidden" value="FeedbackEditCopyinstructor" name="user" />
-                    </form>
-                </div>
+               <form class="form-horizontal">
+                  <label class="control-label col-sm-2 text-right">
+                     Preview Session:
+                  </label>
+               </form>
+               <div class="col-sm-5" data-original-title="View how this session would look like to a student who is submitting feedback.&lt;br&gt;Preview is unavailable if the course has yet to have any student enrolled." data-placement="top" data-toggle="tooltip" title="">
+                  <form action="&#x2f;page&#x2f;instructorFeedbackPreviewAsStudent" class="form_preview" method="post" name="form_previewasstudent" target="_blank">
+                     <div class="col-sm-6">
+                        <select class="form-control" name="previewas">
+                           <option value="alice.b.tmms@gmail.tmt">
+                              [Team 1] Alice Betsy
+                           </option>
+                           <option value="benny.tmms@gmail.tmt">
+                              [Team 1] Benny Charles
+                           </option>
+                        </select>
+                     </div>
+                     <input name="fsname" type="hidden" value="First Session"/>
+                                          <input name="courseid" type="hidden" value="FeedbackEditCopy.CS2104"/>
+                                          <div class="col-sm-6">
+                        <input class="btn btn-primary" id="button_preview_student" type="submit" value="Preview as Student"/>
+                                             </div>
+                     <input name="user" type="hidden" value="FeedbackEditCopyinstructor"/>
+                                       </form>
+               </div>
+               <div class="col-sm-5" data-original-title="View how this session would look like to an instructor who is submitting feedback." data-placement="top" data-toggle="tooltip" title="">
+                  <form action="&#x2f;page&#x2f;instructorFeedbackPreviewAsInstructor" class="form_preview" method="post" name="form_previewasinstructor" target="_blank">
+                     <div class="col-sm-6">
+                        <select class="form-control" name="previewas">
+                           <option value="tmms.instr@course.tmt">
+                              Instructor 2
+                           </option>
+                           <option value="tmms.test@gmail.tmt">
+                              Teammates Test
+                           </option>
+                        </select>
+                     </div>
+                     <input name="fsname" type="hidden" value="First Session"/>
+                                          <input name="courseid" type="hidden" value="FeedbackEditCopy.CS2104"/>
+                                          <div class="col-sm-6">
+                        <input class="btn btn-primary" id="button_preview_instructor" type="submit" value="Preview as Instructor"/>
+                                             </div>
+                     <input name="user" type="hidden" value="FeedbackEditCopyinstructor"/>
+                                       </form>
+               </div>
             </div>
-        </div>
-    </div>
-    <br /><br />
-
-    
-</div>
-
-
-<div class="container-fluid" id="footerComponent">
-    <div class="container">
-        <div class="row">
-            <div class="col-md-2">
-                <span>[<a href="/index.html">TEAMMATES</a> V{$version}]</span>
-            </div>
-            <div class="col-md-8">
-                
-                        [for <span class="highlight-white">TEAMMATES Test Institute 1</span>]
-                
-            </div>
-            <div class="col-md-2">
-                <span>[Send <a target="_blank" href="../contact.html" class="link">Feedback</a>]</span>
-            </div>
-        </div>
-    </div>
-</div>
-
-<div class="ui-datepicker ui-widget ui-widget-content ui-helper-clearfix ui-corner-all" id="ui-datepicker-div"></div><div class="modal-backdrop fade in"></div></body></html>
-=======
-    </div>
->>>>>>> c42c29e3
+         </div>
+      </div>
+      <br/>
+            <br/>
+    </div>