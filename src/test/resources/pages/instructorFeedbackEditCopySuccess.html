    <div class="container" id="frameBodyWrapper">
        <div id="topOfPage"></div>
<<<<<<< HEAD
        <div class="inner-container">
            <div class="row">
                <h1>Add New Feedback Session</h1>
            </div>
        </div>
=======
        <h1>Add New Feedback Session</h1>
        <br>
>>>>>>> 9e0da35e
        
            <div class="well well-plain">
                <form name="form_addfeedbacksession" action="/page/instructorFeedbackAdd" method="post" class="form-group">
                    <div class="row">
                        <h4 class="label-control col-md-2 text-md">Create new </h4>
                        <div class="col-md-5">
                            <div data-placement="top" data-toggle="tooltip" title="" class="col-md-10" data-original-title="Select a session type here.">
                                <select id="fstype" name="fstype" class="form-control">
                                    <option value="STANDARD">
                                        Session with your own questions
                                    </option>
                                    <option selected="selected" value="TEAMEVALUATION">
                                        Team peer evaluation session
                                    </option>
                                </select>
                            </div>
                            <div class="col-md-1">
                                <h5>
                                    <a target="_blank" href="/instructorHelp.html#fbSetupSession">
                                        <span class="glyphicon glyphicon-info-sign"></span>
                                    </a>
                                </h5>
                            </div>
                        </div>
                        <h4 class="label-control col-md-1 text-md">Or: </h4>
                        <div class="col-md-3">
                            <a style="vertical-align:middle;" class="btn btn-info" id="button_copy">Copy from previous feedback sessions</a>
                        </div>
                    </div>
                    <br />

                    <div class="panel panel-primary">
                        <div class="panel-body">
                            <div class="row">
                                <div data-placement="top" data-toggle="tooltip" title="" class="col-md-6" data-original-title="Please select the course for which the feedback session is to be created.">
                                    <div class="form-group">
                                        <h5 class="col-sm-4">
                                            <label for="courseid" class="control-label">
                                                Course ID
                                            </label>
                                        </h5>
                                        <div class="col-sm-8">
                                            <select id="courseid" name="courseid" class="form-control">
                                                <option value="FeedbackEditCopy.CS2103">FeedbackEditCopy.CS2103</option>
<option value="FeedbackEditCopy.CS2104">FeedbackEditCopy.CS2104</option>
<option value="FeedbackEditCopy.CS2105">FeedbackEditCopy.CS2105</option>

                                            </select>

                                        </div>
                                    </div>
                                </div>
                                <div data-placement="top" data-toggle="tooltip" title="" class="col-md-6" data-original-title="You should not need to change this as your timezone is auto-detected. &lt;br /&gt;&lt;br /&gt;However, note that daylight saving is not taken into account i.e. if you are in UTC -8:00 and there is daylight saving, you should choose UTC -7:00 and its corresponding timings.">
                                    <div class="form-group">
                                        <h5 class="col-sm-4">
                                            <label for="timezone" class="control-label">
                                                Timezone
                                            </label>
                                        </h5>
                                        <div class="col-sm-8">
                                            <select id="timezone" name="timezone" class="form-control">
                                                
<option value="-12">(UTC -12:00) Baker Island, Howland Island</option>
<option value="-11">(UTC -11:00) American Samoa, Niue</option>
<option value="-10">(UTC -10:00) Hawaii, Cook Islands, Marquesas Islands</option>
<option value="-9">(UTC -09:00) Gambier Islands, Alaska</option>
<option value="-8">(UTC -08:00) Los Angeles, Vancouver, Tijuana</option>
<option value="-7">(UTC -07:00) Phoenix, Calgary, Ciudad Juárez</option>
<option value="-6">(UTC -06:00) Chicago, Guatemala City, Mexico City, San José, San Salvador, Tegucigalpa, Winnipeg</option>
<option value="-5">(UTC -05:00) New York, Lima, Toronto, Bogotá, Havana, Kingston</option>
<option value="-4.5">(UTC -04:30) Caracas</option>
<option value="-4">(UTC -04:00) Santiago, La Paz, San Juan de Puerto Rico, Manaus, Halifax</option>
<option value="-3.5">(UTC -03:30) St. John's</option>
<option value="-3">(UTC -03:00) Buenos Aires, Montevideo, São Paulo</option>
<option value="-2">(UTC -02:00) Fernando de Noronha, South Georgia and the South Sandwich Islands</option>
<option value="-1">(UTC -01:00) Cape Verde, Greenland, Azores islands</option>
<option value="0">(UTC) Accra, Abidjan, Casablanca, Dakar, Dublin, Lisbon, London</option>
<option value="1">(UTC +01:00) Belgrade, Berlin, Brussels, Lagos, Madrid, Paris, Rome, Tunis, Vienna, Warsaw</option>
<option value="2">(UTC +02:00) Athens, Sofia, Cairo, Kiev, Istanbul, Beirut, Helsinki, Jerusalem, Johannesburg, Bucharest</option>
<option value="3">(UTC +03:00) Nairobi, Baghdad, Doha, Khartoum, Minsk, Riyadh</option>
<option value="3.5">(UTC +03:30) Tehran</option>
<option value="4">(UTC +04:00) Baku, Dubai, Moscow</option>
<option value="4.5">(UTC +04:30) Kabul</option>
<option value="5">(UTC +05:00) Karachi, Tashkent</option>
<option value="5.5">(UTC +05:30) Colombo, Delhi</option>
<option value="5.75">(UTC +05:45) Kathmandu</option>
<option value="6">(UTC +06:00) Almaty, Dhaka, Yekaterinburg</option>
<option value="7">(UTC +07:00) Jakarta, Bangkok, Novosibirsk, Hanoi</option>
<option value="8">(UTC +08:00) Perth, Beijing, Manila, Singapore, Kuala Lumpur, Denpasar, Krasnoyarsk</option>
<option value="9">(UTC +09:00) Seoul, Tokyo, Pyongyang, Ambon, Irkutsk</option>
<option value="10">(UTC +10:00) Canberra, Yakutsk, Port Moresby</option>
<option value="11">(UTC +11:00) Vladivostok, Noumea</option>
<option value="12">(UTC +12:00) Auckland, Suva</option>
<option value="13">(UTC +13:00) Phoenix Islands, Tokelau, Tonga</option>

                                            </select>
                                        </div>
                                    </div>
                                </div>
                            </div>
                            <br />
                            <div class="row">
                                <div data-placement="top" data-toggle="tooltip" title="" class="col-md-12" data-original-title="Enter the name of the feedback session e.g. Feedback Session 1.">
                                    <div class="form-group">
                                        <h5 class="col-sm-2">
                                            <label for="fsname" class="control-label">
                                                Session name
                                            </label>
                                        </h5>
                                        <div class="col-sm-10">
                                            <input type="text" value="" placeholder="e.g. Feedback for Project Presentation 1" maxlength="38" id="fsname" name="fsname" class="form-control" />
                                        </div>
                                    </div>
                                </div>
                            </div>
                            <br />
                            <div id="instructionsRow" class="row">
                                <div data-placement="top" data-toggle="tooltip" title="" class="col-md-12" data-original-title="Enter instructions for this feedback session. e.g. Avoid comments which are too critical.&lt;br /&gt; It will be displayed at the top of the page when users respond to the session.">
                                    <div class="form-group">
                                        <h5 class="col-sm-2">
                                            <label for="instructions" class="control-label">
                                                Instructions
                                            </label>
                                        </h5>
                                        <div class="col-sm-10">
                                            <textarea placeholder="e.g. Please answer all the given questions." id="instructions" name="instructions" cols="100%" rows="4" class="form-control">Please answer all the given questions.</textarea>
                                        </div>
                                    </div>
                                </div>
                            </div>
                        </div>
                    </div>
                    <div id="timeFramePanel" class="panel panel-primary">
                        <div class="panel-body">
                            <div class="row">
                                <div data-placement="top" data-toggle="tooltip" title="" class="col-md-5" data-original-title="Please select the date and time for which users can start submitting responses for the feedback session.">
                                    <div class="row">
                                        <div class="col-md-6">
                                            <label for="startdate" class="label-control">
                                                Submission opening time
                                            </label>
                                        </div>
                                    </div>
                                    <div class="row">
                                        <div class="col-md-6">
                                            <input type="text" placeholder="Date" value="{*}" id="startdate" name="startdate" class="form-control col-sm-2 hasDatepicker" />
                                        </div>
                                        <div class="col-md-6">
                                            <select id="starttime" name="starttime" class="form-control">
                                                <option value="1">0100H</option>
<option value="2">0200H</option>
<option value="3">0300H</option>
<option value="4">0400H</option>
<option value="5">0500H</option>
<option value="6">0600H</option>
<option value="7">0700H</option>
<option value="8">0800H</option>
<option value="9">0900H</option>
<option value="10">1000H</option>
<option value="11">1100H</option>
<option value="12">1200H</option>
<option value="13">1300H</option>
<option value="14">1400H</option>
<option value="15">1500H</option>
<option value="16">1600H</option>
<option value="17">1700H</option>
<option value="18">1800H</option>
<option value="19">1900H</option>
<option value="20">2000H</option>
<option value="21">2100H</option>
<option value="22">2200H</option>
<option value="23">2300H</option>
<option selected="selected" value="24">2359H</option>

                                            </select>
                                        </div>
                                    </div>
                                </div>
                                <div data-placement="top" data-toggle="tooltip" title="" class="col-md-5 border-left-gray" data-original-title="Please select the date and time after which the feedback session will no longer accept submissions from users.">
                                    <div class="row">
                                        <div class="col-md-6">
                                            <label for="enddate" class="label-control">
                                                Submission closing time
                                            </label>
                                        </div>
                                    </div>
                                    <div class="row">
                                        <div class="col-md-6">
                                            <input type="text" placeholder="Date" value="" id="enddate" name="enddate" class="form-control col-sm-2 hasDatepicker" />
                                        </div>
                                        <div class="col-md-6">
                                            <select id="endtime" name="endtime" class="form-control">
                                                <option value="1">0100H</option>
<option value="2">0200H</option>
<option value="3">0300H</option>
<option value="4">0400H</option>
<option value="5">0500H</option>
<option value="6">0600H</option>
<option value="7">0700H</option>
<option value="8">0800H</option>
<option value="9">0900H</option>
<option value="10">1000H</option>
<option value="11">1100H</option>
<option value="12">1200H</option>
<option value="13">1300H</option>
<option value="14">1400H</option>
<option value="15">1500H</option>
<option value="16">1600H</option>
<option value="17">1700H</option>
<option value="18">1800H</option>
<option value="19">1900H</option>
<option value="20">2000H</option>
<option value="21">2100H</option>
<option value="22">2200H</option>
<option value="23">2300H</option>
<option selected="selected" value="24">2359H</option>

                                            </select>
                                        </div>
                                    </div>
                                </div>
                                <div data-placement="top" data-toggle="tooltip" title="" class="col-md-2 border-left-gray" data-original-title="Please select the amount of time that the system will continue accepting &lt;br /&gt;submissions after the specified deadline.">
                                    <div class="row">
                                        <div class="col-md-12">
                                            <label for="graceperiod" class="control-label">
                                                Grace period
                                            </label>
                                        </div>
                                    </div>
                                    <div class="row">
                                        <div class="col-sm-12">
                                            <select id="graceperiod" name="graceperiod" class="form-control">
                                                <option value="0">0 mins</option>
<option value="5">5 mins</option>
<option value="10">10 mins</option>
<option selected="selected" value="15">15 mins</option>
<option value="20">20 mins</option>
<option value="25">25 mins</option>
<option value="30">30 mins</option>

                                            </select>
                                        </div>
                                    </div>
                                </div>
                            </div>
                        </div>
                    </div>
                    <div id="uncommonSettingsInfo" class="row">
                        <div class="col-md-12 text-muted">
                            <span id="uncommonSettingsInfoText">Session is visible at submission opening time, responses are only visible when you publish the results.<br />Emails are sent when session opens (within 15 mins), 24 hrs before session closes and when results are published.</span>
                            <a data-done="[Done]" data-edit="[Edit]" id="editUncommonSettingsButton">[Edit]</a>
                            <br /><br />
                        </div>
                    </div>
                    <div id="sessionResponsesVisiblePanel" style="display:none;" class="panel panel-primary">
                        <div class="panel-body">
                            <div class="row">
                                <div class="col-md-6">
                                    <div class="row">
                                        <div data-placement="top" data-toggle="tooltip" title="" class="col-md-6" data-original-title="Please select when you want the questions for the feedback session to be visible to users who need to participate. Note that users cannot submit their responses until the submissions opening time set below.">
                                            <label class="label-control">Session visible from </label>
                                        </div>
                                    </div>
                                    <div class="row radio">
                                        <div data-placement="top" data-toggle="tooltip" title="" class="col-md-2" data-original-title="Select this option to enter in a custom date and time for which the feedback session will become visible.&lt;br /&gt;Note that you can make a session visible before it is open for submissions so that users can preview the questions.">
                                            <label for="sessionVisibleFromButton_custom">
                                                At
                                            </label>
                                            <input type="radio" value="custom" id="sessionVisibleFromButton_custom" name="sessionVisibleFromButton" />
                                        </div>
                                        <div class="col-md-5">
                                            <input type="text" disabled="disabled" value="" id="visibledate" name="visibledate" class="form-control col-sm-2 hasDatepicker" />
                                        </div>
                                        <div class="col-md-4">
                                            <select disabled="disabled" id="visibletime" name="visibletime" class="form-control">
                                                <option value="1">0100H</option>
<option value="2">0200H</option>
<option value="3">0300H</option>
<option value="4">0400H</option>
<option value="5">0500H</option>
<option value="6">0600H</option>
<option value="7">0700H</option>
<option value="8">0800H</option>
<option value="9">0900H</option>
<option value="10">1000H</option>
<option value="11">1100H</option>
<option value="12">1200H</option>
<option value="13">1300H</option>
<option value="14">1400H</option>
<option value="15">1500H</option>
<option value="16">1600H</option>
<option value="17">1700H</option>
<option value="18">1800H</option>
<option value="19">1900H</option>
<option value="20">2000H</option>
<option value="21">2100H</option>
<option value="22">2200H</option>
<option value="23">2300H</option>
<option selected="selected" value="24">2359H</option>

                                            </select>
                                        </div>
                                    </div>
                                    <div class="row radio">
                                        <div data-placement="top" data-toggle="tooltip" title="" class="col-md-6" data-original-title="Select this option to have the feedback session become visible when it is open for submissions (as selected above).">
                                            <label for="sessionVisibleFromButton_atopen">
                                                Submission opening time
                                            </label>
                                            <input type="radio" checked="checked" value="atopen" id="sessionVisibleFromButton_atopen" name="sessionVisibleFromButton" />
                                        </div>
                                    </div>
                                    <div class="row radio">
                                        <div data-placement="top" data-toggle="tooltip" title="" class="col-md-6" data-original-title="Select this option if you want the feedback session to never be visible. Use this option if you want to use this as a private feedback session.">
                                            <label for="sessionVisibleFromButton_never">
                                                Never (this is a private session)
                                            </label>
                                            <input type="radio" value="never" id="sessionVisibleFromButton_never" name="sessionVisibleFromButton" />
                                        </div>
                                    </div>
                                </div>

                                <div id="responsesVisibleFromColumn" class="col-md-6 border-left-gray">
                                    <div class="row">
                                        <div data-placement="top" data-toggle="tooltip" title="" class="col-md-6" data-original-title="Please select when the responses for the feedback session will be visible to the designated recipients.&lt;br /&gt;You can select the response visibility for each type of user and question later.">
                                            <label class="label-control">Responses visible from</label>
                                        </div>
                                    </div>
                                    <div class="row radio">
                                        <div data-placement="top" data-toggle="tooltip" title="" class="col-md-2" data-original-title="Select this option to use a custom time for when the responses of the feedback session&lt;br /&gt;will be visible to the designated recipients.">
                                            <label for="resultsVisibleFromButton_custom">
                                                At
                                            </label>
                                            <input type="radio" value="custom" id="resultsVisibleFromButton_custom" name="resultsVisibleFromButton" />
                                        </div>
                                        <div class="col-md-5">
                                            <input type="text" disabled="disabled" value="" id="publishdate" name="publishdate" class="form-control hasDatepicker" />
                                        </div>
                                        <div class="col-md-4">
                                            <select disabled="disabled" data-placement="top" data-toggle="tooltip" title="" id="publishtime" name="publishtime" class="form-control" data-original-title="Select this option to enter in a custom date and time for which&lt;/br&gt;the responses for this feedback session will become visible.">
                                                <option value="1">0100H</option>
<option value="2">0200H</option>
<option value="3">0300H</option>
<option value="4">0400H</option>
<option value="5">0500H</option>
<option value="6">0600H</option>
<option value="7">0700H</option>
<option value="8">0800H</option>
<option value="9">0900H</option>
<option value="10">1000H</option>
<option value="11">1100H</option>
<option value="12">1200H</option>
<option value="13">1300H</option>
<option value="14">1400H</option>
<option value="15">1500H</option>
<option value="16">1600H</option>
<option value="17">1700H</option>
<option value="18">1800H</option>
<option value="19">1900H</option>
<option value="20">2000H</option>
<option value="21">2100H</option>
<option value="22">2200H</option>
<option value="23">2300H</option>
<option selected="selected" value="24">2359H</option>


                                            </select>
                                        </div>
                                    </div>
                                    <div class="row radio">
                                        <div data-placement="top" data-toggle="tooltip" title="" class="col-md-3" data-original-title="Select this option to have the feedback responses be immediately visible&lt;br /&gt;when the session becomes visible to users.">
                                            <label for="resultsVisibleFromButton_atvisible">
                                                Immediately
                                            </label>
                                            <input type="radio" value="atvisible" id="resultsVisibleFromButton_atvisible" name="resultsVisibleFromButton" />
                                        </div>
                                    </div>
                                    <div class="row radio">
                                        <div data-placement="top" data-toggle="tooltip" title="" class="col-md-4" data-original-title="Select this option if you intend to manually publish the responses for this session later on.">
                                            <label for="resultsVisibleFromButton_later">
                                                Publish manually
                                            </label>
                                            <input type="radio" checked="checked" value="later" id="resultsVisibleFromButton_later" name="resultsVisibleFromButton" />
                                        </div>
                                    </div>
                                    <div class="row radio">
                                        <div data-placement="top" data-toggle="tooltip" title="" class="col-md-2" data-original-title="Select this option if you intend never to publish the responses.">
                                            <label for="resultsVisibleFromButton_never">
                                                Never
                                            </label>
                                            <input type="radio" value="never" id="resultsVisibleFromButton_never" name="resultsVisibleFromButton" />
                                        </div>
                                    </div>
                                </div>
                            </div>
                        </div>
                    </div>
                    <div id="sendEmailsForPanel" style="display:none;" class="panel panel-primary">
                        <div class="panel-body">
                            <div class="row">
                                <div class="col-md-12">
                                    <label class="control-label">Send emails for</label>
                                </div>
                            </div>
                            <div class="row">
                                <div data-placement="top" data-toggle="tooltip" title="" class="col-sm-3" data-original-title="Select this option to automatically send an email to students to notify them when the session is open for submission.">
                                    <div class="checkbox">
                                        <label>Session opening reminder</label>
                                        <input type="checkbox" disabled="disabled" value="FEEDBACK_OPENING" id="sendreminderemail_open" name="sendreminderemail" checked="checked" />
                                    </div>
                                </div>
                                <div data-placement="top" data-toggle="tooltip" title="" class="col-sm-3" data-original-title="Select this option to automatically send an email to students to remind them to submit 24 hours before the end of the session.">
                                    <div class="checkbox">
                                        <label for="sendreminderemail_closing">
                                            Session closing reminder
                                        </label>
                                        <input type="checkbox" value="FEEDBACK_CLOSING" id="sendreminderemail_closing" name="sendreminderemail" checked="checked" />
                                    </div>
                                </div>
                                <div data-placement="top" data-toggle="tooltip" title="" class="col-sm-4" data-original-title="Select this option to automatically send an email to students to notify them when the session results is published.">
                                    <div class="checkbox">
                                        <label for="sendreminderemail_published">
                                            Results published announcement
                                        </label>
                                        <input type="checkbox" value="FEEDBACK_PUBLISHED" id="sendreminderemail_published" name="sendreminderemail" checked="checked" />
                                    </div>
                                </div>
                            </div>
                        </div>
                    </div>

                    <div class="form-group">
                        <div class="row">
                            <div class="col-md-offset-5 col-md-3">
                                <button class="btn btn-primary" type="submit" id="button_submit">
                                    Create Feedback Session
                                </button>
                            </div>
                        </div>
                    </div>
                    
                    <input type="hidden" value="FeedbackEditCopyinstructor" name="user" />
                </form>
                <form action="/page/instructorFeedbacksPage" class="ajaxForSessionsForm" id="ajaxForSessions" style="display:none;">
                    <input type="hidden" value="FeedbackEditCopyinstructor" name="user" />
                    <input type="hidden" value="on" name="isusingAjax" />
                    
                </form>
            </div>
        

        <br />
        




        <div class="alert alert-warning" id="statusMessage">
            The feedback session has been copied. Please modify settings/questions as necessary.
        </div>
        
        <script type="text/javascript">
            document.getElementById('statusMessage').scrollIntoView();
        </script>

        <br />

        <div class="" id="sessionList">
            
                <table id="table-sessions" class="table-responsive table table-striped table-bordered">
                    <thead>
                        <tr class="fill-primary">
                            <th class="button-sort-ascending" onclick="toggleSort(this,1);" id="button_sortid">Course ID <span class="icon-sort unsorted"></span>
                            </th>
                            <th class="button-sort-none" onclick="toggleSort(this,2)" id="button_sortname">
                                    Session Name <span class="icon-sort unsorted"></span>
                            </th>
                            <th>Status</th>
                            <th>
                                <span data-placement="top" data-toggle="tooltip" title="" data-original-title="Number of students submitted / Class size">
                                    Response Rate
                                </span>
                            </th>
                            <th class="no-print">Action(s)</th>
                        </tr>
                    </thead>
                    
                        <tbody>
                    
                        
                    
                        
                    
                        
                    
                <tr id="session0" class="sessionsRow">
                            <td>FeedbackEditCopy.CS2104</td>
                            <td>New name!</td>
                            <td>
                                <span data-placement="top" data-toggle="tooltip" title="" data-original-title="The feedback session has been created, is visible, and is open for submissions.">
                                    Open
                                </span>
                            </td>
                            <td class="session-response-for-test recent">0 / 2</td>
                            <td class="no-print">
                                <a data-placement="top" data-toggle="tooltip" title="" href="/page/instructorFeedbackResultsPage?courseid=FeedbackEditCopy.CS2104&amp;fsname=New+name%21&amp;user=FeedbackEditCopyinstructor" class="btn btn-default btn-xs btn-tm-actions session-view-for-test" data-original-title="View the submitted responses for this feedback session">View Results</a> <a data-placement="top" data-toggle="tooltip" title="" href="/page/instructorFeedbackEditPage?courseid=FeedbackEditCopy.CS2104&amp;fsname=New+name%21&amp;user=FeedbackEditCopyinstructor" class="btn btn-default btn-xs btn-tm-actions session-edit-for-test" data-original-title="Edit feedback session details">Edit</a> <a onclick="return toggleDeleteFeedbackSessionConfirmation('FeedbackEditCopy.CS2104','New name!');" data-placement="top" data-toggle="tooltip" title="" href="/page/instructorFeedbackDelete?courseid=FeedbackEditCopy.CS2104&amp;fsname=New+name%21&amp;next=%2Fpage%2FinstructorFeedbacksPage%3Fuser%3DFeedbackEditCopyinstructor&amp;user=FeedbackEditCopyinstructor" class="btn btn-default btn-xs btn-tm-actions session-delete-for-test" data-original-title="Delete the feedback session">Delete</a> <a id="button_fscopy-FeedbackEditCopy.CS2104-New name!" data-placement="top" data-target="#fsCopyModal" data-toggle="modal" data-fsname="New name!" data-courseid="FeedbackEditCopy.CS2104" data-actionlink="/page/instructorFeedbackEditCopyPage?user=FeedbackEditCopyinstructor" title="Copy feedback session details" href="#" class="btn btn-default btn-xs btn-tm-actions session-copy-for-test">Copy</a> <div style="display: inline-block; padding-right: 5px;" data-placement="top" data-toggle="tooltip" title="" data-original-title="Start submitting feedback"><a href="/page/instructorFeedbackSubmissionEditPage?courseid=FeedbackEditCopy.CS2104&amp;fsname=New+name%21&amp;user=FeedbackEditCopyinstructor" class="btn btn-default btn-xs btn-tm-actions session-submit-for-test">Submit</a></div><div style="display: inline-block; padding-right: 5px;" data-placement="top" data-toggle="tooltip" title="" data-original-title="Send e-mails to remind students and instructors who have not submitted their feedbacks to do so"><div class="btn-group"><a onclick="return toggleRemindStudents('New name!');" href="/page/instructorFeedbackRemind?courseid=FeedbackEditCopy.CS2104&amp;fsname=New+name%21&amp;user=FeedbackEditCopyinstructor" class="btn btn-default btn-xs btn-tm-actions session-remind-for-test">Remind</a><button aria-expanded="false" data-toggle="dropdown" class="btn btn-default btn-xs btn-tm-actions dropdown-toggle session-remind-options-for-test" type="button"><span class="caret"></span></button><ul role="menu" class="dropdown-menu"><li><a onclick="return toggleRemindStudents('New name!');" class="session-remind-inner-for-test" href="/page/instructorFeedbackRemind?courseid=FeedbackEditCopy.CS2104&amp;fsname=New+name%21&amp;user=FeedbackEditCopyinstructor">Remind all students</a></li><li><a data-target="#remindModal" data-toggle="modal" data-fsname="New name!" data-courseid="FeedbackEditCopy.CS2104" class="session-remind-particular-for-test" data-actionlink="/page/instructorFeedbackRemindParticularStudentsPage?courseid=FeedbackEditCopy.CS2104&amp;fsname=New+name%21&amp;user=FeedbackEditCopyinstructor" href="#">Remind particular students</a></li></ul></div></div><div style="display: inline-block; padding-right: 5px;" data-placement="top" data-toggle="tooltip" title="" data-original-title="Make session responses available for viewing"><a onclick="return togglePublishEvaluation('New name!', true);" href="/page/instructorFeedbackPublish?courseid=FeedbackEditCopy.CS2104&amp;fsname=New+name%21&amp;next=%2Fpage%2FinstructorFeedbacksPage%3Fuser%3DFeedbackEditCopyinstructor&amp;user=FeedbackEditCopyinstructor" class="btn btn-default btn-xs btn-tm-actions session-publish-for-test">Publish Results</a> </div>
                            </td>
                        </tr><tr id="session1" class="sessionsRow">
                            <td>FeedbackEditCopy.CS2105</td>
                            <td>New name!</td>
                            <td>
                                <span data-placement="top" data-toggle="tooltip" title="" data-original-title="The feedback session has been created, is visible, and is open for submissions.">
                                    Open
                                </span>
                            </td>
                            <td class="session-response-for-test recent">0 / 0</td>
                            <td class="no-print">
                                <a data-placement="top" data-toggle="tooltip" title="" href="/page/instructorFeedbackResultsPage?courseid=FeedbackEditCopy.CS2105&amp;fsname=New+name%21&amp;user=FeedbackEditCopyinstructor" class="btn btn-default btn-xs btn-tm-actions session-view-for-test" data-original-title="View the submitted responses for this feedback session">View Results</a> <a data-placement="top" data-toggle="tooltip" title="" href="/page/instructorFeedbackEditPage?courseid=FeedbackEditCopy.CS2105&amp;fsname=New+name%21&amp;user=FeedbackEditCopyinstructor" class="btn btn-default btn-xs btn-tm-actions session-edit-for-test" data-original-title="Edit feedback session details">Edit</a> <a onclick="return toggleDeleteFeedbackSessionConfirmation('FeedbackEditCopy.CS2105','New name!');" data-placement="top" data-toggle="tooltip" title="" href="/page/instructorFeedbackDelete?courseid=FeedbackEditCopy.CS2105&amp;fsname=New+name%21&amp;next=%2Fpage%2FinstructorFeedbacksPage%3Fuser%3DFeedbackEditCopyinstructor&amp;user=FeedbackEditCopyinstructor" class="btn btn-default btn-xs btn-tm-actions session-delete-for-test" data-original-title="Delete the feedback session">Delete</a> <a id="button_fscopy-FeedbackEditCopy.CS2105-New name!" data-placement="top" data-target="#fsCopyModal" data-toggle="modal" data-fsname="New name!" data-courseid="FeedbackEditCopy.CS2105" data-actionlink="/page/instructorFeedbackEditCopyPage?user=FeedbackEditCopyinstructor" title="Copy feedback session details" href="#" class="btn btn-default btn-xs btn-tm-actions session-copy-for-test">Copy</a> <div style="display: inline-block; padding-right: 5px;" data-placement="top" data-toggle="tooltip" title="" data-original-title="Start submitting feedback"><a href="/page/instructorFeedbackSubmissionEditPage?courseid=FeedbackEditCopy.CS2105&amp;fsname=New+name%21&amp;user=FeedbackEditCopyinstructor" class="btn btn-default btn-xs btn-tm-actions session-submit-for-test">Submit</a></div><div style="display: inline-block; padding-right: 5px;" data-placement="top" data-toggle="tooltip" title="" data-original-title="Send e-mails to remind students and instructors who have not submitted their feedbacks to do so"><div class="btn-group"><a onclick="return toggleRemindStudents('New name!');" href="/page/instructorFeedbackRemind?courseid=FeedbackEditCopy.CS2105&amp;fsname=New+name%21&amp;user=FeedbackEditCopyinstructor" class="btn btn-default btn-xs btn-tm-actions session-remind-for-test">Remind</a><button aria-expanded="false" data-toggle="dropdown" class="btn btn-default btn-xs btn-tm-actions dropdown-toggle session-remind-options-for-test" type="button"><span class="caret"></span></button><ul role="menu" class="dropdown-menu"><li><a onclick="return toggleRemindStudents('New name!');" class="session-remind-inner-for-test" href="/page/instructorFeedbackRemind?courseid=FeedbackEditCopy.CS2105&amp;fsname=New+name%21&amp;user=FeedbackEditCopyinstructor">Remind all students</a></li><li><a data-target="#remindModal" data-toggle="modal" data-fsname="New name!" data-courseid="FeedbackEditCopy.CS2105" class="session-remind-particular-for-test" data-actionlink="/page/instructorFeedbackRemindParticularStudentsPage?courseid=FeedbackEditCopy.CS2105&amp;fsname=New+name%21&amp;user=FeedbackEditCopyinstructor" href="#">Remind particular students</a></li></ul></div></div><div style="display: inline-block; padding-right: 5px;" data-placement="top" data-toggle="tooltip" title="" data-original-title="Make session responses available for viewing"><a onclick="return togglePublishEvaluation('New name!', true);" href="/page/instructorFeedbackPublish?courseid=FeedbackEditCopy.CS2105&amp;fsname=New+name%21&amp;next=%2Fpage%2FinstructorFeedbacksPage%3Fuser%3DFeedbackEditCopyinstructor&amp;user=FeedbackEditCopyinstructor" class="btn btn-default btn-xs btn-tm-actions session-publish-for-test">Publish Results</a> </div>
                            </td>
                        </tr><tr id="session2" class="sessionsRow">
                            <td>FeedbackEditCopy.CS2103</td>
                            <td>New name!</td>
                            <td>
                                <span data-placement="top" data-toggle="tooltip" title="" data-original-title="The feedback session has been created, is visible, and is open for submissions.">
                                    Open
                                </span>
                            </td>
                            <td class="session-response-for-test recent">0 / 0</td>
                            <td class="no-print">
                                <a data-placement="top" data-toggle="tooltip" title="" href="/page/instructorFeedbackResultsPage?courseid=FeedbackEditCopy.CS2103&amp;fsname=New+name%21&amp;user=FeedbackEditCopyinstructor" class="btn btn-default btn-xs btn-tm-actions session-view-for-test" data-original-title="View the submitted responses for this feedback session">View Results</a> <a data-placement="top" data-toggle="tooltip" title="" href="/page/instructorFeedbackEditPage?courseid=FeedbackEditCopy.CS2103&amp;fsname=New+name%21&amp;user=FeedbackEditCopyinstructor" class="btn btn-default btn-xs btn-tm-actions session-edit-for-test" data-original-title="Edit feedback session details">Edit</a> <a onclick="return toggleDeleteFeedbackSessionConfirmation('FeedbackEditCopy.CS2103','New name!');" data-placement="top" data-toggle="tooltip" title="" href="/page/instructorFeedbackDelete?courseid=FeedbackEditCopy.CS2103&amp;fsname=New+name%21&amp;next=%2Fpage%2FinstructorFeedbacksPage%3Fuser%3DFeedbackEditCopyinstructor&amp;user=FeedbackEditCopyinstructor" class="btn btn-default btn-xs btn-tm-actions session-delete-for-test" data-original-title="Delete the feedback session">Delete</a> <a id="button_fscopy-FeedbackEditCopy.CS2103-New name!" data-placement="top" data-target="#fsCopyModal" data-toggle="modal" data-fsname="New name!" data-courseid="FeedbackEditCopy.CS2103" data-actionlink="/page/instructorFeedbackEditCopyPage?user=FeedbackEditCopyinstructor" title="Copy feedback session details" href="#" class="btn btn-default btn-xs btn-tm-actions session-copy-for-test">Copy</a> <div style="display: inline-block; padding-right: 5px;" data-placement="top" data-toggle="tooltip" title="" data-original-title="Start submitting feedback"><a href="/page/instructorFeedbackSubmissionEditPage?courseid=FeedbackEditCopy.CS2103&amp;fsname=New+name%21&amp;user=FeedbackEditCopyinstructor" class="btn btn-default btn-xs btn-tm-actions session-submit-for-test">Submit</a></div><div style="display: inline-block; padding-right: 5px;" data-placement="top" data-toggle="tooltip" title="" data-original-title="Send e-mails to remind students and instructors who have not submitted their feedbacks to do so"><div class="btn-group"><a onclick="return toggleRemindStudents('New name!');" href="/page/instructorFeedbackRemind?courseid=FeedbackEditCopy.CS2103&amp;fsname=New+name%21&amp;user=FeedbackEditCopyinstructor" class="btn btn-default btn-xs btn-tm-actions session-remind-for-test">Remind</a><button aria-expanded="false" data-toggle="dropdown" class="btn btn-default btn-xs btn-tm-actions dropdown-toggle session-remind-options-for-test" type="button"><span class="caret"></span></button><ul role="menu" class="dropdown-menu"><li><a onclick="return toggleRemindStudents('New name!');" class="session-remind-inner-for-test" href="/page/instructorFeedbackRemind?courseid=FeedbackEditCopy.CS2103&amp;fsname=New+name%21&amp;user=FeedbackEditCopyinstructor">Remind all students</a></li><li><a data-target="#remindModal" data-toggle="modal" data-fsname="New name!" data-courseid="FeedbackEditCopy.CS2103" class="session-remind-particular-for-test" data-actionlink="/page/instructorFeedbackRemindParticularStudentsPage?courseid=FeedbackEditCopy.CS2103&amp;fsname=New+name%21&amp;user=FeedbackEditCopyinstructor" href="#">Remind particular students</a></li></ul></div></div><div style="display: inline-block; padding-right: 5px;" data-placement="top" data-toggle="tooltip" title="" data-original-title="Make session responses available for viewing"><a onclick="return togglePublishEvaluation('New name!', true);" href="/page/instructorFeedbackPublish?courseid=FeedbackEditCopy.CS2103&amp;fsname=New+name%21&amp;next=%2Fpage%2FinstructorFeedbacksPage%3Fuser%3DFeedbackEditCopyinstructor&amp;user=FeedbackEditCopyinstructor" class="btn btn-default btn-xs btn-tm-actions session-publish-for-test">Publish Results</a> </div>
                            </td>
                        </tr><tr id="session3" class="sessionsRow">
                            <td>FeedbackEditCopy.CS2104</td>
                            <td>First Session</td>
                            <td>
                                <span data-placement="top" data-toggle="tooltip" title="" data-original-title="The feedback session has been created, is visible, and is open for submissions.">
                                    Open
                                </span>
                            </td>
                            <td class="session-response-for-test recent">1 / 2</td>
                            <td class="no-print">
                                <a data-placement="top" data-toggle="tooltip" title="" href="/page/instructorFeedbackResultsPage?courseid=FeedbackEditCopy.CS2104&amp;fsname=First+Session&amp;user=FeedbackEditCopyinstructor" class="btn btn-default btn-xs btn-tm-actions session-view-for-test" data-original-title="View the submitted responses for this feedback session">View Results</a> <a data-placement="top" data-toggle="tooltip" title="" href="/page/instructorFeedbackEditPage?courseid=FeedbackEditCopy.CS2104&amp;fsname=First+Session&amp;user=FeedbackEditCopyinstructor" class="btn btn-default btn-xs btn-tm-actions session-edit-for-test" data-original-title="Edit feedback session details">Edit</a> <a onclick="return toggleDeleteFeedbackSessionConfirmation('FeedbackEditCopy.CS2104','First Session');" data-placement="top" data-toggle="tooltip" title="" href="/page/instructorFeedbackDelete?courseid=FeedbackEditCopy.CS2104&amp;fsname=First+Session&amp;next=%2Fpage%2FinstructorFeedbacksPage%3Fuser%3DFeedbackEditCopyinstructor&amp;user=FeedbackEditCopyinstructor" class="btn btn-default btn-xs btn-tm-actions session-delete-for-test" data-original-title="Delete the feedback session">Delete</a> <a id="button_fscopy-FeedbackEditCopy.CS2104-First Session" data-placement="top" data-target="#fsCopyModal" data-toggle="modal" data-fsname="First Session" data-courseid="FeedbackEditCopy.CS2104" data-actionlink="/page/instructorFeedbackEditCopyPage?user=FeedbackEditCopyinstructor" title="Copy feedback session details" href="#" class="btn btn-default btn-xs btn-tm-actions session-copy-for-test">Copy</a> <div style="display: inline-block; padding-right: 5px;" data-placement="top" data-toggle="tooltip" title="" data-original-title="Start submitting feedback"><a href="/page/instructorFeedbackSubmissionEditPage?courseid=FeedbackEditCopy.CS2104&amp;fsname=First+Session&amp;user=FeedbackEditCopyinstructor" class="btn btn-default btn-xs btn-tm-actions session-submit-for-test">Submit</a></div><div style="display: inline-block; padding-right: 5px;" data-placement="top" data-toggle="tooltip" title="" data-original-title="Send e-mails to remind students and instructors who have not submitted their feedbacks to do so"><div class="btn-group"><a onclick="return toggleRemindStudents('First Session');" href="/page/instructorFeedbackRemind?courseid=FeedbackEditCopy.CS2104&amp;fsname=First+Session&amp;user=FeedbackEditCopyinstructor" class="btn btn-default btn-xs btn-tm-actions session-remind-for-test">Remind</a><button aria-expanded="false" data-toggle="dropdown" class="btn btn-default btn-xs btn-tm-actions dropdown-toggle session-remind-options-for-test" type="button"><span class="caret"></span></button><ul role="menu" class="dropdown-menu"><li><a onclick="return toggleRemindStudents('First Session');" class="session-remind-inner-for-test" href="/page/instructorFeedbackRemind?courseid=FeedbackEditCopy.CS2104&amp;fsname=First+Session&amp;user=FeedbackEditCopyinstructor">Remind all students</a></li><li><a data-target="#remindModal" data-toggle="modal" data-fsname="First Session" data-courseid="FeedbackEditCopy.CS2104" class="session-remind-particular-for-test" data-actionlink="/page/instructorFeedbackRemindParticularStudentsPage?courseid=FeedbackEditCopy.CS2104&amp;fsname=First+Session&amp;user=FeedbackEditCopyinstructor" href="#">Remind particular students</a></li></ul></div></div><div style="display: inline-block; padding-right: 5px;" data-placement="top" data-toggle="tooltip" title="" data-original-title="Make session responses available for viewing"><a onclick="return togglePublishEvaluation('First Session', true);" href="/page/instructorFeedbackPublish?courseid=FeedbackEditCopy.CS2104&amp;fsname=First+Session&amp;next=%2Fpage%2FinstructorFeedbacksPage%3Fuser%3DFeedbackEditCopyinstructor&amp;user=FeedbackEditCopyinstructor" class="btn btn-default btn-xs btn-tm-actions session-publish-for-test">Publish Results</a> </div>
                            </td>
                        </tr></tbody></table>
                <p class="col-md-12 text-muted">Note: The table above doesn't contain sessions from archived courses. To view sessions from an archived course, unarchive the course first.</p>
                <br /><br /><br />
                
            
        </div>

        <!-- Modal -->
        <div aria-hidden="true" aria-labelledby="remindModal" role="dialog" tabindex="-1" id="remindModal" class="modal fade">
            <div class="modal-dialog">
                <div class="modal-content">
                    <form action="/page/instructorFeedbackRemindParticularStudents" role="form" name="form_remind_list" method="post">
                        <div class="modal-header">
                            <button aria-hidden="true" data-dismiss="modal" class="close" type="button">×</button>
                            <h4 class="modal-title">
                                Remind Particular Students
                                <small>(Select the student(s) you want to remind)</small>
                            </h4>
                        </div>
                        <div class="modal-body">
                            <div class="form-group" id="studentList"></div>
                        </div>
                        <div class="modal-footer">
                            <button data-dismiss="modal" class="btn btn-default" type="button">Cancel</button>
                            <input type="submit" value="Remind" class="btn btn-primary" />
                            <input type="hidden" value="FeedbackEditCopyinstructor" name="user" />
                        </div>
                    </form>
                </div>
            </div>
        </div>

        <div aria-hidden="true" aria-labelledby="copyModalTitle" role="dialog" tabindex="-1" id="copyModal" class="modal fade">
            <div class="modal-dialog">
                <div class="modal-content">
                    <div class="modal-header">
                        <button data-dismiss="modal" class="close" type="button">
                            <span aria-hidden="true">×</span>
                            <span class="sr-only">Close</span>
                        </button>
                        <h4 id="copyModalTitle" class="modal-title">
                            Creating a new session by copying a previous session
                        </h4>
                    </div>
                    <div id="copySessionsBody" class="modal-body">
                        <form action="/page/instructorFeedbackCopy" method="post" role="form" id="copyModalForm" class="form">
                            <!-- Course -->
                            <div class="form-group">
                                <label class="control-label" for="modalCopiedCourseId">
                                    Create in course
                                </label>
                                <select id="modalCopiedCourseId" name="copiedcourseid" class="form-control">
                                    <option value="FeedbackEditCopy.CS2103">FeedbackEditCopy.CS2103</option>
<option value="FeedbackEditCopy.CS2104">FeedbackEditCopy.CS2104</option>
<option value="FeedbackEditCopy.CS2105">FeedbackEditCopy.CS2105</option>

                                </select>
                            </div>
                            <!-- Session Name -->
                            <div class="form-group">
                                <label class="control-label" for="modalCopiedSessionName">
                                    Name for new session
                                </label>
                                <input type="text" placeholder="e.g. Feedback for Project Presentation 1" value="" maxlength="38" id="modalCopiedSessionName" name="copiedfsname" class="form-control" />
                            </div>
                            <!-- Previous Session -->
                            <label>Copy sessions/questions from</label>
                            <table id="copyTableModal" class="table-responsive table table-bordered table-hover margin-0">
                                <thead class="fill-primary">
                                    <tr>
                                        <th style="width:20px;"> </th>
                                        <th>Course ID</th>
                                        <th>Feedback Session Name</th>
                                    </tr>
                                </thead>
                                
                                    <tbody>
                                
                                    
                                
                                    
                                
                                    
                                
                            <tr style="cursor:pointer;">
                                        <td><input type="radio" /></td>
                                        <td>FeedbackEditCopy.CS2104</td>
                                        <td>New name!
                                        </td>
                                    </tr><tr style="cursor:pointer;">
                                        <td><input type="radio" /></td>
                                        <td>FeedbackEditCopy.CS2105</td>
                                        <td>New name!
                                        </td>
                                    </tr><tr style="cursor:pointer;">
                                        <td><input type="radio" /></td>
                                        <td>FeedbackEditCopy.CS2103</td>
                                        <td>New name!
                                        </td>
                                    </tr><tr style="cursor:pointer;">
                                        <td><input type="radio" /></td>
                                        <td>FeedbackEditCopy.CS2104</td>
                                        <td>First Session
                                        </td>
                                    </tr></tbody></table>
                            <input type="hidden" id="modalSessionName" value="" name="fsname" />
                            <input type="hidden" id="modalCourseId" value="" name="courseid" />
                            <input type="hidden" value="FeedbackEditCopyinstructor" name="user" />
                        </form>
                    </div>
                    <div class="modal-footer margin-0">
                        <button disabled="disabled" id="button_copy_submit" class="btn btn-primary" type="button">
                            Copy
                        </button>
                        <button data-dismiss="modal" class="btn btn-default" type="button">
                            Cancel
                        </button>
                    </div>
                </div>
            </div>
        </div>
        <div aria-hidden="true" aria-labelledby="fsCopyModal" role="dialog" tabindex="-1" id="fsCopyModal" class="modal fade">
        <div class="modal-dialog">
            <div class="modal-content">
                <form action="/page/instructorFeedbackEditCopy" role="form" name="form_copy_list" method="post">
                    <div class="modal-header">
                        <button aria-hidden="true" data-dismiss="modal" class="close" type="button">
                            ×
                        </button>
                        <h4 class="modal-title">
                            Copy this feedback session to other courses <br />
                            <small>(Select the course(s) you want to copy this feedback session to)</small>
                        </h4>
                    </div>
                    <div class="modal-body">
                        <div class="form-group" id="courseList"></div>
                    </div>
                    <div class="modal-footer">
                        <button data-dismiss="modal" class="btn btn-default" type="button">
                            Cancel
                        </button>
                        <input type="submit" value="Copy" id="fscopy_submit" class="btn btn-primary" />
                        <input type="hidden" value="FeedbackEditCopyinstructor" name="user" />
                   </div>
                </form>
            </div>
        </div>
        </div>
    </div>
    
<|MERGE_RESOLUTION|>--- conflicted
+++ resolved
@@ -1,15 +1,7 @@
     <div class="container" id="frameBodyWrapper">
         <div id="topOfPage"></div>
-<<<<<<< HEAD
-        <div class="inner-container">
-            <div class="row">
-                <h1>Add New Feedback Session</h1>
-            </div>
-        </div>
-=======
         <h1>Add New Feedback Session</h1>
         <br>
->>>>>>> 9e0da35e
         
             <div class="well well-plain">
                 <form name="form_addfeedbacksession" action="/page/instructorFeedbackAdd" method="post" class="form-group">
@@ -471,7 +463,7 @@
         </div>
         
         <script type="text/javascript">
-            document.getElementById('statusMessage').scrollIntoView();
+            document.getElementById( 'statusMessage' ).scrollIntoView();
         </script>
 
         <br />
@@ -673,7 +665,8 @@
                 </div>
             </div>
         </div>
-        <div aria-hidden="true" aria-labelledby="fsCopyModal" role="dialog" tabindex="-1" id="fsCopyModal" class="modal fade">
+    </div>
+    <div aria-hidden="true" aria-labelledby="fsCopyModal" role="dialog" tabindex="-1" id="fsCopyModal" class="modal fade">
         <div class="modal-dialog">
             <div class="modal-content">
                 <form action="/page/instructorFeedbackEditCopy" role="form" name="form_copy_list" method="post">
@@ -699,6 +692,4 @@
                 </form>
             </div>
         </div>
-        </div>
     </div>
-    
