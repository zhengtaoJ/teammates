<div class="container" id="mainContent">
        


<div id="topOfPage"></div>

    <h1>Edit Feedback Session</h1>
    <br>

        
        
    
    









<div class="well well-plain">
    <form class="form-group" method="post" action="/page/instructorFeedbackEditSave" id="form_feedbacksession">
        
        










    <div class="row">
        <div class="col-sm-12">
            <span class="pull-right">
                <a data-original-title="Edit feedback session details" class="btn btn-primary btn-sm" id="fsEditLink" title="" data-toggle="tooltip" data-placement="top" onclick="enableEditFS()">
                    Edit
                </a>
                <button disabled="disabled" type="submit" id="fsSaveLink" style="display:none;" class="btn btn-primary btn-sm" onclick="return checkEditFeedbackSession(this.form);">
                    Save Changes
                </button>
                <a data-original-title="Delete the feedback session" href="/page/instructorFeedbackDelete?courseid=AHPUiT.instr1.gma-demo&amp;fsname=Second+team+feedback+session&amp;next=%3Fuser%3D${test.instructor}&amp;user=${test.instructor}" onclick="return toggleDeleteFeedbackSessionConfirmation('AHPUiT.instr1.gma-demo','Second team feedback session');" title="" data-toggle="tooltip" data-placement="top" class="btn btn-primary btn-sm" id="fsDeleteLink">
                    Delete
                </a>
                <span data-original-title="Copy this feedback session to other courses" data-toggle="tooltip" title="" data-placement="top">
                    <a class="btn btn-primary btn-sm" href="#" data-actionlink="/page/instructorFeedbackEditCopyPage?user=${test.instructor}" data-courseid="AHPUiT.instr1.gma-demo" data-fsname="Second team feedback session" data-target="#fsCopyModal" data-placement="top" id="button_fscopy" data-toggle="modal">
                        Copy
                    </a>
                </span>
            </span>
        </div>
    </div>

        
        <br>
        <div class="panel panel-primary">
            <div class="panel-body">
                <div class="row">
                    <div data-original-title="Please select the course for which the feedback session is to be created." class="col-md-6" title="" data-toggle="tooltip" data-placement="top">
                        <div class="form-group">
                            <h5 class="col-sm-4">
                                <label class="control-label" for="courseid">
                                    Course ID
                                </label>
                            </h5>
                            <div class="col-sm-8">
                                
                                    
                                    
                                            <div class="form-control-static">
                                                    AHPUiT.instr1.gma-demo
                                            </div>
                                    
                                
                            </div>
                        </div>
                    </div>
                    <div data-original-title="You should not need to change this as your timezone is auto-detected. <br /><br />However, note that daylight saving is not taken into account i.e. if you are in UTC -8:00 and there is daylight saving, you should choose UTC -7:00 and its corresponding timings." class="col-md-6" title="" data-toggle="tooltip" data-placement="top">
                        <div class="form-group">
                            <h5 class="col-sm-4">
                                <label class="control-label" for="timezone">
                                    Timezone
                                </label>
                            </h5>
                            <div class="col-sm-8">
                                <select disabled="disabled" class="form-control" name="timezone" id="timezone">
                                    
                                        <option value="-12">
                                            (UTC -12:00) Baker Island, Howland Island
                                        </option>
                                    
                                        <option value="-11">
                                            (UTC -11:00) American Samoa, Niue
                                        </option>
                                    
                                        <option value="-10">
                                            (UTC -10:00) Hawaii, Cook Islands, Marquesas Islands
                                        </option>
                                    
                                        <option value="-9">
                                            (UTC -09:00) Gambier Islands, Alaska
                                        </option>
                                    
                                        <option value="-8">
                                            (UTC -08:00) Los Angeles, Vancouver, Tijuana
                                        </option>
                                    
                                        <option value="-7">
                                            (UTC -07:00) Phoenix, Calgary, Ciudad Juárez
                                        </option>
                                    
                                        <option value="-6">
                                            (UTC -06:00) Chicago, Guatemala City, Mexico City, San José, San Salvador, Tegucigalpa, Winnipeg
                                        </option>
                                    
                                        <option value="-5">
                                            (UTC -05:00) New York, Lima, Toronto, Bogotá, Havana, Kingston
                                        </option>
                                    
                                        <option value="-4.5">
                                            (UTC -04:30) Caracas
                                        </option>
                                    
                                        <option value="-4">
                                            (UTC -04:00) Santiago, La Paz, San Juan de Puerto Rico, Manaus, Halifax
                                        </option>
                                    
                                        <option value="-3.5">
                                            (UTC -03:30) St. John's
                                        </option>
                                    
                                        <option value="-3">
                                            (UTC -03:00) Buenos Aires, Montevideo, São Paulo
                                        </option>
                                    
                                        <option value="-2">
                                            (UTC -02:00) Fernando de Noronha, South Georgia and the South Sandwich Islands
                                        </option>
                                    
                                        <option value="-1">
                                            (UTC -01:00) Cape Verde, Greenland, Azores islands
                                        </option>
                                    
                                        <option value="0">
                                            (UTC) Accra, Abidjan, Casablanca, Dakar, Dublin, Lisbon, London
                                        </option>
                                    
                                        <option value="1">
                                            (UTC +01:00) Belgrade, Berlin, Brussels, Lagos, Madrid, Paris, Rome, Tunis, Vienna, Warsaw
                                        </option>
                                    
                                        <option value="2">
                                            (UTC +02:00) Athens, Sofia, Cairo, Kiev, Istanbul, Beirut, Helsinki, Jerusalem, Johannesburg, Bucharest
                                        </option>
                                    
                                        <option value="3">
                                            (UTC +03:00) Nairobi, Baghdad, Doha, Khartoum, Minsk, Riyadh
                                        </option>
                                    
                                        <option value="3.5">
                                            (UTC +03:30) Tehran
                                        </option>
                                    
                                        <option value="4">
                                            (UTC +04:00) Baku, Dubai, Moscow
                                        </option>
                                    
                                        <option value="4.5">
                                            (UTC +04:30) Kabul
                                        </option>
                                    
                                        <option value="5">
                                            (UTC +05:00) Karachi, Tashkent
                                        </option>
                                    
                                        <option value="5.5">
                                            (UTC +05:30) Colombo, Delhi
                                        </option>
                                    
                                        <option value="5.75">
                                            (UTC +05:45) Kathmandu
                                        </option>
                                    
                                        <option value="6">
                                            (UTC +06:00) Almaty, Dhaka, Yekaterinburg
                                        </option>
                                    
                                        <option value="7">
                                            (UTC +07:00) Jakarta, Bangkok, Novosibirsk, Hanoi
                                        </option>
                                    
                                        <option selected="selected" value="8">
                                            (UTC +08:00) Perth, Beijing, Manila, Singapore, Kuala Lumpur, Denpasar, Krasnoyarsk
                                        </option>
                                    
                                        <option value="9">
                                            (UTC +09:00) Seoul, Tokyo, Pyongyang, Ambon, Irkutsk
                                        </option>
                                    
                                        <option value="10">
                                            (UTC +10:00) Canberra, Yakutsk, Port Moresby
                                        </option>
                                    
                                        <option value="11">
                                            (UTC +11:00) Vladivostok, Noumea
                                        </option>
                                    
                                        <option value="12">
                                            (UTC +12:00) Auckland, Suva
                                        </option>
                                    
                                        <option value="13">
                                            (UTC +13:00) Phoenix Islands, Tokelau, Tonga
                                        </option>
                                    
                                    
                                </select>
                            </div>
                        </div>
                    </div>
                </div>
                <br>
                <div class="row">
                    <div data-original-title="Enter the name of the feedback session e.g. Feedback Session 1." class="col-md-12" title="" data-toggle="tooltip" data-placement="top">
                        <div class="form-group">
                            <h5 class="col-sm-2">
                                <label class="control-label" for="fsname">
                                    Session name
                                </label>
                            </h5>
                            <div class="col-sm-10">
                                
                                    
                                    
                                            <div class="form-control-static">
                                                Second team feedback session
                                            </div>
                                    
                                
                            </div>
                        </div>
                    </div>
                </div>
                <br>
                <div class="row" id="instructionsRow">
                    <div data-original-title="Enter instructions for this feedback session. e.g. Avoid comments which are too critical.<br /> It will be displayed at the top of the page when users respond to the session." class="col-md-12" title="" data-toggle="tooltip" data-placement="top">
                        <div class="form-group">
                            <h5 class="col-sm-2">
                                <label class="control-label" for="instructions">
                                    Instructions
                                </label>
                            </h5>
                            <div class="col-sm-10">
                                <textarea disabled="disabled" class="form-control" rows="4" cols="100%" name="instructions" id="instructions" placeholder="e.g. Please answer all the given questions.">updated instructions</textarea>
                            </div>
                        </div>
                    </div>
                </div>
            </div>
        </div>
        <div class="panel panel-primary" id="timeFramePanel">
            <div class="panel-body">
                <div class="row">
                    <div data-original-title="Please select the date and time for which users can start submitting responses for the feedback session." class="col-md-5" title="" data-toggle="tooltip" data-placement="top">
                        <div class="row">
                            <div class="col-md-6">
                                <label class="label-control" for="startdate">
                                    Submission opening time
                                </label>
                            </div>
                        </div>
                        <div class="row">
                            <div class="col-md-6">
                                <input disabled="disabled" class="form-control col-sm-2 hasDatepicker" name="startdate" id="startdate" value="01/04/2012" placeholder="Date" type="text">
                            </div>
                            <div class="col-md-6">
                                <select disabled="disabled" class="form-control" name="starttime" id="starttime">
                                     
                                        <option value="1">
                                            0100H
                                        </option>
                                    
                                        <option value="2">
                                            0200H
                                        </option>
                                    
                                        <option value="3">
                                            0300H
                                        </option>
                                    
                                        <option value="4">
                                            0400H
                                        </option>
                                    
                                        <option value="5">
                                            0500H
                                        </option>
                                    
                                        <option value="6">
                                            0600H
                                        </option>
                                    
                                        <option value="7">
                                            0700H
                                        </option>
                                    
                                        <option value="8">
                                            0800H
                                        </option>
                                    
                                        <option value="9">
                                            0900H
                                        </option>
                                    
                                        <option value="10">
                                            1000H
                                        </option>
                                    
                                        <option value="11">
                                            1100H
                                        </option>
                                    
                                        <option value="12">
                                            1200H
                                        </option>
                                    
                                        <option value="13">
                                            1300H
                                        </option>
                                    
                                        <option value="14">
                                            1400H
                                        </option>
                                    
                                        <option value="15">
                                            1500H
                                        </option>
                                    
                                        <option value="16">
                                            1600H
                                        </option>
                                    
                                        <option value="17">
                                            1700H
                                        </option>
                                    
                                        <option value="18">
                                            1800H
                                        </option>
                                    
                                        <option value="19">
                                            1900H
                                        </option>
                                    
                                        <option value="20">
                                            2000H
                                        </option>
                                    
                                        <option value="21">
                                            2100H
                                        </option>
                                    
                                        <option value="22">
                                            2200H
                                        </option>
                                    
                                        <option value="23">
                                            2300H
                                        </option>
                                    
                                        <option selected="selected" value="24">
                                            2359H
                                        </option>
                                    
                                </select>
                            </div>
                        </div>
                    </div>
                    <div data-original-title="Please select the date and time after which the feedback session will no longer accept submissions from users." class="col-md-5 border-left-gray" title="" data-toggle="tooltip" data-placement="top">
                        <div class="row">
                            <div class="col-md-6">
                                <label class="label-control" for="enddate">
                                    Submission closing time
                                </label>
                            </div>
                        </div>
                        <div class="row">
                            <div class="col-md-6">
                                <input disabled="disabled" class="form-control col-sm-2 hasDatepicker" name="enddate" id="enddate" value="02/04/2017" placeholder="Date" type="text">
                            </div>
                            <div class="col-md-6">
                                <select disabled="disabled" class="form-control" name="endtime" id="endtime">
                                    
                                        <option value="1">
                                            0100H
                                        </option>
                                    
                                        <option value="2">
                                            0200H
                                        </option>
                                    
                                        <option value="3">
                                            0300H
                                        </option>
                                    
                                        <option value="4">
                                            0400H
                                        </option>
                                    
                                        <option value="5">
                                            0500H
                                        </option>
                                    
                                        <option value="6">
                                            0600H
                                        </option>
                                    
                                        <option value="7">
                                            0700H
                                        </option>
                                    
                                        <option value="8">
                                            0800H
                                        </option>
                                    
                                        <option value="9">
                                            0900H
                                        </option>
                                    
                                        <option value="10">
                                            1000H
                                        </option>
                                    
                                        <option value="11">
                                            1100H
                                        </option>
                                    
                                        <option value="12">
                                            1200H
                                        </option>
                                    
                                        <option value="13">
                                            1300H
                                        </option>
                                    
                                        <option value="14">
                                            1400H
                                        </option>
                                    
                                        <option value="15">
                                            1500H
                                        </option>
                                    
                                        <option value="16">
                                            1600H
                                        </option>
                                    
                                        <option value="17">
                                            1700H
                                        </option>
                                    
                                        <option value="18">
                                            1800H
                                        </option>
                                    
                                        <option value="19">
                                            1900H
                                        </option>
                                    
                                        <option value="20">
                                            2000H
                                        </option>
                                    
                                        <option value="21">
                                            2100H
                                        </option>
                                    
                                        <option value="22">
                                            2200H
                                        </option>
                                    
                                        <option value="23">
                                            2300H
                                        </option>
                                    
                                        <option selected="selected" value="24">
                                            2359H
                                        </option>
                                    
                                </select>
                            </div>
                        </div>
                    </div>
                    <div data-original-title="Please select the amount of time that the system will continue accepting <br />submissions after the specified deadline." class="col-md-2 border-left-gray" title="" data-toggle="tooltip" data-placement="top">
                        <div class="row">
                            <div class="col-md-12">
                                <label class="control-label" for="graceperiod">
                                    Grace period
                                </label>
                            </div>
                        </div>
                        <div class="row">
                            <div class="col-sm-12">
                                <select disabled="disabled" class="form-control" name="graceperiod" id="graceperiod">
                                    
                                        <option value="0">
                                            0 mins
                                        </option>
                                    
                                        <option value="5">
                                            5 mins
                                        </option>
                                    
                                        <option selected="selected" value="10">
                                            10 mins
                                        </option>
                                    
                                        <option value="15">
                                            15 mins
                                        </option>
                                    
                                        <option value="20">
                                            20 mins
                                        </option>
                                    
                                        <option value="25">
                                            25 mins
                                        </option>
                                    
                                        <option value="30">
                                            30 mins
                                        </option>
                                    
                                </select>
                            </div>
                        </div>
                    </div>
                </div>
            </div>
        </div>
        <div style="display: none;" class="row" id="uncommonSettingsInfo">
            <div class="col-md-12 text-muted">
                <span id="uncommonSettingsInfoText">Session is visible at submission opening time, responses are only visible when you publish the results.<br>Emails are sent when session opens (within 15 mins), 24 hrs before session closes and when results are published.</span>
                <a id="editUncommonSettingsButton" data-edit="[Edit]" data-done="[Done]" onclick="enableEditFS()">[Edit]</a>
                <br><br>
            </div>
        </div>
        
        






<div class="panel panel-primary" style="" id="sessionResponsesVisiblePanel">
    <div class="panel-body">
        <div class="row">
            <div class="col-md-6">
                <div class="row">
                    <div data-original-title="Please select when you want the questions for the feedback session to be visible to users who need to participate. Note that users cannot submit their responses until the submissions opening time set below." class="col-md-6" title="" data-toggle="tooltip" data-placement="top">
                        <label class="label-control">Session visible from </label>
                    </div>
                </div>
                <div class="row radio">
                    <div data-original-title="Select this option to enter in a custom date and time for which the feedback session will become visible.<br />Note that you can make a session visible before it is open for submissions so that users can preview the questions." class="col-md-2" title="" data-toggle="tooltip" data-placement="top">
                        <label for="sessionVisibleFromButton_custom">
                            At
                        </label>
                        <input disabled="disabled" name="sessionVisibleFromButton" id="sessionVisibleFromButton_custom" value="custom" checked="checked" type="radio">
                    </div>
                    <div class="col-md-5">
                        <input disabled="disabled" class="form-control col-sm-2 hasDatepicker" name="visibledate" id="visibledate" value="01/04/2012" type="text">
                    </div>
                    <div class="col-md-4">
                        <select disabled="disabled" class="form-control" name="visibletime" id="visibletime">
                            
                                <option value="1">
                                    0100H
                                </option>
                            
                                <option value="2">
                                    0200H
                                </option>
                            
                                <option value="3">
                                    0300H
                                </option>
                            
                                <option value="4">
                                    0400H
                                </option>
                            
                                <option value="5">
                                    0500H
                                </option>
                            
                                <option value="6">
                                    0600H
                                </option>
                            
                                <option value="7">
                                    0700H
                                </option>
                            
                                <option value="8">
                                    0800H
                                </option>
                            
                                <option value="9">
                                    0900H
                                </option>
                            
                                <option value="10">
                                    1000H
                                </option>
                            
                                <option value="11">
                                    1100H
                                </option>
                            
                                <option value="12">
                                    1200H
                                </option>
                            
                                <option value="13">
                                    1300H
                                </option>
                            
                                <option value="14">
                                    1400H
                                </option>
                            
                                <option value="15">
                                    1500H
                                </option>
                            
                                <option value="16">
                                    1600H
                                </option>
                            
                                <option value="17">
                                    1700H
                                </option>
                            
                                <option value="18">
                                    1800H
                                </option>
                            
                                <option value="19">
                                    1900H
                                </option>
                            
                                <option value="20">
                                    2000H
                                </option>
                            
                                <option value="21">
                                    2100H
                                </option>
                            
                                <option value="22">
                                    2200H
                                </option>
                            
                                <option value="23">
                                    2300H
                                </option>
                            
                                <option selected="selected" value="24">
                                    2359H
                                </option>
                            
                        </select>
                    </div>
                </div>
                <div class="row radio">
                    <div data-original-title="Select this option to have the feedback session become visible when it is open for submissions (as selected above)." class="col-md-6" title="" data-toggle="tooltip" data-placement="top">
                        <label for="sessionVisibleFromButton_atopen">
                            Submission opening time
                        </label>
                        <input disabled="disabled" name="sessionVisibleFromButton" id="sessionVisibleFromButton_atopen" value="atopen" type="radio">
                    </div>
                </div>
                <div class="row radio">
                    <div data-original-title="Select this option if you want the feedback session to never be visible. Use this option if you want to use this as a private feedback session." class="col-md-6" title="" data-toggle="tooltip" data-placement="top">
                        <label for="sessionVisibleFromButton_never">
                            Never (this is a private session)
                        </label>
                        <input disabled="disabled" name="sessionVisibleFromButton" id="sessionVisibleFromButton_never" value="never" type="radio">
                    </div>
                </div>
            </div>
    
            <div class="col-md-6 border-left-gray" id="responsesVisibleFromColumn">
                <div class="row">
                    <div data-original-title="Please select when the responses for the feedback session will be visible to the designated recipients.<br />You can select the response visibility for each type of user and question later." class="col-md-6" title="" data-toggle="tooltip" data-placement="top">
                        <label class="label-control">Responses visible from</label>
                    </div>
                </div>
                <div class="row radio">
                    <div data-original-title="Select this option to use a custom time for when the responses of the feedback session<br />will be visible to the designated recipients." class="col-md-2" title="" data-toggle="tooltip" data-placement="top">
                        <label for="resultsVisibleFromButton_custom">
                            At
                        </label>
                        <input disabled="disabled" name="resultsVisibleFromButton" id="resultsVisibleFromButton_custom" value="custom" checked="checked" type="radio">
                    </div>
                    <div class="col-md-5">
                        <input disabled="disabled" class="form-control hasDatepicker" name="publishdate" id="publishdate" value="01/05/2012" type="text">
                    </div>
                    <div class="col-md-4">
                        <select disabled="disabled" data-original-title="Select this option to enter in a custom date and time for which</br>the responses for this feedback session will become visible." class="form-control" name="publishtime" id="publishtime" title="" data-toggle="tooltip" data-placement="top">
                            
                                <option value="1">
                                    0100H
                                </option>
                            
                                <option value="2">
                                    0200H
                                </option>
                            
                                <option value="3">
                                    0300H
                                </option>
                            
                                <option value="4">
                                    0400H
                                </option>
                            
                                <option value="5">
                                    0500H
                                </option>
                            
                                <option value="6">
                                    0600H
                                </option>
                            
                                <option value="7">
                                    0700H
                                </option>
                            
                                <option value="8">
                                    0800H
                                </option>
                            
                                <option value="9">
                                    0900H
                                </option>
                            
                                <option value="10">
                                    1000H
                                </option>
                            
                                <option value="11">
                                    1100H
                                </option>
                            
                                <option value="12">
                                    1200H
                                </option>
                            
                                <option value="13">
                                    1300H
                                </option>
                            
                                <option value="14">
                                    1400H
                                </option>
                            
                                <option value="15">
                                    1500H
                                </option>
                            
                                <option value="16">
                                    1600H
                                </option>
                            
                                <option value="17">
                                    1700H
                                </option>
                            
                                <option value="18">
                                    1800H
                                </option>
                            
                                <option value="19">
                                    1900H
                                </option>
                            
                                <option value="20">
                                    2000H
                                </option>
                            
                                <option value="21">
                                    2100H
                                </option>
                            
                                <option value="22">
                                    2200H
                                </option>
                            
                                <option value="23">
                                    2300H
                                </option>
                            
                                <option selected="selected" value="24">
                                    2359H
                                </option>
                            
    
                        </select>
                    </div>
                </div>
                <div class="row radio">
                    <div data-original-title="Select this option to have the feedback responses be immediately visible<br />when the session becomes visible to users." class="col-md-3" title="" data-toggle="tooltip" data-placement="top">
                        <label for="resultsVisibleFromButton_atvisible">
                            Immediately
                        </label>
                        <input disabled="disabled" name="resultsVisibleFromButton" id="resultsVisibleFromButton_atvisible" value="atvisible" type="radio">
                    </div>
                </div>
                <div class="row radio">
                    <div data-original-title="Select this option if you intend to manually publish the responses for this session later on." class="col-md-4" title="" data-toggle="tooltip" data-placement="top">
                        <label for="resultsVisibleFromButton_later">
                            Publish manually
                        </label>
                        <input disabled="disabled" name="resultsVisibleFromButton" id="resultsVisibleFromButton_later" value="later" type="radio">
                    </div>
                </div>
                <div class="row radio">
                    <div data-original-title="Select this option if you intend never to publish the responses." class="col-md-2" title="" data-toggle="tooltip" data-placement="top">
                        <label for="resultsVisibleFromButton_never">
                            Never
                        </label>
                        <input disabled="disabled" name="resultsVisibleFromButton" id="resultsVisibleFromButton_never" value="never" type="radio">
                    </div>
                 </div>
            </div>
        </div>
    </div>
</div>
 <div class="panel panel-primary" style="" id="sendEmailsForPanel">
    <div class="panel-body">
        <div class="row">
            <div class="col-md-12">
                <label class="control-label">Send emails for</label>
            </div>
        </div>
        <div class="row">
            <div data-original-title="Select this option to automatically send an email to students to notify them when the session is open for submission." class="col-sm-3" title="" data-toggle="tooltip" data-placement="top">
                <div class="checkbox">
                    <label>Session opening reminder</label>
                    <input name="sendreminderemail" id="sendreminderemail_open" checked="checked" value="FEEDBACK_OPENING" disabled="disabled" type="checkbox">
                </div>
            </div>
            <div data-original-title="Select this option to automatically send an email to students to remind them to submit 24 hours before the end of the session." class="col-sm-3" title="" data-toggle="tooltip" data-placement="top">
                <div class="checkbox">
                    <label for="sendreminderemail_closing">
                        Session closing reminder
                    </label>
                    <input disabled="disabled" name="sendreminderemail" id="sendreminderemail_closing" checked="checked" value="FEEDBACK_CLOSING" type="checkbox">
                </div>
            </div>
            <div data-original-title="Select this option to automatically send an email to students to notify them when the session results is published." class="col-sm-4" title="" data-toggle="tooltip" data-placement="top">
                <div class="checkbox">
                    <label for="sendreminderemail_published">
                        Results published announcement
                    </label>
                    <input disabled="disabled" name="sendreminderemail" id="sendreminderemail_published" checked="checked" value="FEEDBACK_PUBLISHED" type="checkbox">
                </div>
            </div>
        </div>
    </div>
</div>
        
        <div class="form-group">
            <div class="row">
                <div class="col-md-offset-5 col-md-3">
                    <button disabled="disabled" id="button_submit" type="submit" class="btn btn-primary" style="display:none;">
                            Save Changes
                    </button>
                </div>
            </div>
        </div>
        
        
            <input disabled="disabled" name="fsname" value="Second team feedback session" type="hidden">
        
        
            <input disabled="disabled" name="courseid" value="AHPUiT.instr1.gma-demo" type="hidden">
        
        <input disabled="disabled" name="user" value="${test.instructor}" type="hidden">
    </form>
</div>
     
    <br>
    





    
<<<<<<< HEAD
        <div id="statusMessage" class="alert alert-success">
            The feedback session has been updated.
        </div>
        <script type="text/javascript" src="/js/statusMessage.js"></script>
=======
        <div id="statusMessage" style="display: none;"></div>
>>>>>>> 606bd7aa
    
    

    

<div class="modal fade" id="fsCopyModal" tabindex="-1" role="dialog" aria-labelledby="fsCopyModal" aria-hidden="true">
    <div class="modal-dialog">
        <div class="modal-content">
            <form method="post" name="form_copy_list" role="form" action="/page/instructorFeedbackEditCopy">
                <div class="modal-header">
                    <button type="button" class="close" data-dismiss="modal" aria-hidden="true">×</button>
                    <h4 class="modal-title">
                        Copy this feedback session to other courses <br>
                        <small>(Select the course(s) you want to copy this feedback session to)</small>
                    </h4>
                </div>
                <div class="modal-body">
                    <div id="courseList" class="form-group"></div>
                </div>
                <div class="modal-footer">
                    <button type="button" class="btn btn-default" data-dismiss="modal">Cancel</button>
                    <input class="btn btn-primary" id="fscopy_submit" value="Copy" type="submit">
                    <input name="user" value="${test.instructor}" type="hidden">
               </div>
            </form>
        </div>
    </div>
</div>
    
    
     <br>
    
        












<form class="form-horizontal form_question" role="form" method="post" action="/page/instructorFeedbackQuestionEdit" id="form_editquestion-1" name="form_editquestions" onsubmit="tallyCheckboxes(1)">
    <div class="panel panel-primary questionTable" id="questionTable1">
        <div class="panel-heading">
            <div class="row">
                <div class="col-sm-12">
                    <span>
                        <strong>Question</strong>
                        <select disabled="disabled" class="questionNumber nonDestructive text-primary" name="questionnum" id="questionnum-1">
                            
                                <option value="1">
                                    1
                                </option>
                            
                                <option value="2">
                                    2
                                </option>
                            
                                <option value="3">
                                    3
                                </option>
                            
                                <option value="4">
                                    4
                                </option>
                            
                                <option value="5">
                                    5
                                </option>
                            
                        </select>
                        &nbsp;Team contribution question
                    </span>
                    <span class="pull-right">
                        <a data-original-title="Get a submission link to this particular question. Useful if you want students to answer individual questions separately or at different points in time." class="btn btn-primary btn-xs" id="questiongetlink-1" data-toggle="tooltip" data-placement="top" title="" onclick="getQuestionLink(1)">
                            Get Link
                        </a>
                        <a data-original-title="Edit this question" class="btn btn-primary btn-xs" id="questionedittext-1" data-toggle="tooltip" data-placement="top" title="" onclick="enableEdit(1,5)">
                            Edit
                        </a>
                        <a class="btn btn-primary btn-xs" style="display:none" id="questionsavechangestext-1">
                            Save Changes
                        </a>
                        <a data-original-title="Discard your changes" class="btn btn-primary btn-xs" style="display:none" onclick="cancelEdit(1)" id="questioncanceledit-1" data-toggle="tooltip" data-placement="top" title="">
                            Cancel
                        </a>
                        <a data-original-title="Delete this question" class="btn btn-primary btn-xs" onclick="deleteQuestion(1)" data-toggle="tooltip" data-placement="top" title="">
                            Delete
                        </a>
                    </span>
                </div>
            </div>
        </div>
        <div class="panel-body">
            <div class="col-sm-12 padding-15px margin-bottom-15px background-color-light-blue">
                <div>
                    <!-- Do not add whitespace between the opening and closing tags-->
                    <textarea data-original-title="Please enter the question for users to give feedback about. e.g. What is the biggest weakness of the presented product?" class="form-control textvalue nonDestructive" rows="5" name="questiontext" id="questiontext-1" data-toggle="tooltip" data-placement="top" title="" tabindex="9" disabled="disabled">Please rate the estimated contribution of your team members and yourself.</textarea>
                </div>
                <div class="row">
    <br>
    <div class="col-sm-6">
        <div data-original-title="Ticking this allows a giver to select 'Not Sure' as his/her answer" class="form-inline col-sm-12" id="contrib_tooltipText-1" data-toggle="tooltip" data-placement="top" data-container="body" title="">
            <input disabled="disabled" name="isNotSureAllowedCheck" id="isNotSureAllowedCheck-1" checked="checked" type="checkbox">
            <span style="margin-left: 5px; font-weight: bold;">Allow response giver to select 'Not Sure' as the answer</span>
        </div>
    </div>
</div>
            </div>
            
            <br>
            








<div class="col-sm-12 padding-15px margin-bottom-15px background-color-light-green">
    <div class="col-sm-12 padding-0">
        <b>Feedback Path</b> (Who is giving feedback about whom?)
    </div>
    <div data-original-title="Who will give feedback" class="col-sm-6 padding-0" data-toggle="tooltip" data-placement="top" title="">  
        <label class="col-sm-5 control-label">
            Who will give the feedback:
        </label>
        <div class="col-sm-7">
            <select class="form-control participantSelect" id="givertype-1" name="givertype" disabled="disabled" onchange="feedbackGiverUpdateVisibilityOptions(this)">
                
                    <option value="SELF">
                        Me (Session creator)
                    </option>
                
                    <option selected="selected" value="STUDENTS">
                        Students in this course
                    </option>
                
                    <option value="INSTRUCTORS">
                        Instructors in this course
                    </option>
                
                    <option value="TEAMS">
                        Teams in this course
                    </option>
                
            </select>
        </div>
    </div>
    <div data-original-title="Who the feedback is about" class="col-sm-6 padding-0" data-toggle="tooltip" data-placement="top" title="">
        <label class="col-sm-5 control-label">
            Who the feedback is about:
        </label>
        <div class="col-sm-7">
            <select class="form-control participantSelect" id="recipienttype-1" name="recipienttype" disabled="disabled" onchange="feedbackRecipientUpdateVisibilityOptions(this);getVisibilityMessageIfPreviewIsActive(this);">
                
                    <option value="SELF">
                        Giver (Self feedback)
                    </option>
                
                    <option value="STUDENTS">
                        Other students in the course
                    </option>
                
                    <option value="INSTRUCTORS">
                        Instructors in the course
                    </option>
                
                    <option value="TEAMS">
                        Other teams in the course
                    </option>
                
                    <option value="OWN_TEAM">
                        Giver's team
                    </option>
                
                    <option value="OWN_TEAM_MEMBERS">
                        Giver's team members
                    </option>
                
                    <option selected="selected" value="OWN_TEAM_MEMBERS_INCLUDING_SELF">
                        Giver's team members and Giver
                    </option>
                
                    <option value="NONE">
                        Nobody specific (For general class feedback)
                    </option>
                
            </select>
        </div>
    </div>
    <div class="col-sm-6">
    </div>
    <div style="display: none;" class="col-sm-6 numberOfEntitiesElements1">
        <label id="numofrecipients_text-1" class="control-label col-sm-4 small">
            The maximum number of <span id="numofrecipients_text_inner-1"></span> each respondant should give feedback to:
        </label>
        <div class="col-sm-8 form-control-static">
            <div class="col-sm-6">
                <input class="nonDestructive" name="numofrecipientstype" value="custom" disabled="disabled" type="radio">
                <input class="nonDestructive numberOfEntitiesBox" name="numofrecipients" id="numofrecipients-1" value="1" min="1" max="250" disabled="disabled" type="number">
            </div>
            <div class="col-sm-6">
                <input class="nonDestructive" name="numofrecipientstype" checked="checked" value="max" disabled="disabled" type="radio">
                <span class="">Unlimited</span>
            </div>
        </div>
    </div>
</div>

<br>

            














<div class="col-sm-12 padding-15px background-color-light-green">
    <div class="col-sm-12 padding-0">
        <b>Visibility</b> (Who can see the responses?)
    </div>
    <div class="col-sm-6 btn-group" data-toggle="buttons">
        <label class="btn btn-xs btn-info visibilityOptionsLabel" id="visibilityOptionsLabel-1" onchange="toggleVisibilityOptions(this)">
            <input disabled="disabled" type="radio">
            <span class="glyphicon glyphicon-pencil"></span> Edit Visibility
        </label>
        <label class="btn btn-xs btn-info active visibilityMessageButton" id="visibilityMessageButton-1" onchange="toggleVisibilityMessage(this)">
            <input disabled="disabled" type="radio">
            <span class="glyphicon glyphicon-eye-open"></span> Preview Visibility
        </label>
    </div>
</div>
<div class="col-sm-12 background-color-light-green">
    <div class="col-sm-12 text-muted visibilityMessage" id="visibilityMessage-1">
        This is the visibility as seen by the feedback giver.
        <ul class="background-color-warning">
        
            <li>The receiving student can see your response, but not your name.</li>
        
            <li>Your team members can see your response, but not the name of the recipient, or your name.</li>
        
            <li>The recipient's team members can see your response, but not the name of the recipient, or your name.</li>
        
            <li>Instructors in this course can see your response, the name of the recipient, and your name.</li>
        
        </ul>
    </div>
</div>
<div class="col-sm-12 margin-bottom-15px background-color-light-green">
    <div style="display: none;" class="visibilityOptions" id="visibilityOptions-1">
        <table class="dataTable participantTable table table-striped text-center background-color-white">
            <tbody><tr>
                <th class="text-center">User/Group</th>
                <th class="text-center">Can see answer</th>
                <th class="text-center">Can see giver's name</th>
                <th class="text-center">Can see recipient's name</th>
            </tr>
            <tr>
                <td class="text-left">
                    <div data-original-title="Control what feedback recipient(s) can view" data-toggle="tooltip" data-placement="top" title="">
                        Recipient(s)
                    </div>
                </td>
                <td>
                    <input class="visibilityCheckbox answerCheckbox1 centered" name="receiverLeaderCheckbox" value="RECEIVER" disabled="disabled" checked="checked" type="checkbox">
                </td>
                <td>
                    <input class="visibilityCheckbox giverCheckbox1" value="RECEIVER" disabled="disabled" type="checkbox">
                </td>
                <td>
                    <input class="visibilityCheckbox recipientCheckbox1" name="receiverFollowerCheckbox" value="RECEIVER" disabled="disabled" checked="checked" type="checkbox">
                </td>
            </tr>
            <tr>
                <td class="text-left">
                    <div data-original-title="Control what team members of feedback giver can view" data-toggle="tooltip" data-placement="top" title="">
                        Giver's Team Members
                    </div>
                </td>
                <td>
                    <input class="visibilityCheckbox answerCheckbox1" value="OWN_TEAM_MEMBERS" disabled="disabled" checked="checked" type="checkbox">
                </td>
                <td>
                    <input class="visibilityCheckbox giverCheckbox1" value="OWN_TEAM_MEMBERS" disabled="disabled" type="checkbox">
                </td>
                <td>
                    <input class="visibilityCheckbox recipientCheckbox1" value="OWN_TEAM_MEMBERS" disabled="disabled" type="checkbox">
                </td>
            </tr>
            <tr>
                <td class="text-left">
                    <div data-original-title="Control what team members of feedback recipients can view" data-toggle="tooltip" data-placement="top" title="">
                        Recipient's Team Members
                    </div>
                </td>
                <td>
                    <input class="visibilityCheckbox answerCheckbox1" value="RECEIVER_TEAM_MEMBERS" disabled="disabled" checked="checked" type="checkbox">
                </td>
                <td>
                    <input class="visibilityCheckbox giverCheckbox1" value="RECEIVER_TEAM_MEMBERS" disabled="disabled" type="checkbox">
                </td>
                <td>
                    <input class="visibilityCheckbox recipientCheckbox1" value="RECEIVER_TEAM_MEMBERS" disabled="disabled" type="checkbox">
                </td>
            </tr>
            <tr>
                <td class="text-left">
                    <div data-original-title="Control what other students can view" data-toggle="tooltip" data-placement="top" title="">
                        Other students
                    </div>
                </td>
                <td>
                    <input class="visibilityCheckbox answerCheckbox1" value="STUDENTS" disabled="disabled" type="checkbox">
                </td>
                <td>
                    <input class="visibilityCheckbox giverCheckbox1" value="STUDENTS" disabled="disabled" type="checkbox">
                </td>
                <td>
                    <input class="visibilityCheckbox recipientCheckbox1" value="STUDENTS" disabled="disabled" type="checkbox">
                </td>
            </tr>
            <tr>
                <td class="text-left">
                    <div data-original-title="Control what instructors can view" data-toggle="tooltip" data-placement="top" title="">
                        Instructors
                    </div>
                </td>
                <td>
                    <input class="visibilityCheckbox answerCheckbox1" value="INSTRUCTORS" disabled="disabled" checked="checked" type="checkbox">
                </td>
                <td>
                    <input class="visibilityCheckbox giverCheckbox1" value="INSTRUCTORS" disabled="disabled" checked="checked" type="checkbox">
                </td>
                <td>
                    <input class="visibilityCheckbox recipientCheckbox1" value="INSTRUCTORS" disabled="disabled" checked="checked" type="checkbox">
                </td>
            </tr>
        </tbody></table>
    </div>
</div>
            
            <div>
                <span class="pull-right">
                    <input disabled="disabled" id="button_question_submit-1" class="btn btn-primary" value="Save Changes" tabindex="0" style="display:none" type="submit">
                </span>
            </div>
        </div>
    </div>
    <input name="fsname" value="Second team feedback session" type="hidden">
    <input name="courseid" value="AHPUiT.instr1.gma-demo" type="hidden">
    <input name="questionid" value="{*}" type="hidden">
    <input name="questionnum" value="1" type="hidden">
    <input name="questiontype" value="CONTRIB" type="hidden">
    <input name="questionedittype" id="questionedittype-1" value="edit" type="hidden">
    <input value="RECEIVER,INSTRUCTORS" name="showresponsesto" type="hidden">
    <input value="RECEIVER,INSTRUCTORS" name="showgiverto" type="hidden">
    <input value="RECEIVER,INSTRUCTORS" name="showrecipientto" type="hidden">
    <input name="user" value="${test.instructor}" type="hidden">
</form>
<br><br>
    
        












<form class="form-horizontal form_question" role="form" method="post" action="/page/instructorFeedbackQuestionEdit" id="form_editquestion-2" name="form_editquestions" onsubmit="tallyCheckboxes(2)">
    <div class="panel panel-primary questionTable" id="questionTable2">
        <div class="panel-heading">
            <div class="row">
                <div class="col-sm-12">
                    <span>
                        <strong>Question</strong>
                        <select disabled="disabled" class="questionNumber nonDestructive text-primary" name="questionnum" id="questionnum-2">
                            
                                <option value="1">
                                    1
                                </option>
                            
                                <option value="2">
                                    2
                                </option>
                            
                                <option value="3">
                                    3
                                </option>
                            
                                <option value="4">
                                    4
                                </option>
                            
                                <option value="5">
                                    5
                                </option>
                            
                        </select>
                        &nbsp;Essay question
                    </span>
                    <span class="pull-right">
                        <a data-original-title="Get a submission link to this particular question. Useful if you want students to answer individual questions separately or at different points in time." class="btn btn-primary btn-xs" id="questiongetlink-2" data-toggle="tooltip" data-placement="top" title="" onclick="getQuestionLink(2)">
                            Get Link
                        </a>
                        <a data-original-title="Edit this question" class="btn btn-primary btn-xs" id="questionedittext-2" data-toggle="tooltip" data-placement="top" title="" onclick="enableEdit(2,5)">
                            Edit
                        </a>
                        <a class="btn btn-primary btn-xs" style="display:none" id="questionsavechangestext-2">
                            Save Changes
                        </a>
                        <a data-original-title="Discard your changes" class="btn btn-primary btn-xs" style="display:none" onclick="cancelEdit(2)" id="questioncanceledit-2" data-toggle="tooltip" data-placement="top" title="">
                            Cancel
                        </a>
                        <a data-original-title="Delete this question" class="btn btn-primary btn-xs" onclick="deleteQuestion(2)" data-toggle="tooltip" data-placement="top" title="">
                            Delete
                        </a>
                    </span>
                </div>
            </div>
        </div>
        <div class="panel-body">
            <div class="col-sm-12 padding-15px margin-bottom-15px background-color-light-blue">
                <div>
                    <!-- Do not add whitespace between the opening and closing tags-->
                    <textarea data-original-title="Please enter the question for users to give feedback about. e.g. What is the biggest weakness of the presented product?" class="form-control textvalue nonDestructive" rows="5" name="questiontext" id="questiontext-2" data-toggle="tooltip" data-placement="top" title="" tabindex="9" disabled="disabled">Comments about my contribution (shown to other teammates)</textarea>
                </div>
                
            </div>
            
            <br>
            








<div class="col-sm-12 padding-15px margin-bottom-15px background-color-light-green">
    <div class="col-sm-12 padding-0">
        <b>Feedback Path</b> (Who is giving feedback about whom?)
    </div>
    <div data-original-title="Who will give feedback" class="col-sm-6 padding-0" data-toggle="tooltip" data-placement="top" title="">  
        <label class="col-sm-5 control-label">
            Who will give the feedback:
        </label>
        <div class="col-sm-7">
            <select class="form-control participantSelect" id="givertype-2" name="givertype" disabled="disabled" onchange="feedbackGiverUpdateVisibilityOptions(this)">
                
                    <option value="SELF">
                        Me (Session creator)
                    </option>
                
                    <option selected="selected" value="STUDENTS">
                        Students in this course
                    </option>
                
                    <option value="INSTRUCTORS">
                        Instructors in this course
                    </option>
                
                    <option value="TEAMS">
                        Teams in this course
                    </option>
                
            </select>
        </div>
    </div>
    <div data-original-title="Who the feedback is about" class="col-sm-6 padding-0" data-toggle="tooltip" data-placement="top" title="">
        <label class="col-sm-5 control-label">
            Who the feedback is about:
        </label>
        <div class="col-sm-7">
            <select class="form-control participantSelect" id="recipienttype-2" name="recipienttype" disabled="disabled" onchange="feedbackRecipientUpdateVisibilityOptions(this);getVisibilityMessageIfPreviewIsActive(this);">
                
                    <option selected="selected" value="SELF">
                        Giver (Self feedback)
                    </option>
                
                    <option value="STUDENTS">
                        Other students in the course
                    </option>
                
                    <option value="INSTRUCTORS">
                        Instructors in the course
                    </option>
                
                    <option value="TEAMS">
                        Other teams in the course
                    </option>
                
                    <option value="OWN_TEAM">
                        Giver's team
                    </option>
                
                    <option value="OWN_TEAM_MEMBERS">
                        Giver's team members
                    </option>
                
                    <option value="OWN_TEAM_MEMBERS_INCLUDING_SELF">
                        Giver's team members and Giver
                    </option>
                
                    <option value="NONE">
                        Nobody specific (For general class feedback)
                    </option>
                
            </select>
        </div>
    </div>
    <div class="col-sm-6">
    </div>
    <div style="display: none;" class="col-sm-6 numberOfEntitiesElements2">
        <label id="numofrecipients_text-2" class="control-label col-sm-4 small">
            The maximum number of <span id="numofrecipients_text_inner-2"></span> each respondant should give feedback to:
        </label>
        <div class="col-sm-8 form-control-static">
            <div class="col-sm-6">
                <input class="nonDestructive" name="numofrecipientstype" value="custom" disabled="disabled" type="radio">
                <input class="nonDestructive numberOfEntitiesBox" name="numofrecipients" id="numofrecipients-2" value="1" min="1" max="250" disabled="disabled" type="number">
            </div>
            <div class="col-sm-6">
                <input class="nonDestructive" name="numofrecipientstype" checked="checked" value="max" disabled="disabled" type="radio">
                <span class="">Unlimited</span>
            </div>
        </div>
    </div>
</div>

<br>

            














<div class="col-sm-12 padding-15px background-color-light-green">
    <div class="col-sm-12 padding-0">
        <b>Visibility</b> (Who can see the responses?)
    </div>
    <div class="col-sm-6 btn-group" data-toggle="buttons">
        <label class="btn btn-xs btn-info visibilityOptionsLabel" id="visibilityOptionsLabel-2" onchange="toggleVisibilityOptions(this)">
            <input disabled="disabled" type="radio">
            <span class="glyphicon glyphicon-pencil"></span> Edit Visibility
        </label>
        <label class="btn btn-xs btn-info active visibilityMessageButton" id="visibilityMessageButton-2" onchange="toggleVisibilityMessage(this)">
            <input disabled="disabled" type="radio">
            <span class="glyphicon glyphicon-eye-open"></span> Preview Visibility
        </label>
    </div>
</div>
<div class="col-sm-12 background-color-light-green">
    <div class="col-sm-12 text-muted visibilityMessage" id="visibilityMessage-2">
        This is the visibility as seen by the feedback giver.
        <ul class="background-color-warning">
        
            <li>You can see your own feedback in the results page later on.</li>
        
            <li>Your team members can see your response, the name of the recipient, and your name.</li>
        
            <li>The recipient's team members can see your response, the name of the recipient, and your name.</li>
        
            <li>Instructors in this course can see your response, the name of the recipient, and your name.</li>
        
        </ul>
    </div>
</div>
<div class="col-sm-12 margin-bottom-15px background-color-light-green">
    <div style="display: none;" class="visibilityOptions" id="visibilityOptions-2">
        <table class="dataTable participantTable table table-striped text-center background-color-white">
            <tbody><tr>
                <th class="text-center">User/Group</th>
                <th class="text-center">Can see answer</th>
                <th class="text-center">Can see giver's name</th>
                <th class="text-center">Can see recipient's name</th>
            </tr>
            <tr>
                <td class="text-left">
                    <div data-original-title="Control what feedback recipient(s) can view" data-toggle="tooltip" data-placement="top" title="">
                        Recipient(s)
                    </div>
                </td>
                <td>
                    <input class="visibilityCheckbox answerCheckbox2 centered" name="receiverLeaderCheckbox" value="RECEIVER" disabled="disabled" checked="checked" type="checkbox">
                </td>
                <td>
                    <input class="visibilityCheckbox giverCheckbox2" value="RECEIVER" disabled="disabled" checked="checked" type="checkbox">
                </td>
                <td>
                    <input class="visibilityCheckbox recipientCheckbox2" name="receiverFollowerCheckbox" value="RECEIVER" disabled="disabled" checked="checked" type="checkbox">
                </td>
            </tr>
            <tr>
                <td class="text-left">
                    <div data-original-title="Control what team members of feedback giver can view" data-toggle="tooltip" data-placement="top" title="">
                        Giver's Team Members
                    </div>
                </td>
                <td>
                    <input class="visibilityCheckbox answerCheckbox2" value="OWN_TEAM_MEMBERS" disabled="disabled" checked="checked" type="checkbox">
                </td>
                <td>
                    <input class="visibilityCheckbox giverCheckbox2" value="OWN_TEAM_MEMBERS" disabled="disabled" checked="checked" type="checkbox">
                </td>
                <td>
                    <input class="visibilityCheckbox recipientCheckbox2" value="OWN_TEAM_MEMBERS" disabled="disabled" checked="checked" type="checkbox">
                </td>
            </tr>
            <tr>
                <td class="text-left">
                    <div data-original-title="Control what team members of feedback recipients can view" data-toggle="tooltip" data-placement="top" title="">
                        Recipient's Team Members
                    </div>
                </td>
                <td>
                    <input class="visibilityCheckbox answerCheckbox2" value="RECEIVER_TEAM_MEMBERS" disabled="disabled" checked="checked" type="checkbox">
                </td>
                <td>
                    <input class="visibilityCheckbox giverCheckbox2" value="RECEIVER_TEAM_MEMBERS" disabled="disabled" checked="checked" type="checkbox">
                </td>
                <td>
                    <input class="visibilityCheckbox recipientCheckbox2" value="RECEIVER_TEAM_MEMBERS" disabled="disabled" checked="checked" type="checkbox">
                </td>
            </tr>
            <tr>
                <td class="text-left">
                    <div data-original-title="Control what other students can view" data-toggle="tooltip" data-placement="top" title="">
                        Other students
                    </div>
                </td>
                <td>
                    <input class="visibilityCheckbox answerCheckbox2" value="STUDENTS" disabled="disabled" type="checkbox">
                </td>
                <td>
                    <input class="visibilityCheckbox giverCheckbox2" value="STUDENTS" disabled="disabled" type="checkbox">
                </td>
                <td>
                    <input class="visibilityCheckbox recipientCheckbox2" value="STUDENTS" disabled="disabled" type="checkbox">
                </td>
            </tr>
            <tr>
                <td class="text-left">
                    <div data-original-title="Control what instructors can view" data-toggle="tooltip" data-placement="top" title="">
                        Instructors
                    </div>
                </td>
                <td>
                    <input class="visibilityCheckbox answerCheckbox2" value="INSTRUCTORS" disabled="disabled" checked="checked" type="checkbox">
                </td>
                <td>
                    <input class="visibilityCheckbox giverCheckbox2" value="INSTRUCTORS" disabled="disabled" checked="checked" type="checkbox">
                </td>
                <td>
                    <input class="visibilityCheckbox recipientCheckbox2" value="INSTRUCTORS" disabled="disabled" checked="checked" type="checkbox">
                </td>
            </tr>
        </tbody></table>
    </div>
</div>
            
            <div>
                <span class="pull-right">
                    <input disabled="disabled" id="button_question_submit-2" class="btn btn-primary" value="Save Changes" tabindex="0" style="display:none" type="submit">
                </span>
            </div>
        </div>
    </div>
    <input name="fsname" value="Second team feedback session" type="hidden">
    <input name="courseid" value="AHPUiT.instr1.gma-demo" type="hidden">
    <input name="questionid" value="{*}" type="hidden">
    <input name="questionnum" value="2" type="hidden">
    <input name="questiontype" value="TEXT" type="hidden">
    <input name="questionedittype" id="questionedittype-2" value="edit" type="hidden">
    <input value="RECEIVER,INSTRUCTORS" name="showresponsesto" type="hidden">
    <input value="RECEIVER,INSTRUCTORS" name="showgiverto" type="hidden">
    <input value="RECEIVER,INSTRUCTORS" name="showrecipientto" type="hidden">
    <input name="user" value="${test.instructor}" type="hidden">
</form>
<br><br>
    
        












<form class="form-horizontal form_question" role="form" method="post" action="/page/instructorFeedbackQuestionEdit" id="form_editquestion-3" name="form_editquestions" onsubmit="tallyCheckboxes(3)">
    <div class="panel panel-primary questionTable" id="questionTable3">
        <div class="panel-heading">
            <div class="row">
                <div class="col-sm-12">
                    <span>
                        <strong>Question</strong>
                        <select disabled="disabled" class="questionNumber nonDestructive text-primary" name="questionnum" id="questionnum-3">
                            
                                <option value="1">
                                    1
                                </option>
                            
                                <option value="2">
                                    2
                                </option>
                            
                                <option value="3">
                                    3
                                </option>
                            
                                <option value="4">
                                    4
                                </option>
                            
                                <option value="5">
                                    5
                                </option>
                            
                        </select>
                        &nbsp;Essay question
                    </span>
                    <span class="pull-right">
                        <a data-original-title="Get a submission link to this particular question. Useful if you want students to answer individual questions separately or at different points in time." class="btn btn-primary btn-xs" id="questiongetlink-3" data-toggle="tooltip" data-placement="top" title="" onclick="getQuestionLink(3)">
                            Get Link
                        </a>
                        <a data-original-title="Edit this question" class="btn btn-primary btn-xs" id="questionedittext-3" data-toggle="tooltip" data-placement="top" title="" onclick="enableEdit(3,5)">
                            Edit
                        </a>
                        <a class="btn btn-primary btn-xs" style="display:none" id="questionsavechangestext-3">
                            Save Changes
                        </a>
                        <a data-original-title="Discard your changes" class="btn btn-primary btn-xs" style="display:none" onclick="cancelEdit(3)" id="questioncanceledit-3" data-toggle="tooltip" data-placement="top" title="">
                            Cancel
                        </a>
                        <a data-original-title="Delete this question" class="btn btn-primary btn-xs" onclick="deleteQuestion(3)" data-toggle="tooltip" data-placement="top" title="">
                            Delete
                        </a>
                    </span>
                </div>
            </div>
        </div>
        <div class="panel-body">
            <div class="col-sm-12 padding-15px margin-bottom-15px background-color-light-blue">
                <div>
                    <!-- Do not add whitespace between the opening and closing tags-->
                    <textarea data-original-title="Please enter the question for users to give feedback about. e.g. What is the biggest weakness of the presented product?" class="form-control textvalue nonDestructive" rows="5" name="questiontext" id="questiontext-3" data-toggle="tooltip" data-placement="top" title="" tabindex="9" disabled="disabled">My comments about this teammate(confidential and only shown to instructor)</textarea>
                </div>
                
            </div>
            
            <br>
            








<div class="col-sm-12 padding-15px margin-bottom-15px background-color-light-green">
    <div class="col-sm-12 padding-0">
        <b>Feedback Path</b> (Who is giving feedback about whom?)
    </div>
    <div data-original-title="Who will give feedback" class="col-sm-6 padding-0" data-toggle="tooltip" data-placement="top" title="">  
        <label class="col-sm-5 control-label">
            Who will give the feedback:
        </label>
        <div class="col-sm-7">
            <select class="form-control participantSelect" id="givertype-3" name="givertype" disabled="disabled" onchange="feedbackGiverUpdateVisibilityOptions(this)">
                
                    <option value="SELF">
                        Me (Session creator)
                    </option>
                
                    <option selected="selected" value="STUDENTS">
                        Students in this course
                    </option>
                
                    <option value="INSTRUCTORS">
                        Instructors in this course
                    </option>
                
                    <option value="TEAMS">
                        Teams in this course
                    </option>
                
            </select>
        </div>
    </div>
    <div data-original-title="Who the feedback is about" class="col-sm-6 padding-0" data-toggle="tooltip" data-placement="top" title="">
        <label class="col-sm-5 control-label">
            Who the feedback is about:
        </label>
        <div class="col-sm-7">
            <select class="form-control participantSelect" id="recipienttype-3" name="recipienttype" disabled="disabled" onchange="feedbackRecipientUpdateVisibilityOptions(this);getVisibilityMessageIfPreviewIsActive(this);">
                
                    <option value="SELF">
                        Giver (Self feedback)
                    </option>
                
                    <option value="STUDENTS">
                        Other students in the course
                    </option>
                
                    <option value="INSTRUCTORS">
                        Instructors in the course
                    </option>
                
                    <option value="TEAMS">
                        Other teams in the course
                    </option>
                
                    <option value="OWN_TEAM">
                        Giver's team
                    </option>
                
                    <option selected="selected" value="OWN_TEAM_MEMBERS">
                        Giver's team members
                    </option>
                
                    <option value="OWN_TEAM_MEMBERS_INCLUDING_SELF">
                        Giver's team members and Giver
                    </option>
                
                    <option value="NONE">
                        Nobody specific (For general class feedback)
                    </option>
                
            </select>
        </div>
    </div>
    <div class="col-sm-6">
    </div>
    <div style="display: none;" class="col-sm-6 numberOfEntitiesElements3">
        <label id="numofrecipients_text-3" class="control-label col-sm-4 small">
            The maximum number of <span id="numofrecipients_text_inner-3"></span> each respondant should give feedback to:
        </label>
        <div class="col-sm-8 form-control-static">
            <div class="col-sm-6">
                <input class="nonDestructive" name="numofrecipientstype" value="custom" disabled="disabled" type="radio">
                <input class="nonDestructive numberOfEntitiesBox" name="numofrecipients" id="numofrecipients-3" value="1" min="1" max="250" disabled="disabled" type="number">
            </div>
            <div class="col-sm-6">
                <input class="nonDestructive" name="numofrecipientstype" checked="checked" value="max" disabled="disabled" type="radio">
                <span class="">Unlimited</span>
            </div>
        </div>
    </div>
</div>

<br>

            














<div class="col-sm-12 padding-15px background-color-light-green">
    <div class="col-sm-12 padding-0">
        <b>Visibility</b> (Who can see the responses?)
    </div>
    <div class="col-sm-6 btn-group" data-toggle="buttons">
        <label class="btn btn-xs btn-info visibilityOptionsLabel" id="visibilityOptionsLabel-3" onchange="toggleVisibilityOptions(this)">
            <input disabled="disabled" type="radio">
            <span class="glyphicon glyphicon-pencil"></span> Edit Visibility
        </label>
        <label class="btn btn-xs btn-info active visibilityMessageButton" id="visibilityMessageButton-3" onchange="toggleVisibilityMessage(this)">
            <input disabled="disabled" type="radio">
            <span class="glyphicon glyphicon-eye-open"></span> Preview Visibility
        </label>
    </div>
</div>
<div class="col-sm-12 background-color-light-green">
    <div class="col-sm-12 text-muted visibilityMessage" id="visibilityMessage-3">
        This is the visibility as seen by the feedback giver.
        <ul class="background-color-warning">
        
            <li>Instructors in this course can see your response, the name of the recipient, and your name.</li>
        
        </ul>
    </div>
</div>
<div class="col-sm-12 margin-bottom-15px background-color-light-green">
    <div style="display: none;" class="visibilityOptions" id="visibilityOptions-3">
        <table class="dataTable participantTable table table-striped text-center background-color-white">
            <tbody><tr>
                <th class="text-center">User/Group</th>
                <th class="text-center">Can see answer</th>
                <th class="text-center">Can see giver's name</th>
                <th class="text-center">Can see recipient's name</th>
            </tr>
            <tr>
                <td class="text-left">
                    <div data-original-title="Control what feedback recipient(s) can view" data-toggle="tooltip" data-placement="top" title="">
                        Recipient(s)
                    </div>
                </td>
                <td>
                    <input class="visibilityCheckbox answerCheckbox3 centered" name="receiverLeaderCheckbox" value="RECEIVER" disabled="disabled" type="checkbox">
                </td>
                <td>
                    <input class="visibilityCheckbox giverCheckbox3" value="RECEIVER" disabled="disabled" type="checkbox">
                </td>
                <td>
                    <input class="visibilityCheckbox recipientCheckbox3" name="receiverFollowerCheckbox" value="RECEIVER" disabled="disabled" type="checkbox">
                </td>
            </tr>
            <tr>
                <td class="text-left">
                    <div data-original-title="Control what team members of feedback giver can view" data-toggle="tooltip" data-placement="top" title="">
                        Giver's Team Members
                    </div>
                </td>
                <td>
                    <input class="visibilityCheckbox answerCheckbox3" value="OWN_TEAM_MEMBERS" disabled="disabled" type="checkbox">
                </td>
                <td>
                    <input class="visibilityCheckbox giverCheckbox3" value="OWN_TEAM_MEMBERS" disabled="disabled" type="checkbox">
                </td>
                <td>
                    <input class="visibilityCheckbox recipientCheckbox3" value="OWN_TEAM_MEMBERS" disabled="disabled" type="checkbox">
                </td>
            </tr>
            <tr>
                <td class="text-left">
                    <div data-original-title="Control what team members of feedback recipients can view" data-toggle="tooltip" data-placement="top" title="">
                        Recipient's Team Members
                    </div>
                </td>
                <td>
                    <input class="visibilityCheckbox answerCheckbox3" value="RECEIVER_TEAM_MEMBERS" disabled="disabled" type="checkbox">
                </td>
                <td>
                    <input class="visibilityCheckbox giverCheckbox3" value="RECEIVER_TEAM_MEMBERS" disabled="disabled" type="checkbox">
                </td>
                <td>
                    <input class="visibilityCheckbox recipientCheckbox3" value="RECEIVER_TEAM_MEMBERS" disabled="disabled" type="checkbox">
                </td>
            </tr>
            <tr>
                <td class="text-left">
                    <div data-original-title="Control what other students can view" data-toggle="tooltip" data-placement="top" title="">
                        Other students
                    </div>
                </td>
                <td>
                    <input class="visibilityCheckbox answerCheckbox3" value="STUDENTS" disabled="disabled" type="checkbox">
                </td>
                <td>
                    <input class="visibilityCheckbox giverCheckbox3" value="STUDENTS" disabled="disabled" type="checkbox">
                </td>
                <td>
                    <input class="visibilityCheckbox recipientCheckbox3" value="STUDENTS" disabled="disabled" type="checkbox">
                </td>
            </tr>
            <tr>
                <td class="text-left">
                    <div data-original-title="Control what instructors can view" data-toggle="tooltip" data-placement="top" title="">
                        Instructors
                    </div>
                </td>
                <td>
                    <input class="visibilityCheckbox answerCheckbox3" value="INSTRUCTORS" disabled="disabled" checked="checked" type="checkbox">
                </td>
                <td>
                    <input class="visibilityCheckbox giverCheckbox3" value="INSTRUCTORS" disabled="disabled" checked="checked" type="checkbox">
                </td>
                <td>
                    <input class="visibilityCheckbox recipientCheckbox3" value="INSTRUCTORS" disabled="disabled" checked="checked" type="checkbox">
                </td>
            </tr>
        </tbody></table>
    </div>
</div>
            
            <div>
                <span class="pull-right">
                    <input disabled="disabled" id="button_question_submit-3" class="btn btn-primary" value="Save Changes" tabindex="0" style="display:none" type="submit">
                </span>
            </div>
        </div>
    </div>
    <input name="fsname" value="Second team feedback session" type="hidden">
    <input name="courseid" value="AHPUiT.instr1.gma-demo" type="hidden">
    <input name="questionid" value="{*}" type="hidden">
    <input name="questionnum" value="3" type="hidden">
    <input name="questiontype" value="TEXT" type="hidden">
    <input name="questionedittype" id="questionedittype-3" value="edit" type="hidden">
    <input value="RECEIVER,INSTRUCTORS" name="showresponsesto" type="hidden">
    <input value="RECEIVER,INSTRUCTORS" name="showgiverto" type="hidden">
    <input value="RECEIVER,INSTRUCTORS" name="showrecipientto" type="hidden">
    <input name="user" value="${test.instructor}" type="hidden">
</form>
<br><br>
    
        












<form class="form-horizontal form_question" role="form" method="post" action="/page/instructorFeedbackQuestionEdit" id="form_editquestion-4" name="form_editquestions" onsubmit="tallyCheckboxes(4)">
    <div class="panel panel-primary questionTable" id="questionTable4">
        <div class="panel-heading">
            <div class="row">
                <div class="col-sm-12">
                    <span>
                        <strong>Question</strong>
                        <select disabled="disabled" class="questionNumber nonDestructive text-primary" name="questionnum" id="questionnum-4">
                            
                                <option value="1">
                                    1
                                </option>
                            
                                <option value="2">
                                    2
                                </option>
                            
                                <option value="3">
                                    3
                                </option>
                            
                                <option value="4">
                                    4
                                </option>
                            
                                <option value="5">
                                    5
                                </option>
                            
                        </select>
                        &nbsp;Essay question
                    </span>
                    <span class="pull-right">
                        <a data-original-title="Get a submission link to this particular question. Useful if you want students to answer individual questions separately or at different points in time." class="btn btn-primary btn-xs" id="questiongetlink-4" data-toggle="tooltip" data-placement="top" title="" onclick="getQuestionLink(4)">
                            Get Link
                        </a>
                        <a data-original-title="Edit this question" class="btn btn-primary btn-xs" id="questionedittext-4" data-toggle="tooltip" data-placement="top" title="" onclick="enableEdit(4,5)">
                            Edit
                        </a>
                        <a class="btn btn-primary btn-xs" style="display:none" id="questionsavechangestext-4">
                            Save Changes
                        </a>
                        <a data-original-title="Discard your changes" class="btn btn-primary btn-xs" style="display:none" onclick="cancelEdit(4)" id="questioncanceledit-4" data-toggle="tooltip" data-placement="top" title="">
                            Cancel
                        </a>
                        <a data-original-title="Delete this question" class="btn btn-primary btn-xs" onclick="deleteQuestion(4)" data-toggle="tooltip" data-placement="top" title="">
                            Delete
                        </a>
                    </span>
                </div>
            </div>
        </div>
        <div class="panel-body">
            <div class="col-sm-12 padding-15px margin-bottom-15px background-color-light-blue">
                <div>
                    <!-- Do not add whitespace between the opening and closing tags-->
                    <textarea data-original-title="Please enter the question for users to give feedback about. e.g. What is the biggest weakness of the presented product?" class="form-control textvalue nonDestructive" rows="5" name="questiontext" id="questiontext-4" data-toggle="tooltip" data-placement="top" title="" tabindex="9" disabled="disabled">Comments about team dynamics(confidential and only shown to instructor)</textarea>
                </div>
                
            </div>
            
            <br>
            








<div class="col-sm-12 padding-15px margin-bottom-15px background-color-light-green">
    <div class="col-sm-12 padding-0">
        <b>Feedback Path</b> (Who is giving feedback about whom?)
    </div>
    <div data-original-title="Who will give feedback" class="col-sm-6 padding-0" data-toggle="tooltip" data-placement="top" title="">  
        <label class="col-sm-5 control-label">
            Who will give the feedback:
        </label>
        <div class="col-sm-7">
            <select class="form-control participantSelect" id="givertype-4" name="givertype" disabled="disabled" onchange="feedbackGiverUpdateVisibilityOptions(this)">
                
                    <option value="SELF">
                        Me (Session creator)
                    </option>
                
                    <option selected="selected" value="STUDENTS">
                        Students in this course
                    </option>
                
                    <option value="INSTRUCTORS">
                        Instructors in this course
                    </option>
                
                    <option value="TEAMS">
                        Teams in this course
                    </option>
                
            </select>
        </div>
    </div>
    <div data-original-title="Who the feedback is about" class="col-sm-6 padding-0" data-toggle="tooltip" data-placement="top" title="">
        <label class="col-sm-5 control-label">
            Who the feedback is about:
        </label>
        <div class="col-sm-7">
            <select class="form-control participantSelect" id="recipienttype-4" name="recipienttype" disabled="disabled" onchange="feedbackRecipientUpdateVisibilityOptions(this);getVisibilityMessageIfPreviewIsActive(this);">
                
                    <option value="SELF">
                        Giver (Self feedback)
                    </option>
                
                    <option value="STUDENTS">
                        Other students in the course
                    </option>
                
                    <option value="INSTRUCTORS">
                        Instructors in the course
                    </option>
                
                    <option value="TEAMS">
                        Other teams in the course
                    </option>
                
                    <option selected="selected" value="OWN_TEAM">
                        Giver's team
                    </option>
                
                    <option value="OWN_TEAM_MEMBERS">
                        Giver's team members
                    </option>
                
                    <option value="OWN_TEAM_MEMBERS_INCLUDING_SELF">
                        Giver's team members and Giver
                    </option>
                
                    <option value="NONE">
                        Nobody specific (For general class feedback)
                    </option>
                
            </select>
        </div>
    </div>
    <div class="col-sm-6">
    </div>
    <div style="display: none;" class="col-sm-6 numberOfEntitiesElements4">
        <label id="numofrecipients_text-4" class="control-label col-sm-4 small">
            The maximum number of <span id="numofrecipients_text_inner-4"></span> each respondant should give feedback to:
        </label>
        <div class="col-sm-8 form-control-static">
            <div class="col-sm-6">
                <input class="nonDestructive" name="numofrecipientstype" value="custom" disabled="disabled" type="radio">
                <input class="nonDestructive numberOfEntitiesBox" name="numofrecipients" id="numofrecipients-4" value="1" min="1" max="250" disabled="disabled" type="number">
            </div>
            <div class="col-sm-6">
                <input class="nonDestructive" name="numofrecipientstype" checked="checked" value="max" disabled="disabled" type="radio">
                <span class="">Unlimited</span>
            </div>
        </div>
    </div>
</div>

<br>

            














<div class="col-sm-12 padding-15px background-color-light-green">
    <div class="col-sm-12 padding-0">
        <b>Visibility</b> (Who can see the responses?)
    </div>
    <div class="col-sm-6 btn-group" data-toggle="buttons">
        <label class="btn btn-xs btn-info visibilityOptionsLabel" id="visibilityOptionsLabel-4" onchange="toggleVisibilityOptions(this)">
            <input disabled="disabled" type="radio">
            <span class="glyphicon glyphicon-pencil"></span> Edit Visibility
        </label>
        <label class="btn btn-xs btn-info active visibilityMessageButton" id="visibilityMessageButton-4" onchange="toggleVisibilityMessage(this)">
            <input disabled="disabled" type="radio">
            <span class="glyphicon glyphicon-eye-open"></span> Preview Visibility
        </label>
    </div>
</div>
<div class="col-sm-12 background-color-light-green">
    <div class="col-sm-12 text-muted visibilityMessage" id="visibilityMessage-4">
        This is the visibility as seen by the feedback giver.
        <ul class="background-color-warning">
        
            <li>Instructors in this course can see your response, the name of the recipient, and your name.</li>
        
        </ul>
    </div>
</div>
<div class="col-sm-12 margin-bottom-15px background-color-light-green">
    <div style="display: none;" class="visibilityOptions" id="visibilityOptions-4">
        <table class="dataTable participantTable table table-striped text-center background-color-white">
            <tbody><tr>
                <th class="text-center">User/Group</th>
                <th class="text-center">Can see answer</th>
                <th class="text-center">Can see giver's name</th>
                <th class="text-center">Can see recipient's name</th>
            </tr>
            <tr>
                <td class="text-left">
                    <div data-original-title="Control what feedback recipient(s) can view" data-toggle="tooltip" data-placement="top" title="">
                        Recipient(s)
                    </div>
                </td>
                <td>
                    <input class="visibilityCheckbox answerCheckbox4 centered" name="receiverLeaderCheckbox" value="RECEIVER" disabled="disabled" type="checkbox">
                </td>
                <td>
                    <input class="visibilityCheckbox giverCheckbox4" value="RECEIVER" disabled="disabled" type="checkbox">
                </td>
                <td>
                    <input class="visibilityCheckbox recipientCheckbox4" name="receiverFollowerCheckbox" value="RECEIVER" disabled="disabled" type="checkbox">
                </td>
            </tr>
            <tr>
                <td class="text-left">
                    <div data-original-title="Control what team members of feedback giver can view" data-toggle="tooltip" data-placement="top" title="">
                        Giver's Team Members
                    </div>
                </td>
                <td>
                    <input class="visibilityCheckbox answerCheckbox4" value="OWN_TEAM_MEMBERS" disabled="disabled" type="checkbox">
                </td>
                <td>
                    <input class="visibilityCheckbox giverCheckbox4" value="OWN_TEAM_MEMBERS" disabled="disabled" type="checkbox">
                </td>
                <td>
                    <input class="visibilityCheckbox recipientCheckbox4" value="OWN_TEAM_MEMBERS" disabled="disabled" type="checkbox">
                </td>
            </tr>
            <tr>
                <td class="text-left">
                    <div data-original-title="Control what team members of feedback recipients can view" data-toggle="tooltip" data-placement="top" title="">
                        Recipient's Team Members
                    </div>
                </td>
                <td>
                    <input class="visibilityCheckbox answerCheckbox4" value="RECEIVER_TEAM_MEMBERS" disabled="disabled" type="checkbox">
                </td>
                <td>
                    <input class="visibilityCheckbox giverCheckbox4" value="RECEIVER_TEAM_MEMBERS" disabled="disabled" type="checkbox">
                </td>
                <td>
                    <input class="visibilityCheckbox recipientCheckbox4" value="RECEIVER_TEAM_MEMBERS" disabled="disabled" type="checkbox">
                </td>
            </tr>
            <tr>
                <td class="text-left">
                    <div data-original-title="Control what other students can view" data-toggle="tooltip" data-placement="top" title="">
                        Other students
                    </div>
                </td>
                <td>
                    <input class="visibilityCheckbox answerCheckbox4" value="STUDENTS" disabled="disabled" type="checkbox">
                </td>
                <td>
                    <input class="visibilityCheckbox giverCheckbox4" value="STUDENTS" disabled="disabled" type="checkbox">
                </td>
                <td>
                    <input class="visibilityCheckbox recipientCheckbox4" value="STUDENTS" disabled="disabled" type="checkbox">
                </td>
            </tr>
            <tr>
                <td class="text-left">
                    <div data-original-title="Control what instructors can view" data-toggle="tooltip" data-placement="top" title="">
                        Instructors
                    </div>
                </td>
                <td>
                    <input class="visibilityCheckbox answerCheckbox4" value="INSTRUCTORS" disabled="disabled" checked="checked" type="checkbox">
                </td>
                <td>
                    <input class="visibilityCheckbox giverCheckbox4" value="INSTRUCTORS" disabled="disabled" checked="checked" type="checkbox">
                </td>
                <td>
                    <input class="visibilityCheckbox recipientCheckbox4" value="INSTRUCTORS" disabled="disabled" checked="checked" type="checkbox">
                </td>
            </tr>
        </tbody></table>
    </div>
</div>
            
            <div>
                <span class="pull-right">
                    <input disabled="disabled" id="button_question_submit-4" class="btn btn-primary" value="Save Changes" tabindex="0" style="display:none" type="submit">
                </span>
            </div>
        </div>
    </div>
    <input name="fsname" value="Second team feedback session" type="hidden">
    <input name="courseid" value="AHPUiT.instr1.gma-demo" type="hidden">
    <input name="questionid" value="{*}" type="hidden">
    <input name="questionnum" value="4" type="hidden">
    <input name="questiontype" value="TEXT" type="hidden">
    <input name="questionedittype" id="questionedittype-4" value="edit" type="hidden">
    <input value="RECEIVER,INSTRUCTORS" name="showresponsesto" type="hidden">
    <input value="RECEIVER,INSTRUCTORS" name="showgiverto" type="hidden">
    <input value="RECEIVER,INSTRUCTORS" name="showrecipientto" type="hidden">
    <input name="user" value="${test.instructor}" type="hidden">
</form>
<br><br>
    
        












<form class="form-horizontal form_question" role="form" method="post" action="/page/instructorFeedbackQuestionEdit" id="form_editquestion-5" name="form_editquestions" onsubmit="tallyCheckboxes(5)">
    <div class="panel panel-primary questionTable" id="questionTable5">
        <div class="panel-heading">
            <div class="row">
                <div class="col-sm-12">
                    <span>
                        <strong>Question</strong>
                        <select disabled="disabled" class="questionNumber nonDestructive text-primary" name="questionnum" id="questionnum-5">
                            
                                <option value="1">
                                    1
                                </option>
                            
                                <option value="2">
                                    2
                                </option>
                            
                                <option value="3">
                                    3
                                </option>
                            
                                <option value="4">
                                    4
                                </option>
                            
                                <option value="5">
                                    5
                                </option>
                            
                        </select>
                        &nbsp;Essay question
                    </span>
                    <span class="pull-right">
                        <a data-original-title="Get a submission link to this particular question. Useful if you want students to answer individual questions separately or at different points in time." class="btn btn-primary btn-xs" id="questiongetlink-5" data-toggle="tooltip" data-placement="top" title="" onclick="getQuestionLink(5)">
                            Get Link
                        </a>
                        <a data-original-title="Edit this question" class="btn btn-primary btn-xs" id="questionedittext-5" data-toggle="tooltip" data-placement="top" title="" onclick="enableEdit(5,5)">
                            Edit
                        </a>
                        <a class="btn btn-primary btn-xs" style="display:none" id="questionsavechangestext-5">
                            Save Changes
                        </a>
                        <a data-original-title="Discard your changes" class="btn btn-primary btn-xs" style="display:none" onclick="cancelEdit(5)" id="questioncanceledit-5" data-toggle="tooltip" data-placement="top" title="">
                            Cancel
                        </a>
                        <a data-original-title="Delete this question" class="btn btn-primary btn-xs" onclick="deleteQuestion(5)" data-toggle="tooltip" data-placement="top" title="">
                            Delete
                        </a>
                    </span>
                </div>
            </div>
        </div>
        <div class="panel-body">
            <div class="col-sm-12 padding-15px margin-bottom-15px background-color-light-blue">
                <div>
                    <!-- Do not add whitespace between the opening and closing tags-->
                    <textarea data-original-title="Please enter the question for users to give feedback about. e.g. What is the biggest weakness of the presented product?" class="form-control textvalue nonDestructive" rows="5" name="questiontext" id="questiontext-5" data-toggle="tooltip" data-placement="top" title="" tabindex="9" disabled="disabled">My feedback to this teammate(shown anonymously to the teammate)</textarea>
                </div>
                
            </div>
            
            <br>
            








<div class="col-sm-12 padding-15px margin-bottom-15px background-color-light-green">
    <div class="col-sm-12 padding-0">
        <b>Feedback Path</b> (Who is giving feedback about whom?)
    </div>
    <div data-original-title="Who will give feedback" class="col-sm-6 padding-0" data-toggle="tooltip" data-placement="top" title="">  
        <label class="col-sm-5 control-label">
            Who will give the feedback:
        </label>
        <div class="col-sm-7">
            <select class="form-control participantSelect" id="givertype-5" name="givertype" disabled="disabled" onchange="feedbackGiverUpdateVisibilityOptions(this)">
                
                    <option value="SELF">
                        Me (Session creator)
                    </option>
                
                    <option selected="selected" value="STUDENTS">
                        Students in this course
                    </option>
                
                    <option value="INSTRUCTORS">
                        Instructors in this course
                    </option>
                
                    <option value="TEAMS">
                        Teams in this course
                    </option>
                
            </select>
        </div>
    </div>
    <div data-original-title="Who the feedback is about" class="col-sm-6 padding-0" data-toggle="tooltip" data-placement="top" title="">
        <label class="col-sm-5 control-label">
            Who the feedback is about:
        </label>
        <div class="col-sm-7">
            <select class="form-control participantSelect" id="recipienttype-5" name="recipienttype" disabled="disabled" onchange="feedbackRecipientUpdateVisibilityOptions(this);getVisibilityMessageIfPreviewIsActive(this);">
                
                    <option value="SELF">
                        Giver (Self feedback)
                    </option>
                
                    <option value="STUDENTS">
                        Other students in the course
                    </option>
                
                    <option value="INSTRUCTORS">
                        Instructors in the course
                    </option>
                
                    <option value="TEAMS">
                        Other teams in the course
                    </option>
                
                    <option value="OWN_TEAM">
                        Giver's team
                    </option>
                
                    <option selected="selected" value="OWN_TEAM_MEMBERS">
                        Giver's team members
                    </option>
                
                    <option value="OWN_TEAM_MEMBERS_INCLUDING_SELF">
                        Giver's team members and Giver
                    </option>
                
                    <option value="NONE">
                        Nobody specific (For general class feedback)
                    </option>
                
            </select>
        </div>
    </div>
    <div class="col-sm-6">
    </div>
    <div style="display: none;" class="col-sm-6 numberOfEntitiesElements5">
        <label id="numofrecipients_text-5" class="control-label col-sm-4 small">
            The maximum number of <span id="numofrecipients_text_inner-5"></span> each respondant should give feedback to:
        </label>
        <div class="col-sm-8 form-control-static">
            <div class="col-sm-6">
                <input class="nonDestructive" name="numofrecipientstype" value="custom" disabled="disabled" type="radio">
                <input class="nonDestructive numberOfEntitiesBox" name="numofrecipients" id="numofrecipients-5" value="1" min="1" max="250" disabled="disabled" type="number">
            </div>
            <div class="col-sm-6">
                <input class="nonDestructive" name="numofrecipientstype" checked="checked" value="max" disabled="disabled" type="radio">
                <span class="">Unlimited</span>
            </div>
        </div>
    </div>
</div>

<br>

            














<div class="col-sm-12 padding-15px background-color-light-green">
    <div class="col-sm-12 padding-0">
        <b>Visibility</b> (Who can see the responses?)
    </div>
    <div class="col-sm-6 btn-group" data-toggle="buttons">
        <label class="btn btn-xs btn-info visibilityOptionsLabel" id="visibilityOptionsLabel-5" onchange="toggleVisibilityOptions(this)">
            <input disabled="disabled" type="radio">
            <span class="glyphicon glyphicon-pencil"></span> Edit Visibility
        </label>
        <label class="btn btn-xs btn-info active visibilityMessageButton" id="visibilityMessageButton-5" onchange="toggleVisibilityMessage(this)">
            <input disabled="disabled" type="radio">
            <span class="glyphicon glyphicon-eye-open"></span> Preview Visibility
        </label>
    </div>
</div>
<div class="col-sm-12 background-color-light-green">
    <div class="col-sm-12 text-muted visibilityMessage" id="visibilityMessage-5">
        This is the visibility as seen by the feedback giver.
        <ul class="background-color-warning">
        
            <li>The receiving student can see your response, but not your name.</li>
        
            <li>Instructors in this course can see your response, the name of the recipient, and your name.</li>
        
        </ul>
    </div>
</div>
<div class="col-sm-12 margin-bottom-15px background-color-light-green">
    <div style="display: none;" class="visibilityOptions" id="visibilityOptions-5">
        <table class="dataTable participantTable table table-striped text-center background-color-white">
            <tbody><tr>
                <th class="text-center">User/Group</th>
                <th class="text-center">Can see answer</th>
                <th class="text-center">Can see giver's name</th>
                <th class="text-center">Can see recipient's name</th>
            </tr>
            <tr>
                <td class="text-left">
                    <div data-original-title="Control what feedback recipient(s) can view" data-toggle="tooltip" data-placement="top" title="">
                        Recipient(s)
                    </div>
                </td>
                <td>
                    <input class="visibilityCheckbox answerCheckbox5 centered" name="receiverLeaderCheckbox" value="RECEIVER" disabled="disabled" checked="checked" type="checkbox">
                </td>
                <td>
                    <input class="visibilityCheckbox giverCheckbox5" value="RECEIVER" disabled="disabled" type="checkbox">
                </td>
                <td>
                    <input class="visibilityCheckbox recipientCheckbox5" name="receiverFollowerCheckbox" value="RECEIVER" disabled="disabled" checked="checked" type="checkbox">
                </td>
            </tr>
            <tr>
                <td class="text-left">
                    <div data-original-title="Control what team members of feedback giver can view" data-toggle="tooltip" data-placement="top" title="">
                        Giver's Team Members
                    </div>
                </td>
                <td>
                    <input class="visibilityCheckbox answerCheckbox5" value="OWN_TEAM_MEMBERS" disabled="disabled" type="checkbox">
                </td>
                <td>
                    <input class="visibilityCheckbox giverCheckbox5" value="OWN_TEAM_MEMBERS" disabled="disabled" type="checkbox">
                </td>
                <td>
                    <input class="visibilityCheckbox recipientCheckbox5" value="OWN_TEAM_MEMBERS" disabled="disabled" type="checkbox">
                </td>
            </tr>
            <tr>
                <td class="text-left">
                    <div data-original-title="Control what team members of feedback recipients can view" data-toggle="tooltip" data-placement="top" title="">
                        Recipient's Team Members
                    </div>
                </td>
                <td>
                    <input class="visibilityCheckbox answerCheckbox5" value="RECEIVER_TEAM_MEMBERS" disabled="disabled" type="checkbox">
                </td>
                <td>
                    <input class="visibilityCheckbox giverCheckbox5" value="RECEIVER_TEAM_MEMBERS" disabled="disabled" type="checkbox">
                </td>
                <td>
                    <input class="visibilityCheckbox recipientCheckbox5" value="RECEIVER_TEAM_MEMBERS" disabled="disabled" type="checkbox">
                </td>
            </tr>
            <tr>
                <td class="text-left">
                    <div data-original-title="Control what other students can view" data-toggle="tooltip" data-placement="top" title="">
                        Other students
                    </div>
                </td>
                <td>
                    <input class="visibilityCheckbox answerCheckbox5" value="STUDENTS" disabled="disabled" type="checkbox">
                </td>
                <td>
                    <input class="visibilityCheckbox giverCheckbox5" value="STUDENTS" disabled="disabled" type="checkbox">
                </td>
                <td>
                    <input class="visibilityCheckbox recipientCheckbox5" value="STUDENTS" disabled="disabled" type="checkbox">
                </td>
            </tr>
            <tr>
                <td class="text-left">
                    <div data-original-title="Control what instructors can view" data-toggle="tooltip" data-placement="top" title="">
                        Instructors
                    </div>
                </td>
                <td>
                    <input class="visibilityCheckbox answerCheckbox5" value="INSTRUCTORS" disabled="disabled" checked="checked" type="checkbox">
                </td>
                <td>
                    <input class="visibilityCheckbox giverCheckbox5" value="INSTRUCTORS" disabled="disabled" checked="checked" type="checkbox">
                </td>
                <td>
                    <input class="visibilityCheckbox recipientCheckbox5" value="INSTRUCTORS" disabled="disabled" checked="checked" type="checkbox">
                </td>
            </tr>
        </tbody></table>
    </div>
</div>
            
            <div>
                <span class="pull-right">
                    <input disabled="disabled" id="button_question_submit-5" class="btn btn-primary" value="Save Changes" tabindex="0" style="display:none" type="submit">
                </span>
            </div>
        </div>
    </div>
    <input name="fsname" value="Second team feedback session" type="hidden">
    <input name="courseid" value="AHPUiT.instr1.gma-demo" type="hidden">
    <input name="questionid" value="{*}" type="hidden">
    <input name="questionnum" value="5" type="hidden">
    <input name="questiontype" value="TEXT" type="hidden">
    <input name="questionedittype" id="questionedittype-5" value="edit" type="hidden">
    <input value="RECEIVER,INSTRUCTORS" name="showresponsesto" type="hidden">
    <input value="RECEIVER,INSTRUCTORS" name="showgiverto" type="hidden">
    <input value="RECEIVER,INSTRUCTORS" name="showrecipientto" type="hidden">
    <input name="user" value="${test.instructor}" type="hidden">
</form>
<br><br>
    
    
    










<form class="form-horizontal form_question" role="form" method="post" action="/page/instructorFeedbackQuestionAdd" name="form_addquestions" onsubmit="tallyCheckboxes('')">
    <div class="well well-plain inputTable" id="addNewQuestionTable">
        <div class="row">
            <div class="col-sm-6">
                <label for="questionTypeChoice" class="control-label col-sm-3">
                    Question Type
                </label>
                <div class="col-sm-8">
                    <select class="form-control questionType" name="questiontype" id="questionTypeChoice">
                        <option value="TEXT">Essay question</option><option value="MCQ">Multiple-choice (single answer) question</option><option value="MSQ">Multiple-choice (multiple answers) question</option><option value="NUMSCALE">Numerical-scale question</option><option value="CONSTSUM_OPTION">Distribute points (among options) question</option><option value="CONSTSUM_RECIPIENT">Distribute points (among recipients) question</option><option value="CONSTSUM" disabled="disabled" style="display:none"></option><option value="CONTRIB">Team contribution question</option><option value="RUBRIC">Rubric question</option>
                    </select>
                </div>
                <div class="col-sm-1">
                    <h5><a href="/instructorHelp.html#fbQuestionTypes" target="_blank"><span class="glyphicon glyphicon-info-sign"></span></a></h5>
                </div>
            </div>
            <div class="col-sm-2">
                <a id="button_openframe" class="btn btn-primary" onclick="showNewQuestionFrame(document.getElementById('questionTypeChoice').value)">
                    &nbsp;&nbsp;&nbsp;Add New Question&nbsp;&nbsp;&nbsp;
                </a>
            </div>
            <div class="col-sm-2">
                <a id="button_copy" class="btn btn-primary">
                    &nbsp;&nbsp;&nbsp;Copy Question&nbsp;&nbsp;&nbsp;
                </a>
            </div>
            <div class="col-sm-2">
                <a class="btn btn-primary" href="/page/instructorFeedbacksPage?user=${test.instructor}&amp;courseid=AHPUiT.instr1.gma-demo&amp;fsname=Second+team+feedback+session">
                    &nbsp;&nbsp;&nbsp;Done Editing&nbsp;&nbsp;&nbsp;
                </a>
            </div>
        </div>
    </div>

    <div class="panel panel-primary questionTable" id="questionTableNew" style="display:none;">
        <div class="panel-heading">
            <strong>Question</strong>
            <select class="questionNumber nonDestructive text-primary" name="questionnum" id="questionnum">
                
                    <option value="1">
                        1
                    </option>
                
                    <option value="2">
                        2
                    </option>
                
                    <option value="3">
                        3
                    </option>
                
                    <option value="4">
                        4
                    </option>
                
                    <option value="5">
                        5
                    </option>
                
                    <option value="6">
                        6
                    </option>
                
            </select>
            &nbsp;
            <span id="questionTypeHeader"></span>
            <span class="pull-right">
                <a data-original-title="Discard new question" class="btn btn-primary btn-xs" onclick="cancelEdit(-1)" data-toggle="tooltip" data-placement="top" title="">
                    Cancel
                </a>
                <a data-original-title="Delete this question" class="btn btn-primary btn-xs" onclick="deleteQuestion(-1)" data-toggle="tooltip" data-placement="top" title="">
                    Delete
                </a>
            </span>
        </div>
        <div class="panel-body">
            <div class="col-sm-12 padding-15px margin-bottom-15px background-color-light-blue">
                <div>
                    <textarea data-original-title="Please enter the question for users to give feedback about. e.g. What is the biggest weakness of the presented product?" class="form-control textvalue nonDestructive" rows="5" name="questiontext" id="questiontext" data-toggle="tooltip" data-placement="top" title="" tabindex="9" disabled="disabled"></textarea>
                </div>
                <div id="mcqForm"><div class="row">
    <br>
    <div class="col-sm-6">
        <div id="mcqChoiceTable--1">
            <div id="mcqOptionRow-0--1">
    <div class="input-group">
        <span class="input-group-addon">
            <input class="disabled_radio" disabled="disabled" type="radio">
        </span>
        <input class="form-control" disabled="disabled" name="mcqOption-0" id="mcqOption-0--1" value="" type="text">
        <span class="input-group-btn">
            <button class="btn btn-default removeOptionLink" type="button" id="mcqRemoveOptionLink" onclick="removeMcqOption(0,-1)" style="display:none" tabindex="-1">
                <span class="glyphicon glyphicon-remove">
                </span>
            </button>
        </span>
    </div>
</div>
<div id="mcqOptionRow-1--1">
    <div class="input-group">
        <span class="input-group-addon">
            <input class="disabled_radio" disabled="disabled" type="radio">
        </span>
        <input class="form-control" disabled="disabled" name="mcqOption-1" id="mcqOption-1--1" value="" type="text">
        <span class="input-group-btn">
            <button class="btn btn-default removeOptionLink" type="button" id="mcqRemoveOptionLink" onclick="removeMcqOption(1,-1)" style="display:none" tabindex="-1">
                <span class="glyphicon glyphicon-remove">
                </span>
            </button>
        </span>
    </div>
</div>
            
            <div id="mcqAddOptionRow--1">
                <div colspan="2">
                    <a class="btn btn-primary btn-xs addOptionLink" id="mcqAddOptionLink" onclick="addMcqOption(-1)" style="display:none">
                        <span class="glyphicon glyphicon-plus">
                        </span> add more options
                    </a>
                    
                    <div class="control-label">
                        <label>
                            <input name="mcqOtherOptionFlag" id="mcqOtherOptionFlag--1" onchange="toggleMcqOtherOptionEnabled(this, -1)" type="checkbox">
                                Add 'Other' option (Allows respondents to type in their own answer)
                        </label>
                    </div>
                </div>
            </div>
        </div>
        
        <input name="noofchoicecreated" id="noofchoicecreated--1" value="2" type="hidden">
    </div>
    <div class="col-sm-6">
        <label class="control-label col-sm-8">
            <input disabled="disabled" id="generateOptionsCheckbox--1" onchange="toggleMcqGeneratedOptions(this,-1)" type="checkbox">
                Or, generate options from the list of all 
        </label>
        
        <div class="col-sm-4">
            <select class="form-control" id="mcqGenerateForSelect--1" onchange="changeMcqGenerateFor(-1)" disabled="disabled">
                <option value="STUDENTS">students</option>
                <option value="TEAMS">teams</option>
                <option value="INSTRUCTORS">instructors</option>
            </select>
        </div>
        <input id="generatedOptions--1" name="generatedOptions" value="NONE" type="hidden"> 
    </div>
    <br>
</div></div><div id="msqForm"><div class="row">
    <br>
    <div class="col-sm-6">
        <div id="msqChoiceTable--1">
            <div id="msqOptionRow-0--1">
    <div class="input-group">
        <span class="input-group-addon">
            <input class="disabled_radio" disabled="disabled" type="checkbox">
        </span>
        <input class="form-control" disabled="disabled" name="msqOption-0" id="msqOption-0--1" value="" type="text">
        <span class="input-group-btn">       
            <button type="button" class="btn btn-default removeOptionLink" id="msqRemoveOptionLink" onclick="removeMsqOption(0,-1)" style="display:none" tabindex="-1">
                <span class="glyphicon glyphicon-remove">
                </span>
            </button>
        </span>
    </div>
</div>
<div id="msqOptionRow-1--1">
    <div class="input-group">
        <span class="input-group-addon">
            <input class="disabled_radio" disabled="disabled" type="checkbox">
        </span>
        <input class="form-control" disabled="disabled" name="msqOption-1" id="msqOption-1--1" value="" type="text">
        <span class="input-group-btn">       
            <button type="button" class="btn btn-default removeOptionLink" id="msqRemoveOptionLink" onclick="removeMsqOption(1,-1)" style="display:none" tabindex="-1">
                <span class="glyphicon glyphicon-remove">
                </span>
            </button>
        </span>
    </div>
</div>
            
            <div id="msqAddOptionRow--1">
                <div colspan="2">
                    <a class="btn btn-primary btn-xs addOptionLink" id="msqAddOptionLink" onclick="addMsqOption(-1)" style="display:none">
                        <span class="glyphicon glyphicon-plus">
                        </span> add more options
                    </a>
                    <div class="control-label">
                        <label>
                            <input id="msqOtherOptionFlag--1" name="msqOtherOptionFlag" 
                                   onchange="toggleMsqOtherOptionEnabled(this, -1)" type="checkbox"/>
                                   Add 'Other' option (Allows respondents to type in their own answer)
                        </label>
                    </div>
                </div>
            </div>
        </div>
        
        <input name="noofchoicecreated" id="noofchoicecreated--1" value="2" type="hidden">
    </div>
    <div class="col-sm-6">
        <label class="control-label col-sm-8"><input disabled="disabled" id="generateOptionsCheckbox--1" onchange="toggleMsqGeneratedOptions(this,-1)" type="checkbox">Or, generate options from the list of all </label>
        <div class="col-sm-4">
            <select class="form-control" id="msqGenerateForSelect--1" onchange="changeMsqGenerateFor(-1)" disabled="disabled">
                <option value="STUDENTS">students</option>
                <option value="TEAMS">teams</option>
                <option value="INSTRUCTORS">instructors</option>
            </select>
        </div>
        <input id="generatedOptions--1" name="generatedOptions" value="NONE" type="hidden"> 
    </div>
    <br>
</div></div><div id="numScaleForm"><div>
    <br>
    <div>
        <div>
            <div class="row">
                <div data-original-title="Minimum acceptable response value" class="col-sm-4" data-toggle="tooltip" data-placement="top" title="">Minimum value:
                    <input disabled="disabled" class="form-control minScaleBox" id="minScaleBox--1" name="numscalemin" value="1" onchange="updateNumScalePossibleValues(-1)" type="number">
                </div>
                <div data-original-title="Value to be increased/decreased each step" class="col-sm-4" data-toggle="tooltip" data-placement="top" title="">Increment:    
                    <input disabled="disabled" class="form-control stepBox" id="stepBox--1" name="numscalestep" value="1" min="0.001" step="0.001" onchange="updateNumScalePossibleValues(-1)" type="number">
                </div>
                <div data-original-title="Maximum acceptable response value" class="col-sm-4" data-toggle="tooltip" data-placement="top" title="">Maximum value:
                    <input disabled="disabled" class="form-control maxScaleBox" id="maxScaleBox--1" name="numscalemax" value="5" onchange="updateNumScalePossibleValues(-1)" type="number">
                </div>
            </div>
            <br>
            <div class="row">
                <div class="col-sm-12">
                    <span id="numScalePossibleValues--1">[Based on the above settings, acceptable responses are: 1, 2, 3, 4, 5]</span>
                </div>
            </div>
        </div>
    </div>
</div></div><div id="constSumForm"><div class="row">
    <br>
    <div class="col-sm-6" id="constSumOptionTable--1">
        <div id="constSumOptionRow-0--1">
    <div class="input-group col-sm-12">
        <input class="form-control" disabled="disabled" name="constSumOption-0" id="constSumOption-0--1" value="" type="text">
        <span class="input-group-btn">
            <button class="btn btn-default removeOptionLink" type="button" id="constSumRemoveOptionLink" onclick="removeConstSumOption(0,-1)" style="display:none" tabindex="-1">
                <span class="glyphicon glyphicon-remove">
                </span>
            </button>
        </span>
    </div>
</div>
<div id="constSumOptionRow-1--1">
    <div class="input-group col-sm-12">
        <input class="form-control" disabled="disabled" name="constSumOption-1" id="constSumOption-1--1" value="" type="text">
        <span class="input-group-btn">
            <button class="btn btn-default removeOptionLink" type="button" id="constSumRemoveOptionLink" onclick="removeConstSumOption(1,-1)" style="display:none" tabindex="-1">
                <span class="glyphicon glyphicon-remove">
                </span>
            </button>
        </span>
    </div>
</div>
            
        <div id="constSumAddOptionRow--1">
            <div colspan="2">
                <a class="btn btn-primary btn-xs addOptionLink" id="constSumAddOptionLink" onclick="addConstSumOption(-1)" style="display:none">
                    <span class="glyphicon glyphicon-plus">
                    </span> add more options
                </a>
            </div>
        </div>
        
        <input name="noofchoicecreated" id="noofchoicecreated--1" value="2" type="hidden">
        <input name="constSumToRecipients" id="constSumToRecipients--1" value="false" type="hidden">
    </div>
    <div class="col-sm-6">
        <div class="form-inline col-sm-12">
            <div class="row">
                <div class="col-sm-4">
                    <label class="control-label width-100-pc">
                        <b>Points to distribute </b>
                    </label>
                </div>
                <div class="col-sm-5">
                    <select class="col-sm-5 width-100-pc select form-control" disabled="disabled" id="constSumPointsPerOptionSelect--1" name="constSumPointsPerOption">
                        <option value="false">in total:</option>
                        <option value="true" id="constSumOption_Option--1">per option:</option>
                        <option value="true" id="constSumOption_Recipient--1">per recipient:</option>
                    </select>
                </div>
                <div class="col-sm-3">
                    <input disabled="disabled" class="form-control width-100-pc pointsBox" name="constSumPoints" id="constSumPoints--1" value="100" min="1" step="1" onchange="updateConstSumPointsValue(-1)" type="number">
                </div>
            </div>
        </div>
    </div>
    <div class="col-sm-6">
        <div data-original-title="Ticking this prevents a giver from distributing the same number of points to multiple options" class="form-inline col-sm-12" id="constSum_tooltipText--1" data-toggle="tooltip" data-placement="top" data-container="body" title="">
            <label class="control-label"> <span id="constSum_labelText--1">Every option to receive a different number of points  </span><input name="constSumUnevenDistribution" disabled="disabled" id="constSum_UnevenDistribution--1" type="checkbox"></label>
        </div>
    </div>
    <br>
</div></div><div id="contribForm"><div class="row">
    <br>
    <div class="col-sm-6">
        <div data-original-title="Ticking this allows a giver to select 'Not Sure' as his/her answer" class="form-inline col-sm-12" id="contrib_tooltipText--1" data-toggle="tooltip" data-placement="top" data-container="body" title="">
            <input name="isNotSureAllowedCheck" id="isNotSureAllowedCheck--1" checked="checked" type="checkbox">
            <span style="margin-left: 5px; font-weight: bold;">Allow response giver to select 'Not Sure' as the answer</span>
        </div>
    </div>
</div></div><div id="rubricForm"><div class="row">
    <br>
    <div class="col-sm-12 table-responsive">
        <table class="table table-bordered margin-0" id="rubricEditTable--1">
            <thead>
                <tr>
                    <th></th>
                    <th class="rubricCol--1-0">
	<div class="col-sm-12 input-group">
		<input class="form-control" value="Strongly Agree" id="rubricChoice--1-0" name="rubricChoice-0" type="text">
		<span class="input-group-addon btn btn-default rubricRemoveChoiceLink--1" id="rubricRemoveChoiceLink--1-0" onclick="removeRubricCol(0, -1)" onmouseover="highlightRubricCol(0, -1, true)" onmouseout="highlightRubricCol(0, -1, false)">
			<span class="glyphicon glyphicon-remove"></span>
		</span>
	</div>
</th>
<th class="rubricCol--1-1">
	<div class="col-sm-12 input-group">
		<input class="form-control" value="Agree" id="rubricChoice--1-1" name="rubricChoice-1" type="text">
		<span class="input-group-addon btn btn-default rubricRemoveChoiceLink--1" id="rubricRemoveChoiceLink--1-1" onclick="removeRubricCol(1, -1)" onmouseover="highlightRubricCol(1, -1, true)" onmouseout="highlightRubricCol(1, -1, false)">
			<span class="glyphicon glyphicon-remove"></span>
		</span>
	</div>
</th>
<th class="rubricCol--1-2">
	<div class="col-sm-12 input-group">
		<input class="form-control" value="Disagree" id="rubricChoice--1-2" name="rubricChoice-2" type="text">
		<span class="input-group-addon btn btn-default rubricRemoveChoiceLink--1" id="rubricRemoveChoiceLink--1-2" onclick="removeRubricCol(2, -1)" onmouseover="highlightRubricCol(2, -1, true)" onmouseout="highlightRubricCol(2, -1, false)">
			<span class="glyphicon glyphicon-remove"></span>
		</span>
	</div>
</th>
<th class="rubricCol--1-3">
	<div class="col-sm-12 input-group">
		<input class="form-control" value="Strongly Disagree" id="rubricChoice--1-3" name="rubricChoice-3" type="text">
		<span class="input-group-addon btn btn-default rubricRemoveChoiceLink--1" id="rubricRemoveChoiceLink--1-3" onclick="removeRubricCol(3, -1)" onmouseover="highlightRubricCol(3, -1, true)" onmouseout="highlightRubricCol(3, -1, false)">
			<span class="glyphicon glyphicon-remove"></span>
		</span>
	</div>
</th>

                </tr>
            </thead>
            <tbody>                
                <tr id="rubricRow--1-0">
    <td>
    	<div class="col-sm-12 input-group">
    		<span class="input-group-addon btn btn-default rubricRemoveSubQuestionLink--1" id="rubricRemoveSubQuestionLink--1-0" onclick="removeRubricRow(0,-1)" onmouseover="highlightRubricRow(0, -1, true)" onmouseout="highlightRubricRow(0, -1, false)">
				<span class="glyphicon glyphicon-remove"></span>
			</span>
	    	<textarea class="form-control" rows="3" id="rubricSubQn--1-0" name="rubricSubQn-0">This student participates well in online discussions.</textarea>
		</div>
    </td>
    <td class="align-center rubricCol--1-0">
	<textarea class="form-control nonDestructive" rows="3" id="rubricDesc--1-0-0" name="rubricDesc-0-0">Initiates discussions frequently, and engages the team.</textarea>
</td>
<td class="align-center rubricCol--1-1">
	<textarea class="form-control nonDestructive" rows="3" id="rubricDesc--1-0-1" name="rubricDesc-0-1">Takes part in discussions and sometimes initiates discussions.</textarea>
</td>
<td class="align-center rubricCol--1-2">
	<textarea class="form-control nonDestructive" rows="3" id="rubricDesc--1-0-2" name="rubricDesc-0-2">Occasionally responds, but never initiates discussions.</textarea>
</td>
<td class="align-center rubricCol--1-3">
	<textarea class="form-control nonDestructive" rows="3" id="rubricDesc--1-0-3" name="rubricDesc-0-3">Rarely or never responds.</textarea>
</td>

</tr>
<tr id="rubricRow--1-1">
    <td>
    	<div class="col-sm-12 input-group">
    		<span class="input-group-addon btn btn-default rubricRemoveSubQuestionLink--1" id="rubricRemoveSubQuestionLink--1-1" onclick="removeRubricRow(1,-1)" onmouseover="highlightRubricRow(1, -1, true)" onmouseout="highlightRubricRow(1, -1, false)">
				<span class="glyphicon glyphicon-remove"></span>
			</span>
	    	<textarea class="form-control" rows="3" id="rubricSubQn--1-1" name="rubricSubQn-1">This student completes assigned tasks on time.</textarea>
		</div>
    </td>
    <td class="align-center rubricCol--1-0">
	<textarea class="form-control nonDestructive" rows="3" id="rubricDesc--1-1-0" name="rubricDesc-1-0">Tasks are always completed before the deadline.</textarea>
</td>
<td class="align-center rubricCol--1-1">
	<textarea class="form-control nonDestructive" rows="3" id="rubricDesc--1-1-1" name="rubricDesc-1-1">Occasionally misses deadlines.</textarea>
</td>
<td class="align-center rubricCol--1-2">
	<textarea class="form-control nonDestructive" rows="3" id="rubricDesc--1-1-2" name="rubricDesc-1-2">Often misses deadlines.</textarea>
</td>
<td class="align-center rubricCol--1-3">
	<textarea class="form-control nonDestructive" rows="3" id="rubricDesc--1-1-3" name="rubricDesc-1-3">Rarely or never completes tasks.</textarea>
</td>

</tr>

            </tbody>
        </table>
    </div>
    <input name="rubricNumRows" id="rubricNumRows--1" value="2" type="hidden">
    <input name="rubricNumCols" id="rubricNumCols--1" value="4" type="hidden">
</div>
<div class="row">
    <div class="col-sm-6 align-left">
        <a class="btn btn-xs btn-primary" id="rubricAddSubQuestionLink--1" onclick="addRubricRow(-1)"><span class="glyphicon glyphicon-arrow-down"> </span> add row</a>
    </div>
    <div class="col-sm-6 align-right">
        <a class="btn btn-xs btn-primary" id="rubricAddChoiceLink--1" onclick="addRubricCol(-1)">add column <span class="glyphicon glyphicon-arrow-right"></span></a>
    </div>
    <br>
</div></div>
            </div>
            <br>
            








<div class="col-sm-12 padding-15px margin-bottom-15px background-color-light-green">
    <div class="col-sm-12 padding-0">
        <b>Feedback Path</b> (Who is giving feedback about whom?)
    </div>
    <div data-original-title="Who will give feedback" class="col-sm-6 padding-0" data-toggle="tooltip" data-placement="top" title="">  
        <label class="col-sm-5 control-label">
            Who will give the feedback:
        </label>
        <div class="col-sm-7">
            <select class="form-control participantSelect" id="givertype" name="givertype" onchange="feedbackGiverUpdateVisibilityOptions(this)">
                
                    <option value="SELF">
                        Me (Session creator)
                    </option>
                
                    <option value="STUDENTS">
                        Students in this course
                    </option>
                
                    <option value="INSTRUCTORS">
                        Instructors in this course
                    </option>
                
                    <option value="TEAMS">
                        Teams in this course
                    </option>
                
            </select>
        </div>
    </div>
    <div data-original-title="Who the feedback is about" class="col-sm-6 padding-0" data-toggle="tooltip" data-placement="top" title="">
        <label class="col-sm-5 control-label">
            Who the feedback is about:
        </label>
        <div class="col-sm-7">
            <select class="form-control participantSelect" id="recipienttype" name="recipienttype" onchange="feedbackRecipientUpdateVisibilityOptions(this);getVisibilityMessageIfPreviewIsActive(this);">
                
                    <option value="SELF">
                        Giver (Self feedback)
                    </option>
                
                    <option value="STUDENTS">
                        Other students in the course
                    </option>
                
                    <option value="INSTRUCTORS">
                        Instructors in the course
                    </option>
                
                    <option value="TEAMS">
                        Other teams in the course
                    </option>
                
                    <option value="OWN_TEAM">
                        Giver's team
                    </option>
                
                    <option value="OWN_TEAM_MEMBERS">
                        Giver's team members
                    </option>
                
                    <option value="OWN_TEAM_MEMBERS_INCLUDING_SELF">
                        Giver's team members and Giver
                    </option>
                
                    <option value="NONE">
                        Nobody specific (For general class feedback)
                    </option>
                
            </select>
        </div>
    </div>
    <div class="col-sm-6">
    </div>
    <div style="display: none;" class="col-sm-6 numberOfEntitiesElements">
        <label id="numofrecipients_text-" class="control-label col-sm-4 small">
            The maximum number of <span id="numofrecipients_text_inner-"></span> each respondant should give feedback to:
        </label>
        <div class="col-sm-8 form-control-static">
            <div class="col-sm-6">
                <input class="nonDestructive" name="numofrecipientstype" value="custom" type="radio">
                <input class="nonDestructive numberOfEntitiesBox" name="numofrecipients" id="numofrecipients" value="1" min="1" max="250" type="number">
            </div>
            <div class="col-sm-6">
                <input class="nonDestructive" name="numofrecipientstype" checked="checked" value="max" type="radio">
                <span class="">Unlimited</span>
            </div>
        </div>
    </div>
</div>

<br>

            














<div class="col-sm-12 padding-15px background-color-light-green">
    <div class="col-sm-12 padding-0">
        <b>Visibility</b> (Who can see the responses?)
    </div>
    <div class="col-sm-6 btn-group" data-toggle="buttons">
        <label class="btn btn-xs btn-info visibilityOptionsLabel" id="visibilityOptionsLabel" onchange="toggleVisibilityOptions(this)">
            <input type="radio">
            <span class="glyphicon glyphicon-pencil"></span> Edit Visibility
        </label>
        <label class="btn btn-xs btn-info active visibilityMessageButton" id="visibilityMessageButton" onchange="toggleVisibilityMessage(this)">
            <input type="radio">
            <span class="glyphicon glyphicon-eye-open"></span> Preview Visibility
        </label>
    </div>
</div>
<div class="col-sm-12 background-color-light-green">
    <div class="col-sm-12 text-muted visibilityMessage" id="visibilityMessage">
        This is the visibility as seen by the feedback giver.
        <ul class="background-color-warning">
        
        </ul>
    </div>
</div>
<div class="col-sm-12 margin-bottom-15px background-color-light-green">
    <div style="display: none;" class="visibilityOptions" id="visibilityOptions">
        <table class="dataTable participantTable table table-striped text-center background-color-white">
            <tbody><tr>
                <th class="text-center">User/Group</th>
                <th class="text-center">Can see answer</th>
                <th class="text-center">Can see giver's name</th>
                <th class="text-center">Can see recipient's name</th>
            </tr>
            <tr>
                <td class="text-left">
                    <div data-original-title="Control what feedback recipient(s) can view" data-toggle="tooltip" data-placement="top" title="">
                        Recipient(s)
                    </div>
                </td>
                <td>
                    <input class="visibilityCheckbox answerCheckbox centered" name="receiverLeaderCheckbox" value="RECEIVER" checked="checked" type="checkbox">
                </td>
                <td>
                    <input class="visibilityCheckbox giverCheckbox" value="RECEIVER" checked="checked" type="checkbox">
                </td>
                <td>
                    <input class="visibilityCheckbox recipientCheckbox" name="receiverFollowerCheckbox" value="RECEIVER" disabled="disabled" checked="checked" type="checkbox">
                </td>
            </tr>
            <tr>
                <td class="text-left">
                    <div data-original-title="Control what team members of feedback giver can view" data-toggle="tooltip" data-placement="top" title="">
                        Giver's Team Members
                    </div>
                </td>
                <td>
                    <input class="visibilityCheckbox answerCheckbox" value="OWN_TEAM_MEMBERS" type="checkbox">
                </td>
                <td>
                    <input class="visibilityCheckbox giverCheckbox" value="OWN_TEAM_MEMBERS" type="checkbox">
                </td>
                <td>
                    <input class="visibilityCheckbox recipientCheckbox" value="OWN_TEAM_MEMBERS" type="checkbox">
                </td>
            </tr>
            <tr>
                <td class="text-left">
                    <div data-original-title="Control what team members of feedback recipients can view" data-toggle="tooltip" data-placement="top" title="">
                        Recipient's Team Members
                    </div>
                </td>
                <td>
                    <input class="visibilityCheckbox answerCheckbox" value="RECEIVER_TEAM_MEMBERS" type="checkbox">
                </td>
                <td>
                    <input class="visibilityCheckbox giverCheckbox" value="RECEIVER_TEAM_MEMBERS" type="checkbox">
                </td>
                <td>
                    <input class="visibilityCheckbox recipientCheckbox" value="RECEIVER_TEAM_MEMBERS" type="checkbox">
                </td>
            </tr>
            <tr>
                <td class="text-left">
                    <div data-original-title="Control what other students can view" data-toggle="tooltip" data-placement="top" title="">
                        Other students
                    </div>
                </td>
                <td>
                    <input class="visibilityCheckbox answerCheckbox" value="STUDENTS" type="checkbox">
                </td>
                <td>
                    <input class="visibilityCheckbox giverCheckbox" value="STUDENTS" type="checkbox">
                </td>
                <td>
                    <input class="visibilityCheckbox recipientCheckbox" value="STUDENTS" type="checkbox">
                </td>
            </tr>
            <tr>
                <td class="text-left">
                    <div data-original-title="Control what instructors can view" data-toggle="tooltip" data-placement="top" title="">
                        Instructors
                    </div>
                </td>
                <td>
                    <input class="visibilityCheckbox answerCheckbox" value="INSTRUCTORS" checked="checked" type="checkbox">
                </td>
                <td>
                    <input class="visibilityCheckbox giverCheckbox" value="INSTRUCTORS" checked="checked" type="checkbox">
                </td>
                <td>
                    <input class="visibilityCheckbox recipientCheckbox" value="INSTRUCTORS" checked="checked" type="checkbox">
                </td>
            </tr>
        </tbody></table>
    </div>
</div>
          
            <div>
                <span class="pull-right">
                    <input id="button_submit_add" class="btn btn-primary" value="Save Question" tabindex="9" type="submit">
                </span>
            </div>
        </div>
    </div>
    <input name="questionnum" value="6" type="hidden">
    <input name="fsname" value="Second team feedback session" type="hidden">
    <input name="courseid" value="AHPUiT.instr1.gma-demo" type="hidden">
    <input value="RECEIVER,INSTRUCTORS" name="showresponsesto" type="hidden">
    <input value="RECEIVER,INSTRUCTORS" name="showgiverto" type="hidden">
    <input value="RECEIVER,INSTRUCTORS" name="showrecipientto" type="hidden">
    <input name="user" value="${test.instructor}" type="hidden">
    <input name="generatedOptions" value="NONE" id="generatedOptions" type="hidden">
</form>
    





<div class="modal fade" id="copyModal" tabindex="-1" role="dialog" aria-labelledby="copyModalTitle" aria-hidden="true">
    <div class="modal-dialog modal-lg">
        <div class="modal-content">
            <div class="modal-header">
                <button type="button" class="close" data-dismiss="modal">
                    <span aria-hidden="true">×</span><span class="sr-only">Close</span>
                </button>
                <h4 class="modal-title" id="copyModalTitle">Copy Questions</h4>
            </div>
            <div class="modal-body padding-0">
                <form class="form" id="copyModalForm" role="form" method="post" action="/page/instructorFeedbackQuestionCopy">
                    <!-- Previous Questions -->
                    <table class="table-responsive table table-hover table-bordered margin-0" id="copyTableModal">
                        <thead class="fill-primary">
                            <tr>
                                <th style="width:30px;">&nbsp;</th>
                                <th onclick="toggleSort(this,2);" id="button_sortid" class="button-sort-ascending"> 
                                    Course ID <span class="icon-sort sorted-ascending"></span>
                                </th>
                                <th onclick="toggleSort(this,3);" id="button_sortfsname" class="button-sort-none" style="width:17%;">
                                    Session Name <span class="icon-sort unsorted"></span>
                                </th>
                                <th onclick="toggleSort(this,4);" id="button_sortfqtype" class="button-sort-none"> 
                                    Question Type <span class="icon-sort unsorted"></span>
                                </th>
                                <th onclick="toggleSort(this,5);" id="button_sortfqtext" class="button-sort-none"> 
                                    Question Text <span class="icon-sort unsorted"></span>
                                </th>
                            </tr>
                        </thead>
                        
                            <tbody><tr style="cursor:pointer;">
                                    <td><input type="checkbox"></td>
                                    <td>AHPUiT.instr1.gma-demo</td>
                                    <td>First team feedback session</td>
                                    <td>Essay question</td>
                                    <td>Comments about my contribution (shown to other teammates)</td>
                                    <input value="{*}" type="hidden">
                            </tr>
                        
                            <tr style="cursor:pointer;">
                                    <td><input type="checkbox"></td>
                                    <td>AHPUiT.instr1.gma-demo</td>
                                    <td>First team feedback session</td>
                                    <td>Essay question</td>
                                    <td>Comments about team dynamics(confidential and only shown to instructor)</td>
                                    <input value="{*}" type="hidden">
                            </tr>
                        
                            <tr style="cursor:pointer;">
                                    <td><input type="checkbox"></td>
                                    <td>AHPUiT.instr1.gma-demo</td>
                                    <td>First team feedback session</td>
                                    <td>Essay question</td>
                                    <td>My comments about this teammate(confidential and only shown to instructor)</td>
                                    <input value="{*}" type="hidden">
                            </tr>
                        
                            <tr style="cursor:pointer;">
                                    <td><input type="checkbox"></td>
                                    <td>AHPUiT.instr1.gma-demo</td>
                                    <td>First team feedback session</td>
                                    <td>Essay question</td>
                                    <td>My feedback to this teammate(shown anonymously to the teammate)</td>
                                    <input value="{*}" type="hidden">
                            </tr>
                        
                            <tr style="cursor:pointer;">
                                    <td><input type="checkbox"></td>
                                    <td>AHPUiT.instr1.gma-demo</td>
                                    <td>First team feedback session</td>
                                    <td>Team contribution question</td>
                                    <td>Please rate the estimated contribution of your team members and yourself.</td>
                                    <input value="{*}" type="hidden">
                            </tr>
                        
                            <tr style="cursor:pointer;">
                                    <td><input type="checkbox"></td>
                                    <td>AHPUiT.instr1.gma-demo</td>
                                    <td>Second team feedback session</td>
                                    <td>Essay question</td>
                                    <td>Comments about my contribution (shown to other teammates)</td>
                                    <input value="{*}" type="hidden">
                            </tr>
                        
                            <tr style="cursor:pointer;">
                                    <td><input type="checkbox"></td>
                                    <td>AHPUiT.instr1.gma-demo</td>
                                    <td>Second team feedback session</td>
                                    <td>Essay question</td>
                                    <td>Comments about team dynamics(confidential and only shown to instructor)</td>
                                    <input value="{*}" type="hidden">
                            </tr>
                        
                            <tr style="cursor:pointer;">
                                    <td><input type="checkbox"></td>
                                    <td>AHPUiT.instr1.gma-demo</td>
                                    <td>Second team feedback session</td>
                                    <td>Essay question</td>
                                    <td>My comments about this teammate(confidential and only shown to instructor)</td>
                                    <input value="{*}" type="hidden">
                            </tr>
                        
                            <tr style="cursor:pointer;">
                                    <td><input type="checkbox"></td>
                                    <td>AHPUiT.instr1.gma-demo</td>
                                    <td>Second team feedback session</td>
                                    <td>Essay question</td>
                                    <td>My feedback to this teammate(shown anonymously to the teammate)</td>
                                    <input value="{*}" type="hidden">
                            </tr>
                        
                            <tr style="cursor:pointer;">
                                    <td><input type="checkbox"></td>
                                    <td>AHPUiT.instr1.gma-demo</td>
                                    <td>Second team feedback session</td>
                                    <td>Team contribution question</td>
                                    <td>Please rate the estimated contribution of your team members and yourself.</td>
                                    <input value="{*}" type="hidden">
                            </tr>
                        
                            <tr style="cursor:pointer;">
                                    <td><input type="checkbox"></td>
                                    <td>AHPUiT.instr1.gma-demo</td>
                                    <td>Session with different question types</td>
                                    <td>Distribute points (among options) question</td>
                                    <td>How important are the following factors to you? Give points accordingly.</td>
                                    <input value="{*}" type="hidden">
                            </tr>
                        
                            <tr style="cursor:pointer;">
                                    <td><input type="checkbox"></td>
                                    <td>AHPUiT.instr1.gma-demo</td>
                                    <td>Session with different question types</td>
                                    <td>Distribute points (among recipients) question</td>
                                    <td>Split points among the your team members and yourself, according to how much you think each member has contributed.</td>
                                    <input value="{*}" type="hidden">
                            </tr>
                        
                            <tr style="cursor:pointer;">
                                    <td><input type="checkbox"></td>
                                    <td>AHPUiT.instr1.gma-demo</td>
                                    <td>Session with different question types</td>
                                    <td>Essay question</td>
                                    <td>Give feedback to three other students.</td>
                                    <input value="{*}" type="hidden">
                            </tr>
                        
                            <tr style="cursor:pointer;">
                                    <td><input type="checkbox"></td>
                                    <td>AHPUiT.instr1.gma-demo</td>
                                    <td>Session with different question types</td>
                                    <td>Essay question</td>
                                    <td>What did you learn from working with your team members?</td>
                                    <input value="{*}" type="hidden">
                            </tr>
                        
                            <tr style="cursor:pointer;">
                                    <td><input type="checkbox"></td>
                                    <td>AHPUiT.instr1.gma-demo</td>
                                    <td>Session with different question types</td>
                                    <td>Essay question</td>
                                    <td>What general mistakes did the students in the class make?</td>
                                    <input value="{*}" type="hidden">
                            </tr>
                        
                            <tr style="cursor:pointer;">
                                    <td><input type="checkbox"></td>
                                    <td>AHPUiT.instr1.gma-demo</td>
                                    <td>Session with different question types</td>
                                    <td>Essay question</td>
                                    <td>What has been a highlight for you working on this project?</td>
                                    <input value="{*}" type="hidden">
                            </tr>
                        
                            <tr style="cursor:pointer;">
                                    <td><input type="checkbox"></td>
                                    <td>AHPUiT.instr1.gma-demo</td>
                                    <td>Session with different question types</td>
                                    <td>Multiple-choice (multiple answers) question</td>
                                    <td>Which programming languages do you know?</td>
                                    <input value="{*}" type="hidden">
                            </tr>
                        
                            <tr style="cursor:pointer;">
                                    <td><input type="checkbox"></td>
                                    <td>AHPUiT.instr1.gma-demo</td>
                                    <td>Session with different question types</td>
                                    <td>Multiple-choice (single answer) question</td>
                                    <td>Give feedback indicating which group they are in.</td>
                                    <input value="{*}" type="hidden">
                            </tr>
                        
                            <tr style="cursor:pointer;">
                                    <td><input type="checkbox"></td>
                                    <td>AHPUiT.instr1.gma-demo</td>
                                    <td>Session with different question types</td>
                                    <td>Multiple-choice (single answer) question</td>
                                    <td>Which team do you think has the best feature?</td>
                                    <input value="{*}" type="hidden">
                            </tr>
                        
                            <tr style="cursor:pointer;">
                                    <td><input type="checkbox"></td>
                                    <td>AHPUiT.instr1.gma-demo</td>
                                    <td>Session with different question types</td>
                                    <td>Numerical-scale question</td>
                                    <td>Rate the latest assignment's difficulty. (1 = Very Easy, 5 = Very Hard).</td>
                                    <input value="{*}" type="hidden">
                            </tr>
                        
                            <tr style="cursor:pointer;">
                                    <td><input type="checkbox"></td>
                                    <td>AHPUiT.instr1.gma-demo</td>
                                    <td>Session with different question types</td>
                                    <td>Rubric question</td>
                                    <td>Please choose the best choice for the following sub-questions.</td>
                                    <input value="{*}" type="hidden">
                            </tr>
                        
                            <tr style="cursor:pointer;">
                                    <td><input type="checkbox"></td>
                                    <td>AHPUiT.instr1.gma-demo</td>
                                    <td>Session with different question types</td>
                                    <td>Team contribution question</td>
                                    <td>Rate the contribution of yourself and your team members towards the latest project.</td>
                                    <input value="{*}" type="hidden">
                            </tr>
                        
                    </tbody></table>
                    <input name="fsname" value="Second team feedback session" type="hidden">
                    <input name="user" value="${test.instructor}" type="hidden">
                    <input name="courseid" value="AHPUiT.instr1.gma-demo" type="hidden">
                </form>
            </div>
            <div class="modal-footer margin-0">
                <button type="button" class="btn btn-primary" id="button_copy_submit" disabled="disabled">Copy</button>
                <button type="button" class="btn btn-default" data-dismiss="modal">Cancel</button>
            </div>
        </div>
    </div>
</div>
    
    <br>
    <br>
    






<div class="container">
    <div class="well well-plain inputTable" id="questionPreviewTable">
        <div class="row">
            <form class="form-horizontal">
                <label class="control-label col-sm-2 text-right">
                    Preview Session:
                </label>
            </form>
            <div data-original-title="View how this session would look like to a student who is submitting feedback.<br>Preview is unavailable if the course has yet to have any student enrolled." class="col-sm-5" data-toggle="tooltip" data-placement="top" title="">
                <form method="post" action="/page/instructorFeedbackPreviewAsStudent" name="form_previewasstudent" class="form_preview" target="_blank">
                    
                    <div class="col-sm-6">
                        <select class="form-control" name="previewas">
                            
                                <option value="alice.b.tmms@gmail.tmt">
                                    [Team 1] Alice Betsy
                                </option>
                            
                                <option value="benny.c.tmms@gmail.tmt">
                                    [Team 1] Benny Charles
                                </option>
                            
                                <option value="danny.e.tmms@gmail.tmt">
                                    [Team 1] Danny Engrid
                                </option>
                            
                                <option value="emma.f.tmms@gmail.tmt">
                                    [Team 1] Emma Farrell
                                </option>
                            
                                <option value="AHPUiT.instr1@gmail.tmt">
                                    [Team 2] AHPUiT Instrúctör
                                </option>
                            
                                <option value="charlie.d.tmms@gmail.tmt">
                                    [Team 2] Charlie Davis
                                </option>
                            
                                <option value="francis.g.tmms@gmail.tmt">
                                    [Team 2] Francis Gabriel
                                </option>
                            
                                <option value="gene.h.tmms@gmail.tmt">
                                    [Team 2] Gene Hudson
                                </option>
                            
                                <option value="hugh.i.tmms@gmail.tmt">
                                    [Team 3] Hugh Ivanov
                                </option>
                            
                        </select>
                    </div>
                    <input name="fsname" value="Second team feedback session" type="hidden">
                    <input name="courseid" value="AHPUiT.instr1.gma-demo" type="hidden">
                    <div class="col-sm-6">
                        <input id="button_preview_student" class="btn btn-primary" value="Preview as Student" type="submit">
                    </div>
                    <input name="user" value="${test.instructor}" type="hidden">
                </form>
            </div>
            <div data-original-title="View how this session would look like to an instructor who is submitting feedback." class="col-sm-5" data-toggle="tooltip" data-placement="top" title="">
                <form method="post" action="/page/instructorFeedbackPreviewAsInstructor" name="form_previewasinstructor" class="form_preview" target="_blank">
                    <div class="col-sm-6">
                        <select class="form-control" name="previewas">
                            
                                <option value="AHPUiT.instr1@gmail.tmt">
                                    AHPUiT Instrúctör
                                </option>
                            
                        </select>
                    </div>
                    <input name="fsname" value="Second team feedback session" type="hidden">
                    <input name="courseid" value="AHPUiT.instr1.gma-demo" type="hidden">
                    <div class="col-sm-6">
                        <input id="button_preview_instructor" class="btn btn-primary" value="Preview as Instructor" type="submit">
                    </div>
                    <input name="user" value="${test.instructor}" type="hidden">
                </form>
            </div>
        </div>
    </div>
</div>

    
    <br>
    <br>

    
    </div><|MERGE_RESOLUTION|>--- conflicted
+++ resolved
@@ -905,14 +905,7 @@
 
 
     
-<<<<<<< HEAD
-        <div id="statusMessage" class="alert alert-success">
-            The feedback session has been updated.
-        </div>
-        <script type="text/javascript" src="/js/statusMessage.js"></script>
-=======
         <div id="statusMessage" style="display: none;"></div>
->>>>>>> 606bd7aa
     
     
 
