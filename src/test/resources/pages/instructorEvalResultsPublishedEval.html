<div class="container" id="frameBodyWrapper">
        <div id="topOfPage"></div>
        <div id="headerOperation">
            <h1>Evaluation Results</h1>
        </div>

        <div class="well well-plain">
            <form class="form-horizontal" role="form" id="download_eval_report" method="GET" action="/page/instructorEvalResultsDownload">
                <div class="form-group">
                    <label class="col-sm-3 control-label">Course ID:</label>
                    <div class="col-sm-9">
                        <p class="form-control-static">
                            CEvalRUiT.CS1101
                        </p>
                    </div>
                </div> 
                <div class="form-group">
                    <label class="col-sm-3 control-label">Evaluation name:</label>
                    <div class="col-sm-9">
                        <p class="form-control-static">
                            Second Eval
                        </p>
                    </div>
                </div>  
                <div class="form-group">
                    <label class="col-sm-3 control-label">Opening time:</label>
                    <div class="col-sm-9">
                        <p class="form-control-static">
                           01 Apr 2012, 23:59
                        </p>
                    </div>
                </div>  
                <div class="form-group">
                    <label class="col-sm-3 control-label">Closing time:</label>
                    <div class="col-sm-9">
                        <p class="form-control-static">
                           02 Apr 2012, 23:59
                        </p>
                    </div>
                </div>
                 <div class="form-group">
                    <label class="control-label col-sm-3 col-xs-3">Report type:</label>
                    <div class="col-sm-9 col-xs-5">
                        <label class="radio-inline" style="margin-left:10px;">
                            <input name="radio_reporttype" id="radio_summary" value="instructorEvaluationSummaryTable" checked="checked" onclick="showReport(this.value)" type="radio">
                            Summary
                        </label>
                        <label class="radio-inline">
                            <input name="radio_reporttype" id="radio_reviewer" value="instructorEvaluationDetailedReviewerTable" onclick="showReport(this.value)" type="radio">
                            Detailed: By Reviewer
                        </label>
                        <label class="radio-inline">
                            <input name="radio_reporttype" id="radio_reviewee" value="instructorEvaluationDetailedRevieweeTable" onclick="showReport(this.value)" type="radio">
                            Detailed: By Reviewee
                        </label>
                    </div>     
                </div>
                <br>
                <div class="form-group">
                    <div class="col-sm-offset-4 col-sm-2 col-xs-offset-2 col-xs-3 col-md-offset-5 col-md-1">
                        
                        <button type="button" class="btn btn-primary" id="button_unpublish" value="Unpublish" onclick="if(toggleUnpublishEvaluation('Second Eval')) window.location.href='/page/instructorEvalUnpublish?courseid=CEvalRUiT.CS1101&amp;evaluationname=Second+Eval&amp;next=%2Fpage%2FinstructorFeedbacksPage%3Fuser%3DCEvalRUiT.instr&amp;user=CEvalRUiT.instr';">Unpublish</button>
                        
                    </div>

                    <div class="col-sm-2 col-xs-4">
                        <button type="submit" value="Download Report" class="btn btn-primary">Download Report</button>    
                    </div>
                    <input name="user" value="CEvalRUiT.instr" type="hidden">
                    <input name="courseid" value="CEvalRUiT.CS1101" type="hidden">
                    <input name="evaluationname" value="Second Eval" type="hidden">
                      
                </div>
            </form>
        </div>

        <br>
        




    <div style="display: none;" id="statusMessage" class="alert alert-warning"></div>
    <script type="text/javascript">
        document.getElementById( 'statusMessage' ).scrollIntoView();
    </script>

        <br>

        

        <div id="instructorEvaluationSummaryTable" class="evaluation_result">
            <div class="row">
            <div class="col-sm-4">
            <h4><span data-original-title="This is student own estimation of his/her contributions to the project" class="label label-info" data-toggle="tooltip" data-placement="top" data-container="body" title="">CC</span> Claimed Contribution 
            </h4>
            </div>
            <div class="col-sm-5"> 
            <h4><span data-original-title="This is the average of what other team members think this student contributed to the project" class="label label-info" data-toggle="tooltip" data-placement="top" data-container="body" title="">PC</span> Perceived Contribution 
            </h4>
            </div>
<<<<<<< HEAD
            <div class="col-sm-3">
            <h4><span class="label label-info">E</span> Equal Share</h4>
            </div>
            </div>
            <div class="pull-right">
            [<a href="/instructorHelp.html#faq7a" target="_blank" id="interpret_help_link">How do I interpret/use these values?</a> ]
        </div>

            <table class="table table-bordered table-striped" id="dataTable">
                <thead class="fill-primary">
                <tr>
                    <th class="button-sort-ascending" id="button_sortteamname" onclick="toggleSort(this,1);">Team 
                        <span class="icon-sort sorted-ascending"></span></th>
                    <th class="button-sort-none" id="button_sortname" onclick="toggleSort(this,2)">Student
                        <span class="icon-sort unsorted"></span></th>
                    <th class="button-sort-none" id="button_sortclaimed" onclick="toggleSort(this,3,sortByPoint)"> CC
                        <span class="icon-sort unsorted"></span></th>
                    <th class="button-sort-none" id="button_sortperceived" onclick="toggleSort(this,4,sortByPoint)">PC
                        <span class="icon-sort unsorted"></span></th>
                    <th data-original-title="Perceived Contribution - Claimed Contribution" class="button-sort-none" id="button_sortdiff" onclick="toggleSort(this,5,sortByDiff)" data-toggle="tooltip" data-placement="top" data-container="body" title="">Diff
                        <span class="icon-sort unsorted"></span></th>
                    <th data-original-title="The list of points that this student received from others" class="align-center" data-toggle="tooltip" data-placement="top" data-container="body" title="">Ratings Received</th>
                    <th class="align-center">Action(s)</th>
                </tr>
                </thead>
                
                <tbody>
                
                
                
                
                
                
                
                
                
            <tr class="student_row" id="student0">
                    <td>Team 1</td>
                    <td data-original-title="This student's name is Alice Betsy" id="studentname" data-toggle="tooltip" data-placement="top" data-container="body" title=""> 
                        Alice Betsy
                    </td>
                    <td><span data-original-title="Not Available: There is no data for this or the data is not enough" class="color-negative" data-toggle="tooltip" data-placement="top" title="">N/A</span></td>
                    <td><span class="color_neutral">E</span></td>
                    <td><span data-original-title="Not Available: There is no data for this or the data is not enough" class="color-negative" data-toggle="tooltip" data-placement="top" data-container="body" title="">N/A</span></td>
                    <td><span class="color_neutral">E</span></td>
                    <td class="align-center no-print">
                        <a data-original-title="View feedback from the student for his team<br />This opens in a new window" class="btn btn-default btn-xs" name="viewEvaluationResults0" id="viewEvaluationResults0" target="_blank" href="/page/instructorEvalSubmissionPage?courseid=CEvalRUiT.CS1101&amp;evaluationname=Second+Eval&amp;studentemail=CEvalRUiT.alice.b%40gmail.com&amp;user=CEvalRUiT.instr" data-toggle="tooltip" data-placement="top" data-container="body" title=""> View</a>
                        <a data-original-title="Edit feedback from the student for his team<br />This opens in a new window" class="btn btn-default btn-xs" name="editEvaluationResults0" id="editEvaluationResults0" target="_blank" href="/page/instructorEvalSubmissionEdit?courseid=CEvalRUiT.CS1101&amp;evaluationname=Second+Eval&amp;studentemail=CEvalRUiT.alice.b%40gmail.com&amp;user=CEvalRUiT.instr" data-toggle="tooltip" data-placement="top" data-container="body" title="" onclick="return openChildWindow(this.href)"> Edit</a>
                    </td>
                </tr><tr class="student_row" id="student1">
                    <td>Team 1</td>
                    <td data-original-title="This student's name is Benny Charles" id="studentname" data-toggle="tooltip" data-placement="top" data-container="body" title=""> 
                        Benny Charles
                    </td>
                    <td><span data-original-title="Not sure about the contribution" class="color-negative" data-toggle="tooltip" data-placement="top" title="">N/S</span></td>
                    <td><span data-original-title="Not Available: There is no data for this or the data is not enough" class="color-negative" data-toggle="tooltip" data-placement="top" title="">N/A</span></td>
                    <td><span data-original-title="Not Available: There is no data for this or the data is not enough" class="color-negative" data-toggle="tooltip" data-placement="top" data-container="body" title="">N/A</span></td>
                    <td><span data-original-title="Not Available: There is no data for this or the data is not enough" class="color-negative" data-toggle="tooltip" data-placement="top" title="">N/A</span></td>
                    <td class="align-center no-print">
                        <a data-original-title="View feedback from the student for his team<br />This opens in a new window" class="btn btn-default btn-xs" name="viewEvaluationResults1" id="viewEvaluationResults1" target="_blank" href="/page/instructorEvalSubmissionPage?courseid=CEvalRUiT.CS1101&amp;evaluationname=Second+Eval&amp;studentemail=CEvalRUiT.benny.c%40gmail.com&amp;user=CEvalRUiT.instr" data-toggle="tooltip" data-placement="top" data-container="body" title=""> View</a>
                        <a data-original-title="Edit feedback from the student for his team<br />This opens in a new window" class="btn btn-default btn-xs" name="editEvaluationResults1" id="editEvaluationResults1" target="_blank" href="/page/instructorEvalSubmissionEdit?courseid=CEvalRUiT.CS1101&amp;evaluationname=Second+Eval&amp;studentemail=CEvalRUiT.benny.c%40gmail.com&amp;user=CEvalRUiT.instr" data-toggle="tooltip" data-placement="top" data-container="body" title="" onclick="return openChildWindow(this.href)"> Edit</a>
                    </td>
                </tr><tr class="student_row" id="student2">
                    <td>Team 2</td>
                    <td data-original-title="This student's name is Charlie Davis" id="studentname" data-toggle="tooltip" data-placement="top" data-container="body" title=""> 
                        Charlie Davis
                    </td>
                    <td><span class="color-positive">E +100%</span></td>
                    <td><span class="color-positive">E +2%</span></td>
                    <td><span class="color-negative">-98%</span></td>
                    <td><span class="color-positive">E +5%</span>, <span class="color_neutral">E</span></td>
                    <td class="align-center no-print">
                        <a data-original-title="View feedback from the student for his team<br />This opens in a new window" class="btn btn-default btn-xs" name="viewEvaluationResults2" id="viewEvaluationResults2" target="_blank" href="/page/instructorEvalSubmissionPage?courseid=CEvalRUiT.CS1101&amp;evaluationname=Second+Eval&amp;studentemail=CEvalRUiT.charlie.d%40gmail.com&amp;user=CEvalRUiT.instr" data-toggle="tooltip" data-placement="top" data-container="body" title=""> View</a>
                        <a data-original-title="Edit feedback from the student for his team<br />This opens in a new window" class="btn btn-default btn-xs" name="editEvaluationResults2" id="editEvaluationResults2" target="_blank" href="/page/instructorEvalSubmissionEdit?courseid=CEvalRUiT.CS1101&amp;evaluationname=Second+Eval&amp;studentemail=CEvalRUiT.charlie.d%40gmail.com&amp;user=CEvalRUiT.instr" data-toggle="tooltip" data-placement="top" data-container="body" title="" onclick="return openChildWindow(this.href)"> Edit</a>
                    </td>
                </tr><tr class="student_row" id="student3">
                    <td>Team 2</td>
                    <td data-original-title="This student's name is Danny Engrid" id="studentname" data-toggle="tooltip" data-placement="top" data-container="body" title=""> 
                        Danny Engrid
                    </td>
                    <td><span class="color-negative">E -3%</span></td>
                    <td><span class="color-negative">E -50%</span></td>
                    <td><span class="color-negative">-47%</span></td>
                    <td><span class="color_neutral">E</span>, <span class="color-negative">0%</span></td>
                    <td class="align-center no-print">
                        <a data-original-title="View feedback from the student for his team<br />This opens in a new window" class="btn btn-default btn-xs" name="viewEvaluationResults3" id="viewEvaluationResults3" target="_blank" href="/page/instructorEvalSubmissionPage?courseid=CEvalRUiT.CS1101&amp;evaluationname=Second+Eval&amp;studentemail=CEvalRUiT.danny.e%40gmail.com&amp;user=CEvalRUiT.instr" data-toggle="tooltip" data-placement="top" data-container="body" title=""> View</a>
                        <a data-original-title="Edit feedback from the student for his team<br />This opens in a new window" class="btn btn-default btn-xs" name="editEvaluationResults3" id="editEvaluationResults3" target="_blank" href="/page/instructorEvalSubmissionEdit?courseid=CEvalRUiT.CS1101&amp;evaluationname=Second+Eval&amp;studentemail=CEvalRUiT.danny.e%40gmail.com&amp;user=CEvalRUiT.instr" data-toggle="tooltip" data-placement="top" data-container="body" title="" onclick="return openChildWindow(this.href)"> Edit</a>
                    </td>
                </tr><tr class="student_row" id="student4">
                    <td>Team 2</td>
                    <td data-original-title="This student's name is Emily" id="studentname" data-toggle="tooltip" data-placement="top" data-container="body" title=""> 
                        Emily
                    </td>
                    <td><span class="color_neutral">E</span></td>
                    <td><span class="color-positive">E +48%</span></td>
                    <td><span class="color-positive">+48%</span></td>
                    <td><span class="color-positive">E +100%</span>, <span class="color-negative">E -5%</span></td>
                    <td class="align-center no-print">
                        <a data-original-title="View feedback from the student for his team<br />This opens in a new window" class="btn btn-default btn-xs" name="viewEvaluationResults4" id="viewEvaluationResults4" target="_blank" href="/page/instructorEvalSubmissionPage?courseid=CEvalRUiT.CS1101&amp;evaluationname=Second+Eval&amp;studentemail=CEvalRUiT.emily.f%40gmail.com&amp;user=CEvalRUiT.instr" data-toggle="tooltip" data-placement="top" data-container="body" title=""> View</a>
                        <a data-original-title="Edit feedback from the student for his team<br />This opens in a new window" class="btn btn-default btn-xs" name="editEvaluationResults4" id="editEvaluationResults4" target="_blank" href="/page/instructorEvalSubmissionEdit?courseid=CEvalRUiT.CS1101&amp;evaluationname=Second+Eval&amp;studentemail=CEvalRUiT.emily.f%40gmail.com&amp;user=CEvalRUiT.instr" data-toggle="tooltip" data-placement="top" data-container="body" title="" onclick="return openChildWindow(this.href)"> Edit</a>
                    </td>
                </tr></tbody></table>
            <br> <br> <br>
        </div>

        

        
        <div id="instructorEvaluationDetailedReviewerTable" class="evaluation_result" style="display: none;">
        
            
            
            <div class="well well-plain">
                <span class="text-primary"><h4>
                    <strong>Team 1</strong>
                </h4></span>
                <br>
                
                      <div class="panel panel-primary">
                        <div class="panel-heading">
                          <div class="row">
                            <div class="col-md-3">Reviewer:
                            <strong>Alice Betsy</strong>
                            </div>
                            <div class="col-md-4">
                              <div class="pull-right">
                                <span data-original-title="This is student own estimation of his/her contributions to the project" data-toggle="tooltip" data-placement="top" data-container="body" title="">
                                Claimed contribution: <span class="badge background-color-white color-negative">N/A</span>
                                </span>
=======
            <script type="text/javascript" >
               document.getElementById( 'statusMessage' ).scrollIntoView();
            </script>
            <br/>
                        <div class="evaluation_result"  id="instructorEvaluationSummaryTable" >
               <div class="row" >
                  <div class="col-sm-4" >
                     <h4>
                        <span class="label label-info"  data-container="body"  data-original-title="This is the students own estimation of his/her contributions"  data-placement="top"  data-toggle="tooltip"  title="" >
                           CC
                        </span>
                        Claimed Contribution
                     </h4>
                  </div>
                  <div class="col-sm-5" >
                     <h4>
                        <span class="label label-info"  data-container="body"  data-original-title="This is the average of what other team members think this student contributed"  data-placement="top"  data-toggle="tooltip"  title="" >
                           PC
                        </span>
                        Perceived Contribution
                     </h4>
                  </div>
                  <div class="col-sm-3" >
                     <h4>
                        <span class="label label-info" >
                           E
                        </span>
                        Equal Share
                     </h4>
                  </div>
               </div>
               <div class="pull-right" >
                  [
                  <a href="/instructorHelp.html#faq7a"  id="interpret_help_link"  target="_blank" >
                     How do I interpret/use these values?
                  </a>
                  ]
               </div>
               <table class="table table-bordered table-striped"  id="dataTable" >
                  <thead class="fill-primary" >
                     <tr>
                        <th class="button-sort-ascending"  id="button_sortteamname"  onclick="toggleSort(this,1);" >
                           Team
                           <span class="icon-sort sorted-ascending" >
                           </span>
                        </th>
                        <th class="button-sort-none"  id="button_sortname"  onclick="toggleSort(this,2)" >
                           Student
                           <span class="icon-sort unsorted" >
                           </span>
                        </th>
                        <th class="button-sort-none"  id="button_sortclaimed"  onclick="toggleSort(this,3,sortByPoint)" >
                           CC
                           <span class="icon-sort unsorted" >
                           </span>
                        </th>
                        <th class="button-sort-none"  id="button_sortperceived"  onclick="toggleSort(this,4,sortByPoint)" >
                           PC
                           <span class="icon-sort unsorted" >
                           </span>
                        </th>
                        <th class="button-sort-none"  data-container="body"  data-original-title="Perceived Contribution - Claimed Contribution"  data-placement="top"  data-toggle="tooltip"  id="button_sortdiff"  onclick="toggleSort(this,5,sortByDiff)"  title="" >
                           Diff
                           <span class="icon-sort unsorted" >
                           </span>
                        </th>
                        <th class="align-center"  data-container="body"  data-original-title="The list of points that this student received from others"  data-placement="top"  data-toggle="tooltip"  title="" >
                           Ratings Received
                        </th>
                        <th class="align-center" >
                           Action(s)
                        </th>
                     </tr>
                  </thead>
                  <tbody>
                     <tr class="student_row"  id="student0" >
                        <td>
                           Team 1
                        </td>
                        <td data-container="body"  data-original-title="This student's name is Alice Betsy"  data-placement="top"  data-toggle="tooltip"  id="studentname"  title="" >
                           Alice Betsy
                        </td>
                        <td>
                           <span class="color-negative"  data-original-title="Not Available: There is no data for this or the data is not enough"  data-placement="top"  data-toggle="tooltip"  title="" >
                              N/A
                           </span>
                        </td>
                        <td>
                           <span class="color_neutral" >
                              E
                           </span>
                        </td>
                        <td>
                           <span class="color-negative"  data-container="body"  data-original-title="Not Available: There is no data for this or the data is not enough"  data-placement="top"  data-toggle="tooltip"  title="" >
                              N/A
                           </span>
                        </td>
                        <td>
                           <span class="color_neutral" >
                              E
                           </span>
                        </td>
                        <td class="align-center no-print" >
                           <a class="btn btn-default btn-xs"  data-container="body"  data-original-title="View feedback from the student for his team<br />This opens in a new window"  data-placement="top"  data-toggle="tooltip"  href="/page/instructorEvalSubmissionPage?courseid=CEvalRUiT.CS1101&evaluationname=Second+Eval&studentemail=CEvalRUiT.alice.b%40gmail.com&user=CEvalRUiT.instr"  id="viewEvaluationResults0"  name="viewEvaluationResults0"  target="_blank"  title="" >
                              View
                           </a>
                           <a class="btn btn-default btn-xs"  data-container="body"  data-original-title="Edit feedback from the student for his team<br />This opens in a new window"  data-placement="top"  data-toggle="tooltip"  href="/page/instructorEvalSubmissionEdit?courseid=CEvalRUiT.CS1101&evaluationname=Second+Eval&studentemail=CEvalRUiT.alice.b%40gmail.com&user=CEvalRUiT.instr"  id="editEvaluationResults0"  name="editEvaluationResults0"  onclick="return openChildWindow(this.href)"  target="_blank"  title="" >
                              Edit
                           </a>
                        </td>
                     </tr>
                     <tr class="student_row"  id="student1" >
                        <td>
                           Team 1
                        </td>
                        <td data-container="body"  data-original-title="This student's name is Benny Charles"  data-placement="top"  data-toggle="tooltip"  id="studentname"  title="" >
                           Benny Charles
                        </td>
                        <td>
                           <span class="color-negative"  data-original-title="Not sure about the contribution"  data-placement="top"  data-toggle="tooltip"  title="" >
                              N/S
                           </span>
                        </td>
                        <td>
                           <span class="color-negative"  data-original-title="Not Available: There is no data for this or the data is not enough"  data-placement="top"  data-toggle="tooltip"  title="" >
                              N/A
                           </span>
                        </td>
                        <td>
                           <span class="color-negative"  data-container="body"  data-original-title="Not Available: There is no data for this or the data is not enough"  data-placement="top"  data-toggle="tooltip"  title="" >
                              N/A
                           </span>
                        </td>
                        <td>
                           <span class="color-negative"  data-original-title="Not Available: There is no data for this or the data is not enough"  data-placement="top"  data-toggle="tooltip"  title="" >
                              N/A
                           </span>
                        </td>
                        <td class="align-center no-print" >
                           <a class="btn btn-default btn-xs"  data-container="body"  data-original-title="View feedback from the student for his team<br />This opens in a new window"  data-placement="top"  data-toggle="tooltip"  href="/page/instructorEvalSubmissionPage?courseid=CEvalRUiT.CS1101&evaluationname=Second+Eval&studentemail=CEvalRUiT.benny.c%40gmail.com&user=CEvalRUiT.instr"  id="viewEvaluationResults1"  name="viewEvaluationResults1"  target="_blank"  title="" >
                              View
                           </a>
                           <a class="btn btn-default btn-xs"  data-container="body"  data-original-title="Edit feedback from the student for his team<br />This opens in a new window"  data-placement="top"  data-toggle="tooltip"  href="/page/instructorEvalSubmissionEdit?courseid=CEvalRUiT.CS1101&evaluationname=Second+Eval&studentemail=CEvalRUiT.benny.c%40gmail.com&user=CEvalRUiT.instr"  id="editEvaluationResults1"  name="editEvaluationResults1"  onclick="return openChildWindow(this.href)"  target="_blank"  title="" >
                              Edit
                           </a>
                        </td>
                     </tr>
                     <tr class="student_row"  id="student2" >
                        <td>
                           Team 2
                        </td>
                        <td data-container="body"  data-original-title="This student's name is Charlie Davis"  data-placement="top"  data-toggle="tooltip"  id="studentname"  title="" >
                           Charlie Davis
                        </td>
                        <td>
                           <span class="color-positive" >
                              E +100%
                           </span>
                        </td>
                        <td>
                           <span class="color-positive" >
                              E +2%
                           </span>
                        </td>
                        <td>
                           <span class="color-negative" >
                              -98%
                           </span>
                        </td>
                        <td>
                           <span class="color-positive" >
                              E +5%
                           </span>
                           ,
                           <span class="color_neutral" >
                              E
                           </span>
                        </td>
                        <td class="align-center no-print" >
                           <a class="btn btn-default btn-xs"  data-container="body"  data-original-title="View feedback from the student for his team<br />This opens in a new window"  data-placement="top"  data-toggle="tooltip"  href="/page/instructorEvalSubmissionPage?courseid=CEvalRUiT.CS1101&evaluationname=Second+Eval&studentemail=CEvalRUiT.charlie.d%40gmail.com&user=CEvalRUiT.instr"  id="viewEvaluationResults2"  name="viewEvaluationResults2"  target="_blank"  title="" >
                              View
                           </a>
                           <a class="btn btn-default btn-xs"  data-container="body"  data-original-title="Edit feedback from the student for his team<br />This opens in a new window"  data-placement="top"  data-toggle="tooltip"  href="/page/instructorEvalSubmissionEdit?courseid=CEvalRUiT.CS1101&evaluationname=Second+Eval&studentemail=CEvalRUiT.charlie.d%40gmail.com&user=CEvalRUiT.instr"  id="editEvaluationResults2"  name="editEvaluationResults2"  onclick="return openChildWindow(this.href)"  target="_blank"  title="" >
                              Edit
                           </a>
                        </td>
                     </tr>
                     <tr class="student_row"  id="student3" >
                        <td>
                           Team 2
                        </td>
                        <td data-container="body"  data-original-title="This student's name is Danny Engrid"  data-placement="top"  data-toggle="tooltip"  id="studentname"  title="" >
                           Danny Engrid
                        </td>
                        <td>
                           <span class="color-negative" >
                              E -3%
                           </span>
                        </td>
                        <td>
                           <span class="color-negative" >
                              E -50%
                           </span>
                        </td>
                        <td>
                           <span class="color-negative" >
                              -47%
                           </span>
                        </td>
                        <td>
                           <span class="color_neutral" >
                              E
                           </span>
                           ,
                           <span class="color-negative" >
                              0%
                           </span>
                        </td>
                        <td class="align-center no-print" >
                           <a class="btn btn-default btn-xs"  data-container="body"  data-original-title="View feedback from the student for his team<br />This opens in a new window"  data-placement="top"  data-toggle="tooltip"  href="/page/instructorEvalSubmissionPage?courseid=CEvalRUiT.CS1101&evaluationname=Second+Eval&studentemail=CEvalRUiT.danny.e%40gmail.com&user=CEvalRUiT.instr"  id="viewEvaluationResults3"  name="viewEvaluationResults3"  target="_blank"  title="" >
                              View
                           </a>
                           <a class="btn btn-default btn-xs"  data-container="body"  data-original-title="Edit feedback from the student for his team<br />This opens in a new window"  data-placement="top"  data-toggle="tooltip"  href="/page/instructorEvalSubmissionEdit?courseid=CEvalRUiT.CS1101&evaluationname=Second+Eval&studentemail=CEvalRUiT.danny.e%40gmail.com&user=CEvalRUiT.instr"  id="editEvaluationResults3"  name="editEvaluationResults3"  onclick="return openChildWindow(this.href)"  target="_blank"  title="" >
                              Edit
                           </a>
                        </td>
                     </tr>
                     <tr class="student_row"  id="student4" >
                        <td>
                           Team 2
                        </td>
                        <td data-container="body"  data-original-title="This student's name is Emily"  data-placement="top"  data-toggle="tooltip"  id="studentname"  title="" >
                           Emily
                        </td>
                        <td>
                           <span class="color_neutral" >
                              E
                           </span>
                        </td>
                        <td>
                           <span class="color-positive" >
                              E +48%
                           </span>
                        </td>
                        <td>
                           <span class="color-positive" >
                              +48%
                           </span>
                        </td>
                        <td>
                           <span class="color-positive" >
                              E +100%
                           </span>
                           ,
                           <span class="color-negative" >
                              E -5%
                           </span>
                        </td>
                        <td class="align-center no-print" >
                           <a class="btn btn-default btn-xs"  data-container="body"  data-original-title="View feedback from the student for his team<br />This opens in a new window"  data-placement="top"  data-toggle="tooltip"  href="/page/instructorEvalSubmissionPage?courseid=CEvalRUiT.CS1101&evaluationname=Second+Eval&studentemail=CEvalRUiT.emily.f%40gmail.com&user=CEvalRUiT.instr"  id="viewEvaluationResults4"  name="viewEvaluationResults4"  target="_blank"  title="" >
                              View
                           </a>
                           <a class="btn btn-default btn-xs"  data-container="body"  data-original-title="Edit feedback from the student for his team<br />This opens in a new window"  data-placement="top"  data-toggle="tooltip"  href="/page/instructorEvalSubmissionEdit?courseid=CEvalRUiT.CS1101&evaluationname=Second+Eval&studentemail=CEvalRUiT.emily.f%40gmail.com&user=CEvalRUiT.instr"  id="editEvaluationResults4"  name="editEvaluationResults4"  onclick="return openChildWindow(this.href)"  target="_blank"  title="" >
                              Edit
                           </a>
                        </td>
                     </tr>
                  </tbody>
               </table>
               <br/>
                              <br/>
                              <br/>
                           </div>
            <div class="evaluation_result"  id="instructorEvaluationDetailedReviewerTable"  style="display: none;" >
               <div class="well well-plain" >
                  <span class="text-primary" >
                     <h4>
                        <strong>
                           Team 1
                        </strong>
                     </h4>
                  </span>
                  <br/>
                                    <div class="panel panel-primary" >
                     <div class="panel-heading" >
                        <div class="row" >
                           <div class="col-md-3" >
                              Reviewer:
                              <strong>
                                 Alice Betsy
                              </strong>
                           </div>
                           <div class="col-md-4" >
                              <div class="pull-right" >
                                 <span data-container="body"  data-original-title="This is the students own estimation of his/her contributions"  data-placement="top"  data-toggle="tooltip"  title="" >
                                    Claimed contribution:
                                    <span class="badge background-color-white color-negative" >
                                       N/A
                                    </span>
                                 </span>
                              </div>
                           </div>
                           <div class="col-md-4" >
                              <div class="pull-right" >
                                 <span data-container="body"  data-original-title="This is the average of what other team members think this student contributed"  data-placement="top"  data-toggle="tooltip"  title="" >
                                    Perceived contribution:
                                    <span class="badge background-color-white color-positive" >
                                       E
                                    </span>
                                 </span>
>>>>>>> b5a8ce67
                              </div>
                            </div>
                            <div class="col-md-4">
                              <div class="pull-right">
                                <span data-original-title="This is the average of what other team members think this student contributed to the project" data-toggle="tooltip" data-placement="top" data-container="body" title="">
                                Perceived contribution: <span class="badge background-color-white color-positive"> E </span>
                                </span>
                              </div>
                            </div>
                           
                                  
                                <div class="col-md-1">
                                    <div class="pull-right">
                                    
                                           <a target="_blank" class="button btn-primary btn-xs" href="/page/instructorEvalSubmissionEdit?courseid=CEvalRUiT.CS1101&amp;evaluationname=Second+Eval&amp;studentemail=CEvalRUiT.alice.b%40gmail.com&amp;user=CEvalRUiT.instr" onclick="return openChildWindow(this.href)"><span class="glyphicon glyphicon-pencil"></span> Edit</a> 
                                    
                                    </div>
                                </div>
                                
                          </div>
                        </div>
<<<<<<< HEAD

                        <table class="table table-bordered">
                          <tbody>
                            <tr>
                              <td><strong>Self evaluation:</strong> <br>N/A</td>
                            </tr>
                            <tr>
                              <td><strong>Comments about the team:</strong><br>N/A</td>
                            </tr>

                          </tbody>
                        </table>

                        <table class="table table-bordered table-striped">
                          <thead>
                            <tr class="border-top-gray fill-info">
                              <th class="col-sm-1">To</th>
                              <th class="col-sm-1">Contribution</th>
                              <th class="col-sm-5">Confidential comments</th>
                              <th class="col-sm-5">Feedback to peer</th>
                            </tr>
                          </thead>
                          <tbody>
                             
                            <tr>
                              <td>Benny Charles</td>
                              <td><span data-original-title="Not Available: There is no data for this or the data is not enough" class="color-negative" data-toggle="tooltip" data-placement="top" title="">N/A</span></td>
                              <td>N/A</td>
                              <td>N/A</td>
                            </tr>
                            
                          </tbody>
                        </table>
                    </div>
                <br>
                      <div class="panel panel-primary">
                        <div class="panel-heading">
                          <div class="row">
                            <div class="col-md-3">Reviewer:
                            <strong>Benny Charles</strong>
                            </div>
                            <div class="col-md-4">
                              <div class="pull-right">
                                <span data-original-title="This is student own estimation of his/her contributions to the project" data-toggle="tooltip" data-placement="top" data-container="body" title="">
                                Claimed contribution: <span class="badge background-color-white color-negative">Not sure</span>
                                </span>
=======
                     </div>
                     <table class="table table-bordered" >
                        <tbody>
                           <tr>
                              <td>
                                 <strong>
                                    Self evaluation:
                                 </strong>
                                 <br/>
                                                                  N/A
                              </td>
                           </tr>
                           <tr>
                              <td>
                                 <strong>
                                    Comments about the team:
                                 </strong>
                                 <br/>
                                                                  N/A
                              </td>
                           </tr>
                        </tbody>
                     </table>
                     <table class="table table-bordered table-striped" >
                        <thead>
                           <tr class="border-top-gray fill-info" >
                              <th class="col-sm-1" >
                                 To
                              </th>
                              <th class="col-sm-1" >
                                 Contribution
                              </th>
                              <th class="col-sm-5" >
                                 Confidential comments
                              </th>
                              <th class="col-sm-5" >
                                 Feedback to peer
                              </th>
                           </tr>
                        </thead>
                        <tbody>
                           <tr>
                              <td>
                                 Benny Charles
                              </td>
                              <td>
                                 <span class="color-negative"  data-original-title="Not Available: There is no data for this or the data is not enough"  data-placement="top"  data-toggle="tooltip"  title="" >
                                    N/A
                                 </span>
                              </td>
                              <td>
                                 N/A
                              </td>
                              <td>
                                 N/A
                              </td>
                           </tr>
                        </tbody>
                     </table>
                  </div>
                  <br/>
                                    <div class="panel panel-primary" >
                     <div class="panel-heading" >
                        <div class="row" >
                           <div class="col-md-3" >
                              Reviewer:
                              <strong>
                                 Benny Charles
                              </strong>
                           </div>
                           <div class="col-md-4" >
                              <div class="pull-right" >
                                 <span data-container="body"  data-original-title="This is the students own estimation of his/her contributions"  data-placement="top"  data-toggle="tooltip"  title="" >
                                    Claimed contribution:
                                    <span class="badge background-color-white color-negative" >
                                       Not sure
                                    </span>
                                 </span>
                              </div>
                           </div>
                           <div class="col-md-4" >
                              <div class="pull-right" >
                                 <span data-container="body"  data-original-title="This is the average of what other team members think this student contributed"  data-placement="top"  data-toggle="tooltip"  title="" >
                                    Perceived contribution:
                                    <span class="badge background-color-white color-negative" >
                                       N/A
                                    </span>
                                 </span>
>>>>>>> b5a8ce67
                              </div>
                            </div>
                            <div class="col-md-4">
                              <div class="pull-right">
                                <span data-original-title="This is the average of what other team members think this student contributed to the project" data-toggle="tooltip" data-placement="top" data-container="body" title="">
                                Perceived contribution: <span class="badge background-color-white color-negative">N/A</span>
                                </span>
                              </div>
                            </div>
                           
                                  
                                <div class="col-md-1">
                                    <div class="pull-right">
                                    
                                           <a target="_blank" class="button btn-primary btn-xs" href="/page/instructorEvalSubmissionEdit?courseid=CEvalRUiT.CS1101&amp;evaluationname=Second+Eval&amp;studentemail=CEvalRUiT.benny.c%40gmail.com&amp;user=CEvalRUiT.instr" onclick="return openChildWindow(this.href)"><span class="glyphicon glyphicon-pencil"></span> Edit</a> 
                                    
                                    </div>
                                </div>
                                
                          </div>
                        </div>
<<<<<<< HEAD

                        <table class="table table-bordered">
                          <tbody>
                            <tr>
                              <td><strong>Self evaluation:</strong> <br>This is a justification from CEvalRUiT.benny.c@gmail.com to CEvalRUiT.benny.c@gmail.com</td>
                            </tr>
                            <tr>
                              <td><strong>Comments about the team:</strong><br>This is a public comment from CEvalRUiT.benny.c@gmail.com to CEvalRUiT.benny.c@gmail.com</td>
                            </tr>

                          </tbody>
                        </table>

                        <table class="table table-bordered table-striped">
                          <thead>
                            <tr class="border-top-gray fill-info">
                              <th class="col-sm-1">To</th>
                              <th class="col-sm-1">Contribution</th>
                              <th class="col-sm-5">Confidential comments</th>
                              <th class="col-sm-5">Feedback to peer</th>
                            </tr>
                          </thead>
                          <tbody>
                             
                            <tr>
                              <td>Alice Betsy</td>
                              <td><span class="color_neutral">E</span></td>
                              <td>This is a justification from CEvalRUiT.benny.c@gmail.com to CEvalRUiT.alice.b@gmail.com</td>
                              <td>This is a public comment from CEvalRUiT.benny.c@gmail.com to CEvalRUiT.alice.b@gmail.com</td>
                            </tr>
                            
                          </tbody>
                        </table>
                    </div>
                
            </div>
                <br>
                <div class="align-center">
                    <button class="btn btn-info btn-circle" value="To Top" onclick="scrollToTop()">
                        <span class="glyphicon glyphicon-arrow-up"></span></button>
                       <a onclick="scrollToTop()" href="#"> To Top </a>
                </div>
                <br>
                <br>
            
            <div class="well well-plain">
                <span class="text-primary"><h4>
                    <strong>Team 2</strong>
                </h4></span>
                <br>
                
                      <div class="panel panel-primary">
                        <div class="panel-heading">
                          <div class="row">
                            <div class="col-md-3">Reviewer:
                            <strong>Charlie Davis</strong>
                            </div>
                            <div class="col-md-4">
                              <div class="pull-right">
                                <span data-original-title="This is student own estimation of his/her contributions to the project" data-toggle="tooltip" data-placement="top" data-container="body" title="">
                                Claimed contribution: <span class="badge background-color-white color-positive"> E +100%</span>
                                </span>
=======
                     </div>
                     <table class="table table-bordered" >
                        <tbody>
                           <tr>
                              <td>
                                 <strong>
                                    Self evaluation:
                                 </strong>
                                 <br/>
                                                                  This is a justification from CEvalRUiT.benny.c@gmail.com to CEvalRUiT.benny.c@gmail.com
                              </td>
                           </tr>
                           <tr>
                              <td>
                                 <strong>
                                    Comments about the team:
                                 </strong>
                                 <br/>
                                                                  This is a public comment from CEvalRUiT.benny.c@gmail.com to CEvalRUiT.benny.c@gmail.com
                              </td>
                           </tr>
                        </tbody>
                     </table>
                     <table class="table table-bordered table-striped" >
                        <thead>
                           <tr class="border-top-gray fill-info" >
                              <th class="col-sm-1" >
                                 To
                              </th>
                              <th class="col-sm-1" >
                                 Contribution
                              </th>
                              <th class="col-sm-5" >
                                 Confidential comments
                              </th>
                              <th class="col-sm-5" >
                                 Feedback to peer
                              </th>
                           </tr>
                        </thead>
                        <tbody>
                           <tr>
                              <td>
                                 Alice Betsy
                              </td>
                              <td>
                                 <span class="color_neutral" >
                                    E
                                 </span>
                              </td>
                              <td>
                                 This is a justification from CEvalRUiT.benny.c@gmail.com to CEvalRUiT.alice.b@gmail.com
                              </td>
                              <td>
                                 This is a public comment from CEvalRUiT.benny.c@gmail.com to CEvalRUiT.alice.b@gmail.com
                              </td>
                           </tr>
                        </tbody>
                     </table>
                  </div>
               </div>
               <br/>
                              <div class="align-center" >
                  <button class="btn btn-info btn-circle"  onclick="scrollToTop()"  value="To Top" >
                     <span class="glyphicon glyphicon-arrow-up" >
                     </span>
                  </button>
                  <a href="#"  onclick="scrollToTop()" >
                     To Top
                  </a>
               </div>
               <br/>
                              <br/>
                              <div class="well well-plain" >
                  <span class="text-primary" >
                     <h4>
                        <strong>
                           Team 2
                        </strong>
                     </h4>
                  </span>
                  <br/>
                                    <div class="panel panel-primary" >
                     <div class="panel-heading" >
                        <div class="row" >
                           <div class="col-md-3" >
                              Reviewer:
                              <strong>
                                 Charlie Davis
                              </strong>
                           </div>
                           <div class="col-md-4" >
                              <div class="pull-right" >
                                 <span data-container="body"  data-original-title="This is the students own estimation of his/her contributions"  data-placement="top"  data-toggle="tooltip"  title="" >
                                    Claimed contribution:
                                    <span class="badge background-color-white color-positive" >
                                       E +100%
                                    </span>
                                 </span>
                              </div>
                           </div>
                           <div class="col-md-4" >
                              <div class="pull-right" >
                                 <span data-container="body"  data-original-title="This is the average of what other team members think this student contributed"  data-placement="top"  data-toggle="tooltip"  title="" >
                                    Perceived contribution:
                                    <span class="badge background-color-white color-positive" >
                                       E +2%
                                    </span>
                                 </span>
>>>>>>> b5a8ce67
                              </div>
                            </div>
                            <div class="col-md-4">
                              <div class="pull-right">
                                <span data-original-title="This is the average of what other team members think this student contributed to the project" data-toggle="tooltip" data-placement="top" data-container="body" title="">
                                Perceived contribution: <span class="badge background-color-white color-positive"> E +2%</span>
                                </span>
                              </div>
                            </div>
                           
                                  
                                <div class="col-md-1">
                                    <div class="pull-right">
                                    
                                           <a target="_blank" class="button btn-primary btn-xs" href="/page/instructorEvalSubmissionEdit?courseid=CEvalRUiT.CS1101&amp;evaluationname=Second+Eval&amp;studentemail=CEvalRUiT.charlie.d%40gmail.com&amp;user=CEvalRUiT.instr" onclick="return openChildWindow(this.href)"><span class="glyphicon glyphicon-pencil"></span> Edit</a> 
                                    
                                    </div>
                                </div>
                                
                          </div>
                        </div>
<<<<<<< HEAD

                        <table class="table table-bordered">
                          <tbody>
                            <tr>
                              <td><strong>Self evaluation:</strong> <br>This is a justification from CEvalRUiT.charlie.d@gmail.com to CEvalRUiT.charlie.d@gmail.com</td>
                            </tr>
                            <tr>
                              <td><strong>Comments about the team:</strong><br>This is a public comment from CEvalRUiT.charlie.d@gmail.com to CEvalRUiT.charlie.d@gmail.com</td>
                            </tr>

                          </tbody>
                        </table>

                        <table class="table table-bordered table-striped">
                          <thead>
                            <tr class="border-top-gray fill-info">
                              <th class="col-sm-1">To</th>
                              <th class="col-sm-1">Contribution</th>
                              <th class="col-sm-5">Confidential comments</th>
                              <th class="col-sm-5">Feedback to peer</th>
                            </tr>
                          </thead>
                          <tbody>
                             
                            <tr>
                              <td>Danny Engrid</td>
                              <td><span class="color-negative">0%</span></td>
                              <td>This is a justification from CEvalRUiT.charlie.d@gmail.com to CEvalRUiT.danny.e@gmail.com</td>
                              <td>This is a public comment from CEvalRUiT.charlie.d@gmail.com to CEvalRUiT.danny.e@gmail.com</td>
                            </tr>
                            
                            <tr>
                              <td>Emily</td>
                              <td><span class="color_neutral">E</span></td>
                              <td>This is a justification from CEvalRUiT.charlie.d@gmail.com to CEvalRUiT.emily.f@gmail.com</td>
                              <td>This is a public comment from CEvalRUiT.charlie.d@gmail.com to CEvalRUiT.emily.f@gmail.com</td>
                            </tr>
                            
                          </tbody>
                        </table>
                    </div>
                <br>
                      <div class="panel panel-primary">
                        <div class="panel-heading">
                          <div class="row">
                            <div class="col-md-3">Reviewer:
                            <strong>Danny Engrid</strong>
                            </div>
                            <div class="col-md-4">
                              <div class="pull-right">
                                <span data-original-title="This is student own estimation of his/her contributions to the project" data-toggle="tooltip" data-placement="top" data-container="body" title="">
                                Claimed contribution: <span class="badge background-color-white color-negative"> E -3%</span>
                                </span>
=======
                     </div>
                     <table class="table table-bordered" >
                        <tbody>
                           <tr>
                              <td>
                                 <strong>
                                    Self evaluation:
                                 </strong>
                                 <br/>
                                                                  This is a justification from CEvalRUiT.charlie.d@gmail.com to CEvalRUiT.charlie.d@gmail.com
                              </td>
                           </tr>
                           <tr>
                              <td>
                                 <strong>
                                    Comments about the team:
                                 </strong>
                                 <br/>
                                                                  This is a public comment from CEvalRUiT.charlie.d@gmail.com to CEvalRUiT.charlie.d@gmail.com
                              </td>
                           </tr>
                        </tbody>
                     </table>
                     <table class="table table-bordered table-striped" >
                        <thead>
                           <tr class="border-top-gray fill-info" >
                              <th class="col-sm-1" >
                                 To
                              </th>
                              <th class="col-sm-1" >
                                 Contribution
                              </th>
                              <th class="col-sm-5" >
                                 Confidential comments
                              </th>
                              <th class="col-sm-5" >
                                 Feedback to peer
                              </th>
                           </tr>
                        </thead>
                        <tbody>
                           <tr>
                              <td>
                                 Danny Engrid
                              </td>
                              <td>
                                 <span class="color-negative" >
                                    0%
                                 </span>
                              </td>
                              <td>
                                 This is a justification from CEvalRUiT.charlie.d@gmail.com to CEvalRUiT.danny.e@gmail.com
                              </td>
                              <td>
                                 This is a public comment from CEvalRUiT.charlie.d@gmail.com to CEvalRUiT.danny.e@gmail.com
                              </td>
                           </tr>
                           <tr>
                              <td>
                                 Emily
                              </td>
                              <td>
                                 <span class="color_neutral" >
                                    E
                                 </span>
                              </td>
                              <td>
                                 This is a justification from CEvalRUiT.charlie.d@gmail.com to CEvalRUiT.emily.f@gmail.com
                              </td>
                              <td>
                                 This is a public comment from CEvalRUiT.charlie.d@gmail.com to CEvalRUiT.emily.f@gmail.com
                              </td>
                           </tr>
                        </tbody>
                     </table>
                  </div>
                  <br/>
                                    <div class="panel panel-primary" >
                     <div class="panel-heading" >
                        <div class="row" >
                           <div class="col-md-3" >
                              Reviewer:
                              <strong>
                                 Danny Engrid
                              </strong>
                           </div>
                           <div class="col-md-4" >
                              <div class="pull-right" >
                                 <span data-container="body"  data-original-title="This is the students own estimation of his/her contributions"  data-placement="top"  data-toggle="tooltip"  title="" >
                                    Claimed contribution:
                                    <span class="badge background-color-white color-negative" >
                                       E -3%
                                    </span>
                                 </span>
                              </div>
                           </div>
                           <div class="col-md-4" >
                              <div class="pull-right" >
                                 <span data-container="body"  data-original-title="This is the average of what other team members think this student contributed"  data-placement="top"  data-toggle="tooltip"  title="" >
                                    Perceived contribution:
                                    <span class="badge background-color-white color-negative" >
                                       E -50%
                                    </span>
                                 </span>
>>>>>>> b5a8ce67
                              </div>
                            </div>
                            <div class="col-md-4">
                              <div class="pull-right">
                                <span data-original-title="This is the average of what other team members think this student contributed to the project" data-toggle="tooltip" data-placement="top" data-container="body" title="">
                                Perceived contribution: <span class="badge background-color-white color-negative"> E -50%</span>
                                </span>
                              </div>
                            </div>
                           
                                  
                                <div class="col-md-1">
                                    <div class="pull-right">
                                    
                                           <a target="_blank" class="button btn-primary btn-xs" href="/page/instructorEvalSubmissionEdit?courseid=CEvalRUiT.CS1101&amp;evaluationname=Second+Eval&amp;studentemail=CEvalRUiT.danny.e%40gmail.com&amp;user=CEvalRUiT.instr" onclick="return openChildWindow(this.href)"><span class="glyphicon glyphicon-pencil"></span> Edit</a> 
                                    
                                    </div>
                                </div>
                                
                          </div>
                        </div>
<<<<<<< HEAD

                        <table class="table table-bordered">
                          <tbody>
                            <tr>
                              <td><strong>Self evaluation:</strong> <br>This is a justification from CEvalRUiT.danny.e@gmail.com to CEvalRUiT.danny.e@gmail.com</td>
                            </tr>
                            <tr>
                              <td><strong>Comments about the team:</strong><br>This is a public comment from CEvalRUiT.danny.e@gmail.com to CEvalRUiT.danny.e@gmail.com</td>
                            </tr>

                          </tbody>
                        </table>

                        <table class="table table-bordered table-striped">
                          <thead>
                            <tr class="border-top-gray fill-info">
                              <th class="col-sm-1">To</th>
                              <th class="col-sm-1">Contribution</th>
                              <th class="col-sm-5">Confidential comments</th>
                              <th class="col-sm-5">Feedback to peer</th>
                            </tr>
                          </thead>
                          <tbody>
                             
                            <tr>
                              <td>Charlie Davis</td>
                              <td><span class="color-positive">E +6%</span></td>
                              <td>This is a justification from CEvalRUiT.danny.e@gmail.com to CEvalRUiT.charlie.d@gmail.com</td>
                              <td>This is a public comment from CEvalRUiT.danny.e@gmail.com to CEvalRUiT.charlie.d@gmail.com</td>
                            </tr>
                            
                            <tr>
                              <td>Emily</td>
                              <td><span class="color-negative">E -3%</span></td>
                              <td>This is a justification from CEvalRUiT.danny.e@gmail.com to CEvalRUiT.emily.f@gmail.com</td>
                              <td>This is a public comment from CEvalRUiT.danny.e@gmail.com to CEvalRUiT.emily.f@gmail.com</td>
                            </tr>
                            
                          </tbody>
                        </table>
                    </div>
                <br>
                      <div class="panel panel-primary">
                        <div class="panel-heading">
                          <div class="row">
                            <div class="col-md-3">Reviewer:
                            <strong>Emily</strong>
                            </div>
                            <div class="col-md-4">
                              <div class="pull-right">
                                <span data-original-title="This is student own estimation of his/her contributions to the project" data-toggle="tooltip" data-placement="top" data-container="body" title="">
                                Claimed contribution: <span class="badge background-color-white color-positive"> E </span>
                                </span>
=======
                     </div>
                     <table class="table table-bordered" >
                        <tbody>
                           <tr>
                              <td>
                                 <strong>
                                    Self evaluation:
                                 </strong>
                                 <br/>
                                                                  This is a justification from CEvalRUiT.danny.e@gmail.com to CEvalRUiT.danny.e@gmail.com
                              </td>
                           </tr>
                           <tr>
                              <td>
                                 <strong>
                                    Comments about the team:
                                 </strong>
                                 <br/>
                                                                  This is a public comment from CEvalRUiT.danny.e@gmail.com to CEvalRUiT.danny.e@gmail.com
                              </td>
                           </tr>
                        </tbody>
                     </table>
                     <table class="table table-bordered table-striped" >
                        <thead>
                           <tr class="border-top-gray fill-info" >
                              <th class="col-sm-1" >
                                 To
                              </th>
                              <th class="col-sm-1" >
                                 Contribution
                              </th>
                              <th class="col-sm-5" >
                                 Confidential comments
                              </th>
                              <th class="col-sm-5" >
                                 Feedback to peer
                              </th>
                           </tr>
                        </thead>
                        <tbody>
                           <tr>
                              <td>
                                 Charlie Davis
                              </td>
                              <td>
                                 <span class="color-positive" >
                                    E +6%
                                 </span>
                              </td>
                              <td>
                                 This is a justification from CEvalRUiT.danny.e@gmail.com to CEvalRUiT.charlie.d@gmail.com
                              </td>
                              <td>
                                 This is a public comment from CEvalRUiT.danny.e@gmail.com to CEvalRUiT.charlie.d@gmail.com
                              </td>
                           </tr>
                           <tr>
                              <td>
                                 Emily
                              </td>
                              <td>
                                 <span class="color-negative" >
                                    E -3%
                                 </span>
                              </td>
                              <td>
                                 This is a justification from CEvalRUiT.danny.e@gmail.com to CEvalRUiT.emily.f@gmail.com
                              </td>
                              <td>
                                 This is a public comment from CEvalRUiT.danny.e@gmail.com to CEvalRUiT.emily.f@gmail.com
                              </td>
                           </tr>
                        </tbody>
                     </table>
                  </div>
                  <br/>
                                    <div class="panel panel-primary" >
                     <div class="panel-heading" >
                        <div class="row" >
                           <div class="col-md-3" >
                              Reviewer:
                              <strong>
                                 Emily
                              </strong>
                           </div>
                           <div class="col-md-4" >
                              <div class="pull-right" >
                                 <span data-container="body"  data-original-title="This is the students own estimation of his/her contributions"  data-placement="top"  data-toggle="tooltip"  title="" >
                                    Claimed contribution:
                                    <span class="badge background-color-white color-positive" >
                                       E
                                    </span>
                                 </span>
                              </div>
                           </div>
                           <div class="col-md-4" >
                              <div class="pull-right" >
                                 <span data-container="body"  data-original-title="This is the average of what other team members think this student contributed"  data-placement="top"  data-toggle="tooltip"  title="" >
                                    Perceived contribution:
                                    <span class="badge background-color-white color-positive" >
                                       E +48%
                                    </span>
                                 </span>
>>>>>>> b5a8ce67
                              </div>
                            </div>
                            <div class="col-md-4">
                              <div class="pull-right">
                                <span data-original-title="This is the average of what other team members think this student contributed to the project" data-toggle="tooltip" data-placement="top" data-container="body" title="">
                                Perceived contribution: <span class="badge background-color-white color-positive"> E +48%</span>
                                </span>
                              </div>
                            </div>
                           
                                  
                                <div class="col-md-1">
                                    <div class="pull-right">
                                    
                                           <a target="_blank" class="button btn-primary btn-xs" href="/page/instructorEvalSubmissionEdit?courseid=CEvalRUiT.CS1101&amp;evaluationname=Second+Eval&amp;studentemail=CEvalRUiT.emily.f%40gmail.com&amp;user=CEvalRUiT.instr" onclick="return openChildWindow(this.href)"><span class="glyphicon glyphicon-pencil"></span> Edit</a> 
                                    
                                    </div>
                                </div>
                                
                          </div>
                        </div>
<<<<<<< HEAD

                        <table class="table table-bordered">
                          <tbody>
                            <tr>
                              <td><strong>Self evaluation:</strong> <br>This is a justification from CEvalRUiT.emily.f@gmail.com to CEvalRUiT.emily.f@gmail.com</td>
                            </tr>
                            <tr>
                              <td><strong>Comments about the team:</strong><br>This is a public comment from CEvalRUiT.emily.f@gmail.com to CEvalRUiT.emily.f@gmail.com</td>
                            </tr>

                          </tbody>
                        </table>

                        <table class="table table-bordered table-striped">
                          <thead>
                            <tr class="border-top-gray fill-info">
                              <th class="col-sm-1">To</th>
                              <th class="col-sm-1">Contribution</th>
                              <th class="col-sm-5">Confidential comments</th>
                              <th class="col-sm-5">Feedback to peer</th>
                            </tr>
                          </thead>
                          <tbody>
                             
                            <tr>
                              <td>Charlie Davis</td>
                              <td><span class="color_neutral">E</span></td>
                              <td>This is a justification from CEvalRUiT.emily.f@gmail.com to CEvalRUiT.charlie.d@gmail.com</td>
                              <td>This is a public comment from CEvalRUiT.emily.f@gmail.com to CEvalRUiT.charlie.d@gmail.com</td>
                            </tr>
                            
                            <tr>
                              <td>Danny Engrid</td>
                              <td><span class="color_neutral">E</span></td>
                              <td>This is a justification from CEvalRUiT.emily.f@gmail.com to CEvalRUiT.danny.e@gmail.com</td>
                              <td>This is a public comment from CEvalRUiT.emily.f@gmail.com to CEvalRUiT.danny.e@gmail.com</td>
                            </tr>
                            
                          </tbody>
                        </table>
                    </div>
                
            </div>
                <br>
                <div class="align-center">
                    <button class="btn btn-info btn-circle" value="To Top" onclick="scrollToTop()">
                        <span class="glyphicon glyphicon-arrow-up"></span></button>
                       <a onclick="scrollToTop()" href="#"> To Top </a>
                </div>
                <br>
                
         </div>
                
        <div id="instructorEvaluationDetailedRevieweeTable" class="evaluation_result" style="display: none;">
        
            
            
            <div class="well well-plain">
                <span class="text-primary"><h4>
                    <strong>Team 1</strong>
                </h4></span>
                <br>
                
                      <div class="panel panel-primary">
                        <div class="panel-heading">
                          <div class="row">
                            <div class="col-md-3">Reviewee:
                            <strong>Alice Betsy</strong>
                            </div>
                            <div class="col-md-4">
                              <div class="pull-right">
                                <span data-original-title="This is student own estimation of his/her contributions to the project" data-toggle="tooltip" data-placement="top" data-container="body" title="">
                                Claimed contribution: <span class="badge background-color-white color-negative">N/A</span>
                                </span>
                              </div>
                            </div>
                            <div class="col-md-4">
                              <div class="pull-right">
                                <span data-original-title="This is the average of what other team members think this student contributed to the project" data-toggle="tooltip" data-placement="top" data-container="body" title="">
                                Perceived contribution: <span class="badge background-color-white color-positive"> E </span>
                                </span>
=======
                     </div>
                     <table class="table table-bordered" >
                        <tbody>
                           <tr>
                              <td>
                                 <strong>
                                    Self evaluation:
                                 </strong>
                                 <br/>
                                                                  This is a justification from CEvalRUiT.emily.f@gmail.com to CEvalRUiT.emily.f@gmail.com
                              </td>
                           </tr>
                           <tr>
                              <td>
                                 <strong>
                                    Comments about the team:
                                 </strong>
                                 <br/>
                                                                  This is a public comment from CEvalRUiT.emily.f@gmail.com to CEvalRUiT.emily.f@gmail.com
                              </td>
                           </tr>
                        </tbody>
                     </table>
                     <table class="table table-bordered table-striped" >
                        <thead>
                           <tr class="border-top-gray fill-info" >
                              <th class="col-sm-1" >
                                 To
                              </th>
                              <th class="col-sm-1" >
                                 Contribution
                              </th>
                              <th class="col-sm-5" >
                                 Confidential comments
                              </th>
                              <th class="col-sm-5" >
                                 Feedback to peer
                              </th>
                           </tr>
                        </thead>
                        <tbody>
                           <tr>
                              <td>
                                 Charlie Davis
                              </td>
                              <td>
                                 <span class="color_neutral" >
                                    E
                                 </span>
                              </td>
                              <td>
                                 This is a justification from CEvalRUiT.emily.f@gmail.com to CEvalRUiT.charlie.d@gmail.com
                              </td>
                              <td>
                                 This is a public comment from CEvalRUiT.emily.f@gmail.com to CEvalRUiT.charlie.d@gmail.com
                              </td>
                           </tr>
                           <tr>
                              <td>
                                 Danny Engrid
                              </td>
                              <td>
                                 <span class="color_neutral" >
                                    E
                                 </span>
                              </td>
                              <td>
                                 This is a justification from CEvalRUiT.emily.f@gmail.com to CEvalRUiT.danny.e@gmail.com
                              </td>
                              <td>
                                 This is a public comment from CEvalRUiT.emily.f@gmail.com to CEvalRUiT.danny.e@gmail.com
                              </td>
                           </tr>
                        </tbody>
                     </table>
                  </div>
               </div>
               <br/>
                              <div class="align-center" >
                  <button class="btn btn-info btn-circle"  onclick="scrollToTop()"  value="To Top" >
                     <span class="glyphicon glyphicon-arrow-up" >
                     </span>
                  </button>
                  <a href="#"  onclick="scrollToTop()" >
                     To Top
                  </a>
               </div>
               <br/>
                           </div>
            <div class="evaluation_result"  id="instructorEvaluationDetailedRevieweeTable"  style="display: none;" >
               <div class="well well-plain" >
                  <span class="text-primary" >
                     <h4>
                        <strong>
                           Team 1
                        </strong>
                     </h4>
                  </span>
                  <br/>
                                    <div class="panel panel-primary" >
                     <div class="panel-heading" >
                        <div class="row" >
                           <div class="col-md-3" >
                              Reviewee:
                              <strong>
                                 Alice Betsy
                              </strong>
                           </div>
                           <div class="col-md-4" >
                              <div class="pull-right" >
                                 <span data-container="body"  data-original-title="This is the students own estimation of his/her contributions"  data-placement="top"  data-toggle="tooltip"  title="" >
                                    Claimed contribution:
                                    <span class="badge background-color-white color-negative" >
                                       N/A
                                    </span>
                                 </span>
                              </div>
                           </div>
                           <div class="col-md-4" >
                              <div class="pull-right" >
                                 <span data-container="body"  data-original-title="This is the average of what other team members think this student contributed"  data-placement="top"  data-toggle="tooltip"  title="" >
                                    Perceived contribution:
                                    <span class="badge background-color-white color-positive" >
                                       E
                                    </span>
                                 </span>
>>>>>>> b5a8ce67
                              </div>
                            </div>
                           
                                 
                          </div>
                        </div>
<<<<<<< HEAD

                        <table class="table table-bordered">
                          <tbody>
                            <tr>
                              <td><strong>Self evaluation:</strong> <br>N/A</td>
                            </tr>
                            <tr>
                              <td><strong>Comments about the team:</strong><br>N/A</td>
                            </tr>

                          </tbody>
                        </table>

                        <table class="table table-bordered table-striped">
                          <thead>
                            <tr class="border-top-gray fill-info">
                              <th class="col-sm-1">From</th>
                              <th class="col-sm-1">Contribution</th>
                              <th class="col-sm-5">Confidential comments</th>
                              <th class="col-sm-5">Feedback to peer</th>
                            </tr>
                          </thead>
                          <tbody>
                             
                            <tr>
                              <td>Benny Charles</td>
                              <td><span class="color_neutral">E</span></td>
                              <td>This is a justification from CEvalRUiT.benny.c@gmail.com to CEvalRUiT.alice.b@gmail.com</td>
                              <td>This is a public comment from CEvalRUiT.benny.c@gmail.com to CEvalRUiT.alice.b@gmail.com</td>
                            </tr>
                            
                          </tbody>
                        </table>
                    </div>
                <br>
                      <div class="panel panel-primary">
                        <div class="panel-heading">
                          <div class="row">
                            <div class="col-md-3">Reviewee:
                            <strong>Benny Charles</strong>
                            </div>
                            <div class="col-md-4">
                              <div class="pull-right">
                                <span data-original-title="This is student own estimation of his/her contributions to the project" data-toggle="tooltip" data-placement="top" data-container="body" title="">
                                Claimed contribution: <span class="badge background-color-white color-negative">Not sure</span>
                                </span>
                              </div>
                            </div>
                            <div class="col-md-4">
                              <div class="pull-right">
                                <span data-original-title="This is the average of what other team members think this student contributed to the project" data-toggle="tooltip" data-placement="top" data-container="body" title="">
                                Perceived contribution: <span class="badge background-color-white color-negative">N/A</span>
                                </span>
=======
                     </div>
                     <table class="table table-bordered" >
                        <tbody>
                           <tr>
                              <td>
                                 <strong>
                                    Self evaluation:
                                 </strong>
                                 <br/>
                                                                  N/A
                              </td>
                           </tr>
                           <tr>
                              <td>
                                 <strong>
                                    Comments about the team:
                                 </strong>
                                 <br/>
                                                                  N/A
                              </td>
                           </tr>
                        </tbody>
                     </table>
                     <table class="table table-bordered table-striped" >
                        <thead>
                           <tr class="border-top-gray fill-info" >
                              <th class="col-sm-1" >
                                 From
                              </th>
                              <th class="col-sm-1" >
                                 Contribution
                              </th>
                              <th class="col-sm-5" >
                                 Confidential comments
                              </th>
                              <th class="col-sm-5" >
                                 Feedback to peer
                              </th>
                           </tr>
                        </thead>
                        <tbody>
                           <tr>
                              <td>
                                 Benny Charles
                              </td>
                              <td>
                                 <span class="color_neutral" >
                                    E
                                 </span>
                              </td>
                              <td>
                                 This is a justification from CEvalRUiT.benny.c@gmail.com to CEvalRUiT.alice.b@gmail.com
                              </td>
                              <td>
                                 This is a public comment from CEvalRUiT.benny.c@gmail.com to CEvalRUiT.alice.b@gmail.com
                              </td>
                           </tr>
                        </tbody>
                     </table>
                  </div>
                  <br/>
                                    <div class="panel panel-primary" >
                     <div class="panel-heading" >
                        <div class="row" >
                           <div class="col-md-3" >
                              Reviewee:
                              <strong>
                                 Benny Charles
                              </strong>
                           </div>
                           <div class="col-md-4" >
                              <div class="pull-right" >
                                 <span data-container="body"  data-original-title="This is the students own estimation of his/her contributions"  data-placement="top"  data-toggle="tooltip"  title="" >
                                    Claimed contribution:
                                    <span class="badge background-color-white color-negative" >
                                       Not sure
                                    </span>
                                 </span>
                              </div>
                           </div>
                           <div class="col-md-4" >
                              <div class="pull-right" >
                                 <span data-container="body"  data-original-title="This is the average of what other team members think this student contributed"  data-placement="top"  data-toggle="tooltip"  title="" >
                                    Perceived contribution:
                                    <span class="badge background-color-white color-negative" >
                                       N/A
                                    </span>
                                 </span>
>>>>>>> b5a8ce67
                              </div>
                            </div>
                           
                                 
                          </div>
                        </div>
<<<<<<< HEAD

                        <table class="table table-bordered">
                          <tbody>
                            <tr>
                              <td><strong>Self evaluation:</strong> <br>This is a justification from CEvalRUiT.benny.c@gmail.com to CEvalRUiT.benny.c@gmail.com</td>
                            </tr>
                            <tr>
                              <td><strong>Comments about the team:</strong><br>This is a public comment from CEvalRUiT.benny.c@gmail.com to CEvalRUiT.benny.c@gmail.com</td>
                            </tr>

                          </tbody>
                        </table>

                        <table class="table table-bordered table-striped">
                          <thead>
                            <tr class="border-top-gray fill-info">
                              <th class="col-sm-1">From</th>
                              <th class="col-sm-1">Contribution</th>
                              <th class="col-sm-5">Confidential comments</th>
                              <th class="col-sm-5">Feedback to peer</th>
                            </tr>
                          </thead>
                          <tbody>
                             
                            <tr>
                              <td>Alice Betsy</td>
                              <td><span data-original-title="Not Available: There is no data for this or the data is not enough" class="color-negative" data-toggle="tooltip" data-placement="top" title="">N/A</span></td>
                              <td>N/A</td>
                              <td>N/A</td>
                            </tr>
                            
                          </tbody>
                        </table>
                    </div>
                
            </div>
                <br>
                <div class="align-center">
                    <button class="btn btn-info btn-circle" value="To Top" onclick="scrollToTop()">
                        <span class="glyphicon glyphicon-arrow-up"></span></button>
                       <a onclick="scrollToTop()" href="#"> To Top </a>
                </div>
                <br>
                <br>
            
            <div class="well well-plain">
                <span class="text-primary"><h4>
                    <strong>Team 2</strong>
                </h4></span>
                <br>
                
                      <div class="panel panel-primary">
                        <div class="panel-heading">
                          <div class="row">
                            <div class="col-md-3">Reviewee:
                            <strong>Charlie Davis</strong>
                            </div>
                            <div class="col-md-4">
                              <div class="pull-right">
                                <span data-original-title="This is student own estimation of his/her contributions to the project" data-toggle="tooltip" data-placement="top" data-container="body" title="">
                                Claimed contribution: <span class="badge background-color-white color-positive"> E +100%</span>
                                </span>
                              </div>
                            </div>
                            <div class="col-md-4">
                              <div class="pull-right">
                                <span data-original-title="This is the average of what other team members think this student contributed to the project" data-toggle="tooltip" data-placement="top" data-container="body" title="">
                                Perceived contribution: <span class="badge background-color-white color-positive"> E +2%</span>
                                </span>
=======
                     </div>
                     <table class="table table-bordered" >
                        <tbody>
                           <tr>
                              <td>
                                 <strong>
                                    Self evaluation:
                                 </strong>
                                 <br/>
                                                                  This is a justification from CEvalRUiT.benny.c@gmail.com to CEvalRUiT.benny.c@gmail.com
                              </td>
                           </tr>
                           <tr>
                              <td>
                                 <strong>
                                    Comments about the team:
                                 </strong>
                                 <br/>
                                                                  This is a public comment from CEvalRUiT.benny.c@gmail.com to CEvalRUiT.benny.c@gmail.com
                              </td>
                           </tr>
                        </tbody>
                     </table>
                     <table class="table table-bordered table-striped" >
                        <thead>
                           <tr class="border-top-gray fill-info" >
                              <th class="col-sm-1" >
                                 From
                              </th>
                              <th class="col-sm-1" >
                                 Contribution
                              </th>
                              <th class="col-sm-5" >
                                 Confidential comments
                              </th>
                              <th class="col-sm-5" >
                                 Feedback to peer
                              </th>
                           </tr>
                        </thead>
                        <tbody>
                           <tr>
                              <td>
                                 Alice Betsy
                              </td>
                              <td>
                                 <span class="color-negative"  data-original-title="Not Available: There is no data for this or the data is not enough"  data-placement="top"  data-toggle="tooltip"  title="" >
                                    N/A
                                 </span>
                              </td>
                              <td>
                                 N/A
                              </td>
                              <td>
                                 N/A
                              </td>
                           </tr>
                        </tbody>
                     </table>
                  </div>
               </div>
               <br/>
                              <div class="align-center" >
                  <button class="btn btn-info btn-circle"  onclick="scrollToTop()"  value="To Top" >
                     <span class="glyphicon glyphicon-arrow-up" >
                     </span>
                  </button>
                  <a href="#"  onclick="scrollToTop()" >
                     To Top
                  </a>
               </div>
               <br/>
                              <br/>
                              <div class="well well-plain" >
                  <span class="text-primary" >
                     <h4>
                        <strong>
                           Team 2
                        </strong>
                     </h4>
                  </span>
                  <br/>
                                    <div class="panel panel-primary" >
                     <div class="panel-heading" >
                        <div class="row" >
                           <div class="col-md-3" >
                              Reviewee:
                              <strong>
                                 Charlie Davis
                              </strong>
                           </div>
                           <div class="col-md-4" >
                              <div class="pull-right" >
                                 <span data-container="body"  data-original-title="This is the students own estimation of his/her contributions"  data-placement="top"  data-toggle="tooltip"  title="" >
                                    Claimed contribution:
                                    <span class="badge background-color-white color-positive" >
                                       E +100%
                                    </span>
                                 </span>
                              </div>
                           </div>
                           <div class="col-md-4" >
                              <div class="pull-right" >
                                 <span data-container="body"  data-original-title="This is the average of what other team members think this student contributed"  data-placement="top"  data-toggle="tooltip"  title="" >
                                    Perceived contribution:
                                    <span class="badge background-color-white color-positive" >
                                       E +2%
                                    </span>
                                 </span>
>>>>>>> b5a8ce67
                              </div>
                            </div>
                           
                                 
                          </div>
                        </div>
<<<<<<< HEAD

                        <table class="table table-bordered">
                          <tbody>
                            <tr>
                              <td><strong>Self evaluation:</strong> <br>This is a justification from CEvalRUiT.charlie.d@gmail.com to CEvalRUiT.charlie.d@gmail.com</td>
                            </tr>
                            <tr>
                              <td><strong>Comments about the team:</strong><br>This is a public comment from CEvalRUiT.charlie.d@gmail.com to CEvalRUiT.charlie.d@gmail.com</td>
                            </tr>

                          </tbody>
                        </table>

                        <table class="table table-bordered table-striped">
                          <thead>
                            <tr class="border-top-gray fill-info">
                              <th class="col-sm-1">From</th>
                              <th class="col-sm-1">Contribution</th>
                              <th class="col-sm-5">Confidential comments</th>
                              <th class="col-sm-5">Feedback to peer</th>
                            </tr>
                          </thead>
                          <tbody>
                             
                            <tr>
                              <td>Danny Engrid</td>
                              <td><span class="color-positive">E +5%</span></td>
                              <td>This is a justification from CEvalRUiT.danny.e@gmail.com to CEvalRUiT.charlie.d@gmail.com</td>
                              <td>This is a public comment from CEvalRUiT.danny.e@gmail.com to CEvalRUiT.charlie.d@gmail.com</td>
                            </tr>
                            
                            <tr>
                              <td>Emily</td>
                              <td><span class="color_neutral">E</span></td>
                              <td>This is a justification from CEvalRUiT.emily.f@gmail.com to CEvalRUiT.charlie.d@gmail.com</td>
                              <td>This is a public comment from CEvalRUiT.emily.f@gmail.com to CEvalRUiT.charlie.d@gmail.com</td>
                            </tr>
                            
                          </tbody>
                        </table>
                    </div>
                <br>
                      <div class="panel panel-primary">
                        <div class="panel-heading">
                          <div class="row">
                            <div class="col-md-3">Reviewee:
                            <strong>Danny Engrid</strong>
                            </div>
                            <div class="col-md-4">
                              <div class="pull-right">
                                <span data-original-title="This is student own estimation of his/her contributions to the project" data-toggle="tooltip" data-placement="top" data-container="body" title="">
                                Claimed contribution: <span class="badge background-color-white color-negative"> E -3%</span>
                                </span>
                              </div>
                            </div>
                            <div class="col-md-4">
                              <div class="pull-right">
                                <span data-original-title="This is the average of what other team members think this student contributed to the project" data-toggle="tooltip" data-placement="top" data-container="body" title="">
                                Perceived contribution: <span class="badge background-color-white color-negative"> E -50%</span>
                                </span>
=======
                     </div>
                     <table class="table table-bordered" >
                        <tbody>
                           <tr>
                              <td>
                                 <strong>
                                    Self evaluation:
                                 </strong>
                                 <br/>
                                                                  This is a justification from CEvalRUiT.charlie.d@gmail.com to CEvalRUiT.charlie.d@gmail.com
                              </td>
                           </tr>
                           <tr>
                              <td>
                                 <strong>
                                    Comments about the team:
                                 </strong>
                                 <br/>
                                                                  This is a public comment from CEvalRUiT.charlie.d@gmail.com to CEvalRUiT.charlie.d@gmail.com
                              </td>
                           </tr>
                        </tbody>
                     </table>
                     <table class="table table-bordered table-striped" >
                        <thead>
                           <tr class="border-top-gray fill-info" >
                              <th class="col-sm-1" >
                                 From
                              </th>
                              <th class="col-sm-1" >
                                 Contribution
                              </th>
                              <th class="col-sm-5" >
                                 Confidential comments
                              </th>
                              <th class="col-sm-5" >
                                 Feedback to peer
                              </th>
                           </tr>
                        </thead>
                        <tbody>
                           <tr>
                              <td>
                                 Danny Engrid
                              </td>
                              <td>
                                 <span class="color-positive" >
                                    E +5%
                                 </span>
                              </td>
                              <td>
                                 This is a justification from CEvalRUiT.danny.e@gmail.com to CEvalRUiT.charlie.d@gmail.com
                              </td>
                              <td>
                                 This is a public comment from CEvalRUiT.danny.e@gmail.com to CEvalRUiT.charlie.d@gmail.com
                              </td>
                           </tr>
                           <tr>
                              <td>
                                 Emily
                              </td>
                              <td>
                                 <span class="color_neutral" >
                                    E
                                 </span>
                              </td>
                              <td>
                                 This is a justification from CEvalRUiT.emily.f@gmail.com to CEvalRUiT.charlie.d@gmail.com
                              </td>
                              <td>
                                 This is a public comment from CEvalRUiT.emily.f@gmail.com to CEvalRUiT.charlie.d@gmail.com
                              </td>
                           </tr>
                        </tbody>
                     </table>
                  </div>
                  <br/>
                                    <div class="panel panel-primary" >
                     <div class="panel-heading" >
                        <div class="row" >
                           <div class="col-md-3" >
                              Reviewee:
                              <strong>
                                 Danny Engrid
                              </strong>
                           </div>
                           <div class="col-md-4" >
                              <div class="pull-right" >
                                 <span data-container="body"  data-original-title="This is the students own estimation of his/her contributions"  data-placement="top"  data-toggle="tooltip"  title="" >
                                    Claimed contribution:
                                    <span class="badge background-color-white color-negative" >
                                       E -3%
                                    </span>
                                 </span>
                              </div>
                           </div>
                           <div class="col-md-4" >
                              <div class="pull-right" >
                                 <span data-container="body"  data-original-title="This is the average of what other team members think this student contributed"  data-placement="top"  data-toggle="tooltip"  title="" >
                                    Perceived contribution:
                                    <span class="badge background-color-white color-negative" >
                                       E -50%
                                    </span>
                                 </span>
>>>>>>> b5a8ce67
                              </div>
                            </div>
                           
                                 
                          </div>
                        </div>
<<<<<<< HEAD

                        <table class="table table-bordered">
                          <tbody>
                            <tr>
                              <td><strong>Self evaluation:</strong> <br>This is a justification from CEvalRUiT.danny.e@gmail.com to CEvalRUiT.danny.e@gmail.com</td>
                            </tr>
                            <tr>
                              <td><strong>Comments about the team:</strong><br>This is a public comment from CEvalRUiT.danny.e@gmail.com to CEvalRUiT.danny.e@gmail.com</td>
                            </tr>

                          </tbody>
                        </table>

                        <table class="table table-bordered table-striped">
                          <thead>
                            <tr class="border-top-gray fill-info">
                              <th class="col-sm-1">From</th>
                              <th class="col-sm-1">Contribution</th>
                              <th class="col-sm-5">Confidential comments</th>
                              <th class="col-sm-5">Feedback to peer</th>
                            </tr>
                          </thead>
                          <tbody>
                             
                            <tr>
                              <td>Emily</td>
                              <td><span class="color_neutral">E</span></td>
                              <td>This is a justification from CEvalRUiT.emily.f@gmail.com to CEvalRUiT.danny.e@gmail.com</td>
                              <td>This is a public comment from CEvalRUiT.emily.f@gmail.com to CEvalRUiT.danny.e@gmail.com</td>
                            </tr>
                            
                            <tr>
                              <td>Charlie Davis</td>
                              <td><span class="color-negative">0%</span></td>
                              <td>This is a justification from CEvalRUiT.charlie.d@gmail.com to CEvalRUiT.danny.e@gmail.com</td>
                              <td>This is a public comment from CEvalRUiT.charlie.d@gmail.com to CEvalRUiT.danny.e@gmail.com</td>
                            </tr>
                            
                          </tbody>
                        </table>
                    </div>
                <br>
                      <div class="panel panel-primary">
                        <div class="panel-heading">
                          <div class="row">
                            <div class="col-md-3">Reviewee:
                            <strong>Emily</strong>
                            </div>
                            <div class="col-md-4">
                              <div class="pull-right">
                                <span data-original-title="This is student own estimation of his/her contributions to the project" data-toggle="tooltip" data-placement="top" data-container="body" title="">
                                Claimed contribution: <span class="badge background-color-white color-positive"> E </span>
                                </span>
                              </div>
                            </div>
                            <div class="col-md-4">
                              <div class="pull-right">
                                <span data-original-title="This is the average of what other team members think this student contributed to the project" data-toggle="tooltip" data-placement="top" data-container="body" title="">
                                Perceived contribution: <span class="badge background-color-white color-positive"> E +48%</span>
                                </span>
=======
                     </div>
                     <table class="table table-bordered" >
                        <tbody>
                           <tr>
                              <td>
                                 <strong>
                                    Self evaluation:
                                 </strong>
                                 <br/>
                                                                  This is a justification from CEvalRUiT.danny.e@gmail.com to CEvalRUiT.danny.e@gmail.com
                              </td>
                           </tr>
                           <tr>
                              <td>
                                 <strong>
                                    Comments about the team:
                                 </strong>
                                 <br/>
                                                                  This is a public comment from CEvalRUiT.danny.e@gmail.com to CEvalRUiT.danny.e@gmail.com
                              </td>
                           </tr>
                        </tbody>
                     </table>
                     <table class="table table-bordered table-striped" >
                        <thead>
                           <tr class="border-top-gray fill-info" >
                              <th class="col-sm-1" >
                                 From
                              </th>
                              <th class="col-sm-1" >
                                 Contribution
                              </th>
                              <th class="col-sm-5" >
                                 Confidential comments
                              </th>
                              <th class="col-sm-5" >
                                 Feedback to peer
                              </th>
                           </tr>
                        </thead>
                        <tbody>
                           <tr>
                              <td>
                                 Emily
                              </td>
                              <td>
                                 <span class="color_neutral" >
                                    E
                                 </span>
                              </td>
                              <td>
                                 This is a justification from CEvalRUiT.emily.f@gmail.com to CEvalRUiT.danny.e@gmail.com
                              </td>
                              <td>
                                 This is a public comment from CEvalRUiT.emily.f@gmail.com to CEvalRUiT.danny.e@gmail.com
                              </td>
                           </tr>
                           <tr>
                              <td>
                                 Charlie Davis
                              </td>
                              <td>
                                 <span class="color-negative" >
                                    0%
                                 </span>
                              </td>
                              <td>
                                 This is a justification from CEvalRUiT.charlie.d@gmail.com to CEvalRUiT.danny.e@gmail.com
                              </td>
                              <td>
                                 This is a public comment from CEvalRUiT.charlie.d@gmail.com to CEvalRUiT.danny.e@gmail.com
                              </td>
                           </tr>
                        </tbody>
                     </table>
                  </div>
                  <br/>
                                    <div class="panel panel-primary" >
                     <div class="panel-heading" >
                        <div class="row" >
                           <div class="col-md-3" >
                              Reviewee:
                              <strong>
                                 Emily
                              </strong>
                           </div>
                           <div class="col-md-4" >
                              <div class="pull-right" >
                                 <span data-container="body"  data-original-title="This is the students own estimation of his/her contributions"  data-placement="top"  data-toggle="tooltip"  title="" >
                                    Claimed contribution:
                                    <span class="badge background-color-white color-positive" >
                                       E
                                    </span>
                                 </span>
                              </div>
                           </div>
                           <div class="col-md-4" >
                              <div class="pull-right" >
                                 <span data-container="body"  data-original-title="This is the average of what other team members think this student contributed"  data-placement="top"  data-toggle="tooltip"  title="" >
                                    Perceived contribution:
                                    <span class="badge background-color-white color-positive" >
                                       E +48%
                                    </span>
                                 </span>
>>>>>>> b5a8ce67
                              </div>
                            </div>
                           
                                 
                          </div>
                        </div>

                        <table class="table table-bordered">
                          <tbody>
                            <tr>
                              <td><strong>Self evaluation:</strong> <br>This is a justification from CEvalRUiT.emily.f@gmail.com to CEvalRUiT.emily.f@gmail.com</td>
                            </tr>
                            <tr>
                              <td><strong>Comments about the team:</strong><br>This is a public comment from CEvalRUiT.emily.f@gmail.com to CEvalRUiT.emily.f@gmail.com</td>
                            </tr>

                          </tbody>
                        </table>

                        <table class="table table-bordered table-striped">
                          <thead>
                            <tr class="border-top-gray fill-info">
                              <th class="col-sm-1">From</th>
                              <th class="col-sm-1">Contribution</th>
                              <th class="col-sm-5">Confidential comments</th>
                              <th class="col-sm-5">Feedback to peer</th>
                            </tr>
                          </thead>
                          <tbody>
                             
                            <tr>
                              <td>Charlie Davis</td>
                              <td><span class="color-positive">E +100%</span></td>
                              <td>This is a justification from CEvalRUiT.charlie.d@gmail.com to CEvalRUiT.emily.f@gmail.com</td>
                              <td>This is a public comment from CEvalRUiT.charlie.d@gmail.com to CEvalRUiT.emily.f@gmail.com</td>
                            </tr>
                            
                            <tr>
                              <td>Danny Engrid</td>
                              <td><span class="color-negative">E -5%</span></td>
                              <td>This is a justification from CEvalRUiT.danny.e@gmail.com to CEvalRUiT.emily.f@gmail.com</td>
                              <td>This is a public comment from CEvalRUiT.danny.e@gmail.com to CEvalRUiT.emily.f@gmail.com</td>
                            </tr>
                            
                          </tbody>
                        </table>
                    </div>
                
            </div>
                <br>
                <div class="align-center">
                    <button class="btn btn-info btn-circle" value="To Top" onclick="scrollToTop()">
                        <span class="glyphicon glyphicon-arrow-up"></span></button>
                       <a onclick="scrollToTop()" href="#"> To Top </a>
                </div>
                <br>
                
         </div>
                
    </div><|MERGE_RESOLUTION|>--- conflicted
+++ resolved
@@ -92,14 +92,13 @@
         <div id="instructorEvaluationSummaryTable" class="evaluation_result">
             <div class="row">
             <div class="col-sm-4">
-            <h4><span data-original-title="This is student own estimation of his/her contributions to the project" class="label label-info" data-toggle="tooltip" data-placement="top" data-container="body" title="">CC</span> Claimed Contribution 
+            <h4><span data-original-title="This is the students own estimation of his/her contributions" class="label label-info" data-toggle="tooltip" data-placement="top" data-container="body" title="">CC</span> Claimed Contribution 
             </h4>
             </div>
             <div class="col-sm-5"> 
-            <h4><span data-original-title="This is the average of what other team members think this student contributed to the project" class="label label-info" data-toggle="tooltip" data-placement="top" data-container="body" title="">PC</span> Perceived Contribution 
+            <h4><span data-original-title="This is the average of what other team members think this student contributed" class="label label-info" data-toggle="tooltip" data-placement="top" data-container="body" title="">PC</span> Perceived Contribution 
             </h4>
             </div>
-<<<<<<< HEAD
             <div class="col-sm-3">
             <h4><span class="label label-info">E</span> Equal Share</h4>
             </div>
@@ -226,326 +225,14 @@
                             </div>
                             <div class="col-md-4">
                               <div class="pull-right">
-                                <span data-original-title="This is student own estimation of his/her contributions to the project" data-toggle="tooltip" data-placement="top" data-container="body" title="">
+                                <span data-original-title="This is the students own estimation of his/her contributions" data-toggle="tooltip" data-placement="top" data-container="body" title="">
                                 Claimed contribution: <span class="badge background-color-white color-negative">N/A</span>
                                 </span>
-=======
-            <script type="text/javascript" >
-               document.getElementById( 'statusMessage' ).scrollIntoView();
-            </script>
-            <br/>
-                        <div class="evaluation_result"  id="instructorEvaluationSummaryTable" >
-               <div class="row" >
-                  <div class="col-sm-4" >
-                     <h4>
-                        <span class="label label-info"  data-container="body"  data-original-title="This is the students own estimation of his/her contributions"  data-placement="top"  data-toggle="tooltip"  title="" >
-                           CC
-                        </span>
-                        Claimed Contribution
-                     </h4>
-                  </div>
-                  <div class="col-sm-5" >
-                     <h4>
-                        <span class="label label-info"  data-container="body"  data-original-title="This is the average of what other team members think this student contributed"  data-placement="top"  data-toggle="tooltip"  title="" >
-                           PC
-                        </span>
-                        Perceived Contribution
-                     </h4>
-                  </div>
-                  <div class="col-sm-3" >
-                     <h4>
-                        <span class="label label-info" >
-                           E
-                        </span>
-                        Equal Share
-                     </h4>
-                  </div>
-               </div>
-               <div class="pull-right" >
-                  [
-                  <a href="/instructorHelp.html#faq7a"  id="interpret_help_link"  target="_blank" >
-                     How do I interpret/use these values?
-                  </a>
-                  ]
-               </div>
-               <table class="table table-bordered table-striped"  id="dataTable" >
-                  <thead class="fill-primary" >
-                     <tr>
-                        <th class="button-sort-ascending"  id="button_sortteamname"  onclick="toggleSort(this,1);" >
-                           Team
-                           <span class="icon-sort sorted-ascending" >
-                           </span>
-                        </th>
-                        <th class="button-sort-none"  id="button_sortname"  onclick="toggleSort(this,2)" >
-                           Student
-                           <span class="icon-sort unsorted" >
-                           </span>
-                        </th>
-                        <th class="button-sort-none"  id="button_sortclaimed"  onclick="toggleSort(this,3,sortByPoint)" >
-                           CC
-                           <span class="icon-sort unsorted" >
-                           </span>
-                        </th>
-                        <th class="button-sort-none"  id="button_sortperceived"  onclick="toggleSort(this,4,sortByPoint)" >
-                           PC
-                           <span class="icon-sort unsorted" >
-                           </span>
-                        </th>
-                        <th class="button-sort-none"  data-container="body"  data-original-title="Perceived Contribution - Claimed Contribution"  data-placement="top"  data-toggle="tooltip"  id="button_sortdiff"  onclick="toggleSort(this,5,sortByDiff)"  title="" >
-                           Diff
-                           <span class="icon-sort unsorted" >
-                           </span>
-                        </th>
-                        <th class="align-center"  data-container="body"  data-original-title="The list of points that this student received from others"  data-placement="top"  data-toggle="tooltip"  title="" >
-                           Ratings Received
-                        </th>
-                        <th class="align-center" >
-                           Action(s)
-                        </th>
-                     </tr>
-                  </thead>
-                  <tbody>
-                     <tr class="student_row"  id="student0" >
-                        <td>
-                           Team 1
-                        </td>
-                        <td data-container="body"  data-original-title="This student's name is Alice Betsy"  data-placement="top"  data-toggle="tooltip"  id="studentname"  title="" >
-                           Alice Betsy
-                        </td>
-                        <td>
-                           <span class="color-negative"  data-original-title="Not Available: There is no data for this or the data is not enough"  data-placement="top"  data-toggle="tooltip"  title="" >
-                              N/A
-                           </span>
-                        </td>
-                        <td>
-                           <span class="color_neutral" >
-                              E
-                           </span>
-                        </td>
-                        <td>
-                           <span class="color-negative"  data-container="body"  data-original-title="Not Available: There is no data for this or the data is not enough"  data-placement="top"  data-toggle="tooltip"  title="" >
-                              N/A
-                           </span>
-                        </td>
-                        <td>
-                           <span class="color_neutral" >
-                              E
-                           </span>
-                        </td>
-                        <td class="align-center no-print" >
-                           <a class="btn btn-default btn-xs"  data-container="body"  data-original-title="View feedback from the student for his team<br />This opens in a new window"  data-placement="top"  data-toggle="tooltip"  href="/page/instructorEvalSubmissionPage?courseid=CEvalRUiT.CS1101&evaluationname=Second+Eval&studentemail=CEvalRUiT.alice.b%40gmail.com&user=CEvalRUiT.instr"  id="viewEvaluationResults0"  name="viewEvaluationResults0"  target="_blank"  title="" >
-                              View
-                           </a>
-                           <a class="btn btn-default btn-xs"  data-container="body"  data-original-title="Edit feedback from the student for his team<br />This opens in a new window"  data-placement="top"  data-toggle="tooltip"  href="/page/instructorEvalSubmissionEdit?courseid=CEvalRUiT.CS1101&evaluationname=Second+Eval&studentemail=CEvalRUiT.alice.b%40gmail.com&user=CEvalRUiT.instr"  id="editEvaluationResults0"  name="editEvaluationResults0"  onclick="return openChildWindow(this.href)"  target="_blank"  title="" >
-                              Edit
-                           </a>
-                        </td>
-                     </tr>
-                     <tr class="student_row"  id="student1" >
-                        <td>
-                           Team 1
-                        </td>
-                        <td data-container="body"  data-original-title="This student's name is Benny Charles"  data-placement="top"  data-toggle="tooltip"  id="studentname"  title="" >
-                           Benny Charles
-                        </td>
-                        <td>
-                           <span class="color-negative"  data-original-title="Not sure about the contribution"  data-placement="top"  data-toggle="tooltip"  title="" >
-                              N/S
-                           </span>
-                        </td>
-                        <td>
-                           <span class="color-negative"  data-original-title="Not Available: There is no data for this or the data is not enough"  data-placement="top"  data-toggle="tooltip"  title="" >
-                              N/A
-                           </span>
-                        </td>
-                        <td>
-                           <span class="color-negative"  data-container="body"  data-original-title="Not Available: There is no data for this or the data is not enough"  data-placement="top"  data-toggle="tooltip"  title="" >
-                              N/A
-                           </span>
-                        </td>
-                        <td>
-                           <span class="color-negative"  data-original-title="Not Available: There is no data for this or the data is not enough"  data-placement="top"  data-toggle="tooltip"  title="" >
-                              N/A
-                           </span>
-                        </td>
-                        <td class="align-center no-print" >
-                           <a class="btn btn-default btn-xs"  data-container="body"  data-original-title="View feedback from the student for his team<br />This opens in a new window"  data-placement="top"  data-toggle="tooltip"  href="/page/instructorEvalSubmissionPage?courseid=CEvalRUiT.CS1101&evaluationname=Second+Eval&studentemail=CEvalRUiT.benny.c%40gmail.com&user=CEvalRUiT.instr"  id="viewEvaluationResults1"  name="viewEvaluationResults1"  target="_blank"  title="" >
-                              View
-                           </a>
-                           <a class="btn btn-default btn-xs"  data-container="body"  data-original-title="Edit feedback from the student for his team<br />This opens in a new window"  data-placement="top"  data-toggle="tooltip"  href="/page/instructorEvalSubmissionEdit?courseid=CEvalRUiT.CS1101&evaluationname=Second+Eval&studentemail=CEvalRUiT.benny.c%40gmail.com&user=CEvalRUiT.instr"  id="editEvaluationResults1"  name="editEvaluationResults1"  onclick="return openChildWindow(this.href)"  target="_blank"  title="" >
-                              Edit
-                           </a>
-                        </td>
-                     </tr>
-                     <tr class="student_row"  id="student2" >
-                        <td>
-                           Team 2
-                        </td>
-                        <td data-container="body"  data-original-title="This student's name is Charlie Davis"  data-placement="top"  data-toggle="tooltip"  id="studentname"  title="" >
-                           Charlie Davis
-                        </td>
-                        <td>
-                           <span class="color-positive" >
-                              E +100%
-                           </span>
-                        </td>
-                        <td>
-                           <span class="color-positive" >
-                              E +2%
-                           </span>
-                        </td>
-                        <td>
-                           <span class="color-negative" >
-                              -98%
-                           </span>
-                        </td>
-                        <td>
-                           <span class="color-positive" >
-                              E +5%
-                           </span>
-                           ,
-                           <span class="color_neutral" >
-                              E
-                           </span>
-                        </td>
-                        <td class="align-center no-print" >
-                           <a class="btn btn-default btn-xs"  data-container="body"  data-original-title="View feedback from the student for his team<br />This opens in a new window"  data-placement="top"  data-toggle="tooltip"  href="/page/instructorEvalSubmissionPage?courseid=CEvalRUiT.CS1101&evaluationname=Second+Eval&studentemail=CEvalRUiT.charlie.d%40gmail.com&user=CEvalRUiT.instr"  id="viewEvaluationResults2"  name="viewEvaluationResults2"  target="_blank"  title="" >
-                              View
-                           </a>
-                           <a class="btn btn-default btn-xs"  data-container="body"  data-original-title="Edit feedback from the student for his team<br />This opens in a new window"  data-placement="top"  data-toggle="tooltip"  href="/page/instructorEvalSubmissionEdit?courseid=CEvalRUiT.CS1101&evaluationname=Second+Eval&studentemail=CEvalRUiT.charlie.d%40gmail.com&user=CEvalRUiT.instr"  id="editEvaluationResults2"  name="editEvaluationResults2"  onclick="return openChildWindow(this.href)"  target="_blank"  title="" >
-                              Edit
-                           </a>
-                        </td>
-                     </tr>
-                     <tr class="student_row"  id="student3" >
-                        <td>
-                           Team 2
-                        </td>
-                        <td data-container="body"  data-original-title="This student's name is Danny Engrid"  data-placement="top"  data-toggle="tooltip"  id="studentname"  title="" >
-                           Danny Engrid
-                        </td>
-                        <td>
-                           <span class="color-negative" >
-                              E -3%
-                           </span>
-                        </td>
-                        <td>
-                           <span class="color-negative" >
-                              E -50%
-                           </span>
-                        </td>
-                        <td>
-                           <span class="color-negative" >
-                              -47%
-                           </span>
-                        </td>
-                        <td>
-                           <span class="color_neutral" >
-                              E
-                           </span>
-                           ,
-                           <span class="color-negative" >
-                              0%
-                           </span>
-                        </td>
-                        <td class="align-center no-print" >
-                           <a class="btn btn-default btn-xs"  data-container="body"  data-original-title="View feedback from the student for his team<br />This opens in a new window"  data-placement="top"  data-toggle="tooltip"  href="/page/instructorEvalSubmissionPage?courseid=CEvalRUiT.CS1101&evaluationname=Second+Eval&studentemail=CEvalRUiT.danny.e%40gmail.com&user=CEvalRUiT.instr"  id="viewEvaluationResults3"  name="viewEvaluationResults3"  target="_blank"  title="" >
-                              View
-                           </a>
-                           <a class="btn btn-default btn-xs"  data-container="body"  data-original-title="Edit feedback from the student for his team<br />This opens in a new window"  data-placement="top"  data-toggle="tooltip"  href="/page/instructorEvalSubmissionEdit?courseid=CEvalRUiT.CS1101&evaluationname=Second+Eval&studentemail=CEvalRUiT.danny.e%40gmail.com&user=CEvalRUiT.instr"  id="editEvaluationResults3"  name="editEvaluationResults3"  onclick="return openChildWindow(this.href)"  target="_blank"  title="" >
-                              Edit
-                           </a>
-                        </td>
-                     </tr>
-                     <tr class="student_row"  id="student4" >
-                        <td>
-                           Team 2
-                        </td>
-                        <td data-container="body"  data-original-title="This student's name is Emily"  data-placement="top"  data-toggle="tooltip"  id="studentname"  title="" >
-                           Emily
-                        </td>
-                        <td>
-                           <span class="color_neutral" >
-                              E
-                           </span>
-                        </td>
-                        <td>
-                           <span class="color-positive" >
-                              E +48%
-                           </span>
-                        </td>
-                        <td>
-                           <span class="color-positive" >
-                              +48%
-                           </span>
-                        </td>
-                        <td>
-                           <span class="color-positive" >
-                              E +100%
-                           </span>
-                           ,
-                           <span class="color-negative" >
-                              E -5%
-                           </span>
-                        </td>
-                        <td class="align-center no-print" >
-                           <a class="btn btn-default btn-xs"  data-container="body"  data-original-title="View feedback from the student for his team<br />This opens in a new window"  data-placement="top"  data-toggle="tooltip"  href="/page/instructorEvalSubmissionPage?courseid=CEvalRUiT.CS1101&evaluationname=Second+Eval&studentemail=CEvalRUiT.emily.f%40gmail.com&user=CEvalRUiT.instr"  id="viewEvaluationResults4"  name="viewEvaluationResults4"  target="_blank"  title="" >
-                              View
-                           </a>
-                           <a class="btn btn-default btn-xs"  data-container="body"  data-original-title="Edit feedback from the student for his team<br />This opens in a new window"  data-placement="top"  data-toggle="tooltip"  href="/page/instructorEvalSubmissionEdit?courseid=CEvalRUiT.CS1101&evaluationname=Second+Eval&studentemail=CEvalRUiT.emily.f%40gmail.com&user=CEvalRUiT.instr"  id="editEvaluationResults4"  name="editEvaluationResults4"  onclick="return openChildWindow(this.href)"  target="_blank"  title="" >
-                              Edit
-                           </a>
-                        </td>
-                     </tr>
-                  </tbody>
-               </table>
-               <br/>
-                              <br/>
-                              <br/>
-                           </div>
-            <div class="evaluation_result"  id="instructorEvaluationDetailedReviewerTable"  style="display: none;" >
-               <div class="well well-plain" >
-                  <span class="text-primary" >
-                     <h4>
-                        <strong>
-                           Team 1
-                        </strong>
-                     </h4>
-                  </span>
-                  <br/>
-                                    <div class="panel panel-primary" >
-                     <div class="panel-heading" >
-                        <div class="row" >
-                           <div class="col-md-3" >
-                              Reviewer:
-                              <strong>
-                                 Alice Betsy
-                              </strong>
-                           </div>
-                           <div class="col-md-4" >
-                              <div class="pull-right" >
-                                 <span data-container="body"  data-original-title="This is the students own estimation of his/her contributions"  data-placement="top"  data-toggle="tooltip"  title="" >
-                                    Claimed contribution:
-                                    <span class="badge background-color-white color-negative" >
-                                       N/A
-                                    </span>
-                                 </span>
-                              </div>
-                           </div>
-                           <div class="col-md-4" >
-                              <div class="pull-right" >
-                                 <span data-container="body"  data-original-title="This is the average of what other team members think this student contributed"  data-placement="top"  data-toggle="tooltip"  title="" >
-                                    Perceived contribution:
-                                    <span class="badge background-color-white color-positive" >
-                                       E
-                                    </span>
-                                 </span>
->>>>>>> b5a8ce67
-                              </div>
-                            </div>
-                            <div class="col-md-4">
-                              <div class="pull-right">
-                                <span data-original-title="This is the average of what other team members think this student contributed to the project" data-toggle="tooltip" data-placement="top" data-container="body" title="">
+                              </div>
+                            </div>
+                            <div class="col-md-4">
+                              <div class="pull-right">
+                                <span data-original-title="This is the average of what other team members think this student contributed" data-toggle="tooltip" data-placement="top" data-container="body" title="">
                                 Perceived contribution: <span class="badge background-color-white color-positive"> E </span>
                                 </span>
                               </div>
@@ -562,7 +249,6 @@
                                 
                           </div>
                         </div>
-<<<<<<< HEAD
 
                         <table class="table table-bordered">
                           <tbody>
@@ -606,104 +292,14 @@
                             </div>
                             <div class="col-md-4">
                               <div class="pull-right">
-                                <span data-original-title="This is student own estimation of his/her contributions to the project" data-toggle="tooltip" data-placement="top" data-container="body" title="">
+                                <span data-original-title="This is the students own estimation of his/her contributions" data-toggle="tooltip" data-placement="top" data-container="body" title="">
                                 Claimed contribution: <span class="badge background-color-white color-negative">Not sure</span>
                                 </span>
-=======
-                     </div>
-                     <table class="table table-bordered" >
-                        <tbody>
-                           <tr>
-                              <td>
-                                 <strong>
-                                    Self evaluation:
-                                 </strong>
-                                 <br/>
-                                                                  N/A
-                              </td>
-                           </tr>
-                           <tr>
-                              <td>
-                                 <strong>
-                                    Comments about the team:
-                                 </strong>
-                                 <br/>
-                                                                  N/A
-                              </td>
-                           </tr>
-                        </tbody>
-                     </table>
-                     <table class="table table-bordered table-striped" >
-                        <thead>
-                           <tr class="border-top-gray fill-info" >
-                              <th class="col-sm-1" >
-                                 To
-                              </th>
-                              <th class="col-sm-1" >
-                                 Contribution
-                              </th>
-                              <th class="col-sm-5" >
-                                 Confidential comments
-                              </th>
-                              <th class="col-sm-5" >
-                                 Feedback to peer
-                              </th>
-                           </tr>
-                        </thead>
-                        <tbody>
-                           <tr>
-                              <td>
-                                 Benny Charles
-                              </td>
-                              <td>
-                                 <span class="color-negative"  data-original-title="Not Available: There is no data for this or the data is not enough"  data-placement="top"  data-toggle="tooltip"  title="" >
-                                    N/A
-                                 </span>
-                              </td>
-                              <td>
-                                 N/A
-                              </td>
-                              <td>
-                                 N/A
-                              </td>
-                           </tr>
-                        </tbody>
-                     </table>
-                  </div>
-                  <br/>
-                                    <div class="panel panel-primary" >
-                     <div class="panel-heading" >
-                        <div class="row" >
-                           <div class="col-md-3" >
-                              Reviewer:
-                              <strong>
-                                 Benny Charles
-                              </strong>
-                           </div>
-                           <div class="col-md-4" >
-                              <div class="pull-right" >
-                                 <span data-container="body"  data-original-title="This is the students own estimation of his/her contributions"  data-placement="top"  data-toggle="tooltip"  title="" >
-                                    Claimed contribution:
-                                    <span class="badge background-color-white color-negative" >
-                                       Not sure
-                                    </span>
-                                 </span>
-                              </div>
-                           </div>
-                           <div class="col-md-4" >
-                              <div class="pull-right" >
-                                 <span data-container="body"  data-original-title="This is the average of what other team members think this student contributed"  data-placement="top"  data-toggle="tooltip"  title="" >
-                                    Perceived contribution:
-                                    <span class="badge background-color-white color-negative" >
-                                       N/A
-                                    </span>
-                                 </span>
->>>>>>> b5a8ce67
-                              </div>
-                            </div>
-                            <div class="col-md-4">
-                              <div class="pull-right">
-                                <span data-original-title="This is the average of what other team members think this student contributed to the project" data-toggle="tooltip" data-placement="top" data-container="body" title="">
+                              </div>
+                            </div>
+                            <div class="col-md-4">
+                              <div class="pull-right">
+                                <span data-original-title="This is the average of what other team members think this student contributed" data-toggle="tooltip" data-placement="top" data-container="body" title="">
                                 Perceived contribution: <span class="badge background-color-white color-negative">N/A</span>
                                 </span>
                               </div>
@@ -720,7 +316,6 @@
                                 
                           </div>
                         </div>
-<<<<<<< HEAD
 
                         <table class="table table-bordered">
                           <tbody>
@@ -780,125 +375,14 @@
                             </div>
                             <div class="col-md-4">
                               <div class="pull-right">
-                                <span data-original-title="This is student own estimation of his/her contributions to the project" data-toggle="tooltip" data-placement="top" data-container="body" title="">
+                                <span data-original-title="This is the students own estimation of his/her contributions" data-toggle="tooltip" data-placement="top" data-container="body" title="">
                                 Claimed contribution: <span class="badge background-color-white color-positive"> E +100%</span>
                                 </span>
-=======
-                     </div>
-                     <table class="table table-bordered" >
-                        <tbody>
-                           <tr>
-                              <td>
-                                 <strong>
-                                    Self evaluation:
-                                 </strong>
-                                 <br/>
-                                                                  This is a justification from CEvalRUiT.benny.c@gmail.com to CEvalRUiT.benny.c@gmail.com
-                              </td>
-                           </tr>
-                           <tr>
-                              <td>
-                                 <strong>
-                                    Comments about the team:
-                                 </strong>
-                                 <br/>
-                                                                  This is a public comment from CEvalRUiT.benny.c@gmail.com to CEvalRUiT.benny.c@gmail.com
-                              </td>
-                           </tr>
-                        </tbody>
-                     </table>
-                     <table class="table table-bordered table-striped" >
-                        <thead>
-                           <tr class="border-top-gray fill-info" >
-                              <th class="col-sm-1" >
-                                 To
-                              </th>
-                              <th class="col-sm-1" >
-                                 Contribution
-                              </th>
-                              <th class="col-sm-5" >
-                                 Confidential comments
-                              </th>
-                              <th class="col-sm-5" >
-                                 Feedback to peer
-                              </th>
-                           </tr>
-                        </thead>
-                        <tbody>
-                           <tr>
-                              <td>
-                                 Alice Betsy
-                              </td>
-                              <td>
-                                 <span class="color_neutral" >
-                                    E
-                                 </span>
-                              </td>
-                              <td>
-                                 This is a justification from CEvalRUiT.benny.c@gmail.com to CEvalRUiT.alice.b@gmail.com
-                              </td>
-                              <td>
-                                 This is a public comment from CEvalRUiT.benny.c@gmail.com to CEvalRUiT.alice.b@gmail.com
-                              </td>
-                           </tr>
-                        </tbody>
-                     </table>
-                  </div>
-               </div>
-               <br/>
-                              <div class="align-center" >
-                  <button class="btn btn-info btn-circle"  onclick="scrollToTop()"  value="To Top" >
-                     <span class="glyphicon glyphicon-arrow-up" >
-                     </span>
-                  </button>
-                  <a href="#"  onclick="scrollToTop()" >
-                     To Top
-                  </a>
-               </div>
-               <br/>
-                              <br/>
-                              <div class="well well-plain" >
-                  <span class="text-primary" >
-                     <h4>
-                        <strong>
-                           Team 2
-                        </strong>
-                     </h4>
-                  </span>
-                  <br/>
-                                    <div class="panel panel-primary" >
-                     <div class="panel-heading" >
-                        <div class="row" >
-                           <div class="col-md-3" >
-                              Reviewer:
-                              <strong>
-                                 Charlie Davis
-                              </strong>
-                           </div>
-                           <div class="col-md-4" >
-                              <div class="pull-right" >
-                                 <span data-container="body"  data-original-title="This is the students own estimation of his/her contributions"  data-placement="top"  data-toggle="tooltip"  title="" >
-                                    Claimed contribution:
-                                    <span class="badge background-color-white color-positive" >
-                                       E +100%
-                                    </span>
-                                 </span>
-                              </div>
-                           </div>
-                           <div class="col-md-4" >
-                              <div class="pull-right" >
-                                 <span data-container="body"  data-original-title="This is the average of what other team members think this student contributed"  data-placement="top"  data-toggle="tooltip"  title="" >
-                                    Perceived contribution:
-                                    <span class="badge background-color-white color-positive" >
-                                       E +2%
-                                    </span>
-                                 </span>
->>>>>>> b5a8ce67
-                              </div>
-                            </div>
-                            <div class="col-md-4">
-                              <div class="pull-right">
-                                <span data-original-title="This is the average of what other team members think this student contributed to the project" data-toggle="tooltip" data-placement="top" data-container="body" title="">
+                              </div>
+                            </div>
+                            <div class="col-md-4">
+                              <div class="pull-right">
+                                <span data-original-title="This is the average of what other team members think this student contributed" data-toggle="tooltip" data-placement="top" data-container="body" title="">
                                 Perceived contribution: <span class="badge background-color-white color-positive"> E +2%</span>
                                 </span>
                               </div>
@@ -915,7 +399,6 @@
                                 
                           </div>
                         </div>
-<<<<<<< HEAD
 
                         <table class="table table-bordered">
                           <tbody>
@@ -966,120 +449,14 @@
                             </div>
                             <div class="col-md-4">
                               <div class="pull-right">
-                                <span data-original-title="This is student own estimation of his/her contributions to the project" data-toggle="tooltip" data-placement="top" data-container="body" title="">
+                                <span data-original-title="This is the students own estimation of his/her contributions" data-toggle="tooltip" data-placement="top" data-container="body" title="">
                                 Claimed contribution: <span class="badge background-color-white color-negative"> E -3%</span>
                                 </span>
-=======
-                     </div>
-                     <table class="table table-bordered" >
-                        <tbody>
-                           <tr>
-                              <td>
-                                 <strong>
-                                    Self evaluation:
-                                 </strong>
-                                 <br/>
-                                                                  This is a justification from CEvalRUiT.charlie.d@gmail.com to CEvalRUiT.charlie.d@gmail.com
-                              </td>
-                           </tr>
-                           <tr>
-                              <td>
-                                 <strong>
-                                    Comments about the team:
-                                 </strong>
-                                 <br/>
-                                                                  This is a public comment from CEvalRUiT.charlie.d@gmail.com to CEvalRUiT.charlie.d@gmail.com
-                              </td>
-                           </tr>
-                        </tbody>
-                     </table>
-                     <table class="table table-bordered table-striped" >
-                        <thead>
-                           <tr class="border-top-gray fill-info" >
-                              <th class="col-sm-1" >
-                                 To
-                              </th>
-                              <th class="col-sm-1" >
-                                 Contribution
-                              </th>
-                              <th class="col-sm-5" >
-                                 Confidential comments
-                              </th>
-                              <th class="col-sm-5" >
-                                 Feedback to peer
-                              </th>
-                           </tr>
-                        </thead>
-                        <tbody>
-                           <tr>
-                              <td>
-                                 Danny Engrid
-                              </td>
-                              <td>
-                                 <span class="color-negative" >
-                                    0%
-                                 </span>
-                              </td>
-                              <td>
-                                 This is a justification from CEvalRUiT.charlie.d@gmail.com to CEvalRUiT.danny.e@gmail.com
-                              </td>
-                              <td>
-                                 This is a public comment from CEvalRUiT.charlie.d@gmail.com to CEvalRUiT.danny.e@gmail.com
-                              </td>
-                           </tr>
-                           <tr>
-                              <td>
-                                 Emily
-                              </td>
-                              <td>
-                                 <span class="color_neutral" >
-                                    E
-                                 </span>
-                              </td>
-                              <td>
-                                 This is a justification from CEvalRUiT.charlie.d@gmail.com to CEvalRUiT.emily.f@gmail.com
-                              </td>
-                              <td>
-                                 This is a public comment from CEvalRUiT.charlie.d@gmail.com to CEvalRUiT.emily.f@gmail.com
-                              </td>
-                           </tr>
-                        </tbody>
-                     </table>
-                  </div>
-                  <br/>
-                                    <div class="panel panel-primary" >
-                     <div class="panel-heading" >
-                        <div class="row" >
-                           <div class="col-md-3" >
-                              Reviewer:
-                              <strong>
-                                 Danny Engrid
-                              </strong>
-                           </div>
-                           <div class="col-md-4" >
-                              <div class="pull-right" >
-                                 <span data-container="body"  data-original-title="This is the students own estimation of his/her contributions"  data-placement="top"  data-toggle="tooltip"  title="" >
-                                    Claimed contribution:
-                                    <span class="badge background-color-white color-negative" >
-                                       E -3%
-                                    </span>
-                                 </span>
-                              </div>
-                           </div>
-                           <div class="col-md-4" >
-                              <div class="pull-right" >
-                                 <span data-container="body"  data-original-title="This is the average of what other team members think this student contributed"  data-placement="top"  data-toggle="tooltip"  title="" >
-                                    Perceived contribution:
-                                    <span class="badge background-color-white color-negative" >
-                                       E -50%
-                                    </span>
-                                 </span>
->>>>>>> b5a8ce67
-                              </div>
-                            </div>
-                            <div class="col-md-4">
-                              <div class="pull-right">
-                                <span data-original-title="This is the average of what other team members think this student contributed to the project" data-toggle="tooltip" data-placement="top" data-container="body" title="">
+                              </div>
+                            </div>
+                            <div class="col-md-4">
+                              <div class="pull-right">
+                                <span data-original-title="This is the average of what other team members think this student contributed" data-toggle="tooltip" data-placement="top" data-container="body" title="">
                                 Perceived contribution: <span class="badge background-color-white color-negative"> E -50%</span>
                                 </span>
                               </div>
@@ -1096,7 +473,6 @@
                                 
                           </div>
                         </div>
-<<<<<<< HEAD
 
                         <table class="table table-bordered">
                           <tbody>
@@ -1147,120 +523,14 @@
                             </div>
                             <div class="col-md-4">
                               <div class="pull-right">
-                                <span data-original-title="This is student own estimation of his/her contributions to the project" data-toggle="tooltip" data-placement="top" data-container="body" title="">
+                                <span data-original-title="This is the students own estimation of his/her contributions" data-toggle="tooltip" data-placement="top" data-container="body" title="">
                                 Claimed contribution: <span class="badge background-color-white color-positive"> E </span>
                                 </span>
-=======
-                     </div>
-                     <table class="table table-bordered" >
-                        <tbody>
-                           <tr>
-                              <td>
-                                 <strong>
-                                    Self evaluation:
-                                 </strong>
-                                 <br/>
-                                                                  This is a justification from CEvalRUiT.danny.e@gmail.com to CEvalRUiT.danny.e@gmail.com
-                              </td>
-                           </tr>
-                           <tr>
-                              <td>
-                                 <strong>
-                                    Comments about the team:
-                                 </strong>
-                                 <br/>
-                                                                  This is a public comment from CEvalRUiT.danny.e@gmail.com to CEvalRUiT.danny.e@gmail.com
-                              </td>
-                           </tr>
-                        </tbody>
-                     </table>
-                     <table class="table table-bordered table-striped" >
-                        <thead>
-                           <tr class="border-top-gray fill-info" >
-                              <th class="col-sm-1" >
-                                 To
-                              </th>
-                              <th class="col-sm-1" >
-                                 Contribution
-                              </th>
-                              <th class="col-sm-5" >
-                                 Confidential comments
-                              </th>
-                              <th class="col-sm-5" >
-                                 Feedback to peer
-                              </th>
-                           </tr>
-                        </thead>
-                        <tbody>
-                           <tr>
-                              <td>
-                                 Charlie Davis
-                              </td>
-                              <td>
-                                 <span class="color-positive" >
-                                    E +6%
-                                 </span>
-                              </td>
-                              <td>
-                                 This is a justification from CEvalRUiT.danny.e@gmail.com to CEvalRUiT.charlie.d@gmail.com
-                              </td>
-                              <td>
-                                 This is a public comment from CEvalRUiT.danny.e@gmail.com to CEvalRUiT.charlie.d@gmail.com
-                              </td>
-                           </tr>
-                           <tr>
-                              <td>
-                                 Emily
-                              </td>
-                              <td>
-                                 <span class="color-negative" >
-                                    E -3%
-                                 </span>
-                              </td>
-                              <td>
-                                 This is a justification from CEvalRUiT.danny.e@gmail.com to CEvalRUiT.emily.f@gmail.com
-                              </td>
-                              <td>
-                                 This is a public comment from CEvalRUiT.danny.e@gmail.com to CEvalRUiT.emily.f@gmail.com
-                              </td>
-                           </tr>
-                        </tbody>
-                     </table>
-                  </div>
-                  <br/>
-                                    <div class="panel panel-primary" >
-                     <div class="panel-heading" >
-                        <div class="row" >
-                           <div class="col-md-3" >
-                              Reviewer:
-                              <strong>
-                                 Emily
-                              </strong>
-                           </div>
-                           <div class="col-md-4" >
-                              <div class="pull-right" >
-                                 <span data-container="body"  data-original-title="This is the students own estimation of his/her contributions"  data-placement="top"  data-toggle="tooltip"  title="" >
-                                    Claimed contribution:
-                                    <span class="badge background-color-white color-positive" >
-                                       E
-                                    </span>
-                                 </span>
-                              </div>
-                           </div>
-                           <div class="col-md-4" >
-                              <div class="pull-right" >
-                                 <span data-container="body"  data-original-title="This is the average of what other team members think this student contributed"  data-placement="top"  data-toggle="tooltip"  title="" >
-                                    Perceived contribution:
-                                    <span class="badge background-color-white color-positive" >
-                                       E +48%
-                                    </span>
-                                 </span>
->>>>>>> b5a8ce67
-                              </div>
-                            </div>
-                            <div class="col-md-4">
-                              <div class="pull-right">
-                                <span data-original-title="This is the average of what other team members think this student contributed to the project" data-toggle="tooltip" data-placement="top" data-container="body" title="">
+                              </div>
+                            </div>
+                            <div class="col-md-4">
+                              <div class="pull-right">
+                                <span data-original-title="This is the average of what other team members think this student contributed" data-toggle="tooltip" data-placement="top" data-container="body" title="">
                                 Perceived contribution: <span class="badge background-color-white color-positive"> E +48%</span>
                                 </span>
                               </div>
@@ -1277,7 +547,6 @@
                                 
                           </div>
                         </div>
-<<<<<<< HEAD
 
                         <table class="table table-bordered">
                           <tbody>
@@ -1349,151 +618,22 @@
                             </div>
                             <div class="col-md-4">
                               <div class="pull-right">
-                                <span data-original-title="This is student own estimation of his/her contributions to the project" data-toggle="tooltip" data-placement="top" data-container="body" title="">
+                                <span data-original-title="This is the students own estimation of his/her contributions" data-toggle="tooltip" data-placement="top" data-container="body" title="">
                                 Claimed contribution: <span class="badge background-color-white color-negative">N/A</span>
                                 </span>
                               </div>
                             </div>
                             <div class="col-md-4">
                               <div class="pull-right">
-                                <span data-original-title="This is the average of what other team members think this student contributed to the project" data-toggle="tooltip" data-placement="top" data-container="body" title="">
+                                <span data-original-title="This is the average of what other team members think this student contributed" data-toggle="tooltip" data-placement="top" data-container="body" title="">
                                 Perceived contribution: <span class="badge background-color-white color-positive"> E </span>
                                 </span>
-=======
-                     </div>
-                     <table class="table table-bordered" >
-                        <tbody>
-                           <tr>
-                              <td>
-                                 <strong>
-                                    Self evaluation:
-                                 </strong>
-                                 <br/>
-                                                                  This is a justification from CEvalRUiT.emily.f@gmail.com to CEvalRUiT.emily.f@gmail.com
-                              </td>
-                           </tr>
-                           <tr>
-                              <td>
-                                 <strong>
-                                    Comments about the team:
-                                 </strong>
-                                 <br/>
-                                                                  This is a public comment from CEvalRUiT.emily.f@gmail.com to CEvalRUiT.emily.f@gmail.com
-                              </td>
-                           </tr>
-                        </tbody>
-                     </table>
-                     <table class="table table-bordered table-striped" >
-                        <thead>
-                           <tr class="border-top-gray fill-info" >
-                              <th class="col-sm-1" >
-                                 To
-                              </th>
-                              <th class="col-sm-1" >
-                                 Contribution
-                              </th>
-                              <th class="col-sm-5" >
-                                 Confidential comments
-                              </th>
-                              <th class="col-sm-5" >
-                                 Feedback to peer
-                              </th>
-                           </tr>
-                        </thead>
-                        <tbody>
-                           <tr>
-                              <td>
-                                 Charlie Davis
-                              </td>
-                              <td>
-                                 <span class="color_neutral" >
-                                    E
-                                 </span>
-                              </td>
-                              <td>
-                                 This is a justification from CEvalRUiT.emily.f@gmail.com to CEvalRUiT.charlie.d@gmail.com
-                              </td>
-                              <td>
-                                 This is a public comment from CEvalRUiT.emily.f@gmail.com to CEvalRUiT.charlie.d@gmail.com
-                              </td>
-                           </tr>
-                           <tr>
-                              <td>
-                                 Danny Engrid
-                              </td>
-                              <td>
-                                 <span class="color_neutral" >
-                                    E
-                                 </span>
-                              </td>
-                              <td>
-                                 This is a justification from CEvalRUiT.emily.f@gmail.com to CEvalRUiT.danny.e@gmail.com
-                              </td>
-                              <td>
-                                 This is a public comment from CEvalRUiT.emily.f@gmail.com to CEvalRUiT.danny.e@gmail.com
-                              </td>
-                           </tr>
-                        </tbody>
-                     </table>
-                  </div>
-               </div>
-               <br/>
-                              <div class="align-center" >
-                  <button class="btn btn-info btn-circle"  onclick="scrollToTop()"  value="To Top" >
-                     <span class="glyphicon glyphicon-arrow-up" >
-                     </span>
-                  </button>
-                  <a href="#"  onclick="scrollToTop()" >
-                     To Top
-                  </a>
-               </div>
-               <br/>
-                           </div>
-            <div class="evaluation_result"  id="instructorEvaluationDetailedRevieweeTable"  style="display: none;" >
-               <div class="well well-plain" >
-                  <span class="text-primary" >
-                     <h4>
-                        <strong>
-                           Team 1
-                        </strong>
-                     </h4>
-                  </span>
-                  <br/>
-                                    <div class="panel panel-primary" >
-                     <div class="panel-heading" >
-                        <div class="row" >
-                           <div class="col-md-3" >
-                              Reviewee:
-                              <strong>
-                                 Alice Betsy
-                              </strong>
-                           </div>
-                           <div class="col-md-4" >
-                              <div class="pull-right" >
-                                 <span data-container="body"  data-original-title="This is the students own estimation of his/her contributions"  data-placement="top"  data-toggle="tooltip"  title="" >
-                                    Claimed contribution:
-                                    <span class="badge background-color-white color-negative" >
-                                       N/A
-                                    </span>
-                                 </span>
-                              </div>
-                           </div>
-                           <div class="col-md-4" >
-                              <div class="pull-right" >
-                                 <span data-container="body"  data-original-title="This is the average of what other team members think this student contributed"  data-placement="top"  data-toggle="tooltip"  title="" >
-                                    Perceived contribution:
-                                    <span class="badge background-color-white color-positive" >
-                                       E
-                                    </span>
-                                 </span>
->>>>>>> b5a8ce67
                               </div>
                             </div>
                            
                                  
                           </div>
                         </div>
-<<<<<<< HEAD
 
                         <table class="table table-bordered">
                           <tbody>
@@ -1537,113 +677,22 @@
                             </div>
                             <div class="col-md-4">
                               <div class="pull-right">
-                                <span data-original-title="This is student own estimation of his/her contributions to the project" data-toggle="tooltip" data-placement="top" data-container="body" title="">
+                                <span data-original-title="This is the students own estimation of his/her contributions" data-toggle="tooltip" data-placement="top" data-container="body" title="">
                                 Claimed contribution: <span class="badge background-color-white color-negative">Not sure</span>
                                 </span>
                               </div>
                             </div>
                             <div class="col-md-4">
                               <div class="pull-right">
-                                <span data-original-title="This is the average of what other team members think this student contributed to the project" data-toggle="tooltip" data-placement="top" data-container="body" title="">
+                                <span data-original-title="This is the average of what other team members think this student contributed" data-toggle="tooltip" data-placement="top" data-container="body" title="">
                                 Perceived contribution: <span class="badge background-color-white color-negative">N/A</span>
                                 </span>
-=======
-                     </div>
-                     <table class="table table-bordered" >
-                        <tbody>
-                           <tr>
-                              <td>
-                                 <strong>
-                                    Self evaluation:
-                                 </strong>
-                                 <br/>
-                                                                  N/A
-                              </td>
-                           </tr>
-                           <tr>
-                              <td>
-                                 <strong>
-                                    Comments about the team:
-                                 </strong>
-                                 <br/>
-                                                                  N/A
-                              </td>
-                           </tr>
-                        </tbody>
-                     </table>
-                     <table class="table table-bordered table-striped" >
-                        <thead>
-                           <tr class="border-top-gray fill-info" >
-                              <th class="col-sm-1" >
-                                 From
-                              </th>
-                              <th class="col-sm-1" >
-                                 Contribution
-                              </th>
-                              <th class="col-sm-5" >
-                                 Confidential comments
-                              </th>
-                              <th class="col-sm-5" >
-                                 Feedback to peer
-                              </th>
-                           </tr>
-                        </thead>
-                        <tbody>
-                           <tr>
-                              <td>
-                                 Benny Charles
-                              </td>
-                              <td>
-                                 <span class="color_neutral" >
-                                    E
-                                 </span>
-                              </td>
-                              <td>
-                                 This is a justification from CEvalRUiT.benny.c@gmail.com to CEvalRUiT.alice.b@gmail.com
-                              </td>
-                              <td>
-                                 This is a public comment from CEvalRUiT.benny.c@gmail.com to CEvalRUiT.alice.b@gmail.com
-                              </td>
-                           </tr>
-                        </tbody>
-                     </table>
-                  </div>
-                  <br/>
-                                    <div class="panel panel-primary" >
-                     <div class="panel-heading" >
-                        <div class="row" >
-                           <div class="col-md-3" >
-                              Reviewee:
-                              <strong>
-                                 Benny Charles
-                              </strong>
-                           </div>
-                           <div class="col-md-4" >
-                              <div class="pull-right" >
-                                 <span data-container="body"  data-original-title="This is the students own estimation of his/her contributions"  data-placement="top"  data-toggle="tooltip"  title="" >
-                                    Claimed contribution:
-                                    <span class="badge background-color-white color-negative" >
-                                       Not sure
-                                    </span>
-                                 </span>
-                              </div>
-                           </div>
-                           <div class="col-md-4" >
-                              <div class="pull-right" >
-                                 <span data-container="body"  data-original-title="This is the average of what other team members think this student contributed"  data-placement="top"  data-toggle="tooltip"  title="" >
-                                    Perceived contribution:
-                                    <span class="badge background-color-white color-negative" >
-                                       N/A
-                                    </span>
-                                 </span>
->>>>>>> b5a8ce67
                               </div>
                             </div>
                            
                                  
                           </div>
                         </div>
-<<<<<<< HEAD
 
                         <table class="table table-bordered">
                           <tbody>
@@ -1703,134 +752,22 @@
                             </div>
                             <div class="col-md-4">
                               <div class="pull-right">
-                                <span data-original-title="This is student own estimation of his/her contributions to the project" data-toggle="tooltip" data-placement="top" data-container="body" title="">
+                                <span data-original-title="This is the students own estimation of his/her contributions" data-toggle="tooltip" data-placement="top" data-container="body" title="">
                                 Claimed contribution: <span class="badge background-color-white color-positive"> E +100%</span>
                                 </span>
                               </div>
                             </div>
                             <div class="col-md-4">
                               <div class="pull-right">
-                                <span data-original-title="This is the average of what other team members think this student contributed to the project" data-toggle="tooltip" data-placement="top" data-container="body" title="">
+                                <span data-original-title="This is the average of what other team members think this student contributed" data-toggle="tooltip" data-placement="top" data-container="body" title="">
                                 Perceived contribution: <span class="badge background-color-white color-positive"> E +2%</span>
                                 </span>
-=======
-                     </div>
-                     <table class="table table-bordered" >
-                        <tbody>
-                           <tr>
-                              <td>
-                                 <strong>
-                                    Self evaluation:
-                                 </strong>
-                                 <br/>
-                                                                  This is a justification from CEvalRUiT.benny.c@gmail.com to CEvalRUiT.benny.c@gmail.com
-                              </td>
-                           </tr>
-                           <tr>
-                              <td>
-                                 <strong>
-                                    Comments about the team:
-                                 </strong>
-                                 <br/>
-                                                                  This is a public comment from CEvalRUiT.benny.c@gmail.com to CEvalRUiT.benny.c@gmail.com
-                              </td>
-                           </tr>
-                        </tbody>
-                     </table>
-                     <table class="table table-bordered table-striped" >
-                        <thead>
-                           <tr class="border-top-gray fill-info" >
-                              <th class="col-sm-1" >
-                                 From
-                              </th>
-                              <th class="col-sm-1" >
-                                 Contribution
-                              </th>
-                              <th class="col-sm-5" >
-                                 Confidential comments
-                              </th>
-                              <th class="col-sm-5" >
-                                 Feedback to peer
-                              </th>
-                           </tr>
-                        </thead>
-                        <tbody>
-                           <tr>
-                              <td>
-                                 Alice Betsy
-                              </td>
-                              <td>
-                                 <span class="color-negative"  data-original-title="Not Available: There is no data for this or the data is not enough"  data-placement="top"  data-toggle="tooltip"  title="" >
-                                    N/A
-                                 </span>
-                              </td>
-                              <td>
-                                 N/A
-                              </td>
-                              <td>
-                                 N/A
-                              </td>
-                           </tr>
-                        </tbody>
-                     </table>
-                  </div>
-               </div>
-               <br/>
-                              <div class="align-center" >
-                  <button class="btn btn-info btn-circle"  onclick="scrollToTop()"  value="To Top" >
-                     <span class="glyphicon glyphicon-arrow-up" >
-                     </span>
-                  </button>
-                  <a href="#"  onclick="scrollToTop()" >
-                     To Top
-                  </a>
-               </div>
-               <br/>
-                              <br/>
-                              <div class="well well-plain" >
-                  <span class="text-primary" >
-                     <h4>
-                        <strong>
-                           Team 2
-                        </strong>
-                     </h4>
-                  </span>
-                  <br/>
-                                    <div class="panel panel-primary" >
-                     <div class="panel-heading" >
-                        <div class="row" >
-                           <div class="col-md-3" >
-                              Reviewee:
-                              <strong>
-                                 Charlie Davis
-                              </strong>
-                           </div>
-                           <div class="col-md-4" >
-                              <div class="pull-right" >
-                                 <span data-container="body"  data-original-title="This is the students own estimation of his/her contributions"  data-placement="top"  data-toggle="tooltip"  title="" >
-                                    Claimed contribution:
-                                    <span class="badge background-color-white color-positive" >
-                                       E +100%
-                                    </span>
-                                 </span>
-                              </div>
-                           </div>
-                           <div class="col-md-4" >
-                              <div class="pull-right" >
-                                 <span data-container="body"  data-original-title="This is the average of what other team members think this student contributed"  data-placement="top"  data-toggle="tooltip"  title="" >
-                                    Perceived contribution:
-                                    <span class="badge background-color-white color-positive" >
-                                       E +2%
-                                    </span>
-                                 </span>
->>>>>>> b5a8ce67
                               </div>
                             </div>
                            
                                  
                           </div>
                         </div>
-<<<<<<< HEAD
 
                         <table class="table table-bordered">
                           <tbody>
@@ -1881,129 +818,22 @@
                             </div>
                             <div class="col-md-4">
                               <div class="pull-right">
-                                <span data-original-title="This is student own estimation of his/her contributions to the project" data-toggle="tooltip" data-placement="top" data-container="body" title="">
+                                <span data-original-title="This is the students own estimation of his/her contributions" data-toggle="tooltip" data-placement="top" data-container="body" title="">
                                 Claimed contribution: <span class="badge background-color-white color-negative"> E -3%</span>
                                 </span>
                               </div>
                             </div>
                             <div class="col-md-4">
                               <div class="pull-right">
-                                <span data-original-title="This is the average of what other team members think this student contributed to the project" data-toggle="tooltip" data-placement="top" data-container="body" title="">
+                                <span data-original-title="This is the average of what other team members think this student contributed" data-toggle="tooltip" data-placement="top" data-container="body" title="">
                                 Perceived contribution: <span class="badge background-color-white color-negative"> E -50%</span>
                                 </span>
-=======
-                     </div>
-                     <table class="table table-bordered" >
-                        <tbody>
-                           <tr>
-                              <td>
-                                 <strong>
-                                    Self evaluation:
-                                 </strong>
-                                 <br/>
-                                                                  This is a justification from CEvalRUiT.charlie.d@gmail.com to CEvalRUiT.charlie.d@gmail.com
-                              </td>
-                           </tr>
-                           <tr>
-                              <td>
-                                 <strong>
-                                    Comments about the team:
-                                 </strong>
-                                 <br/>
-                                                                  This is a public comment from CEvalRUiT.charlie.d@gmail.com to CEvalRUiT.charlie.d@gmail.com
-                              </td>
-                           </tr>
-                        </tbody>
-                     </table>
-                     <table class="table table-bordered table-striped" >
-                        <thead>
-                           <tr class="border-top-gray fill-info" >
-                              <th class="col-sm-1" >
-                                 From
-                              </th>
-                              <th class="col-sm-1" >
-                                 Contribution
-                              </th>
-                              <th class="col-sm-5" >
-                                 Confidential comments
-                              </th>
-                              <th class="col-sm-5" >
-                                 Feedback to peer
-                              </th>
-                           </tr>
-                        </thead>
-                        <tbody>
-                           <tr>
-                              <td>
-                                 Danny Engrid
-                              </td>
-                              <td>
-                                 <span class="color-positive" >
-                                    E +5%
-                                 </span>
-                              </td>
-                              <td>
-                                 This is a justification from CEvalRUiT.danny.e@gmail.com to CEvalRUiT.charlie.d@gmail.com
-                              </td>
-                              <td>
-                                 This is a public comment from CEvalRUiT.danny.e@gmail.com to CEvalRUiT.charlie.d@gmail.com
-                              </td>
-                           </tr>
-                           <tr>
-                              <td>
-                                 Emily
-                              </td>
-                              <td>
-                                 <span class="color_neutral" >
-                                    E
-                                 </span>
-                              </td>
-                              <td>
-                                 This is a justification from CEvalRUiT.emily.f@gmail.com to CEvalRUiT.charlie.d@gmail.com
-                              </td>
-                              <td>
-                                 This is a public comment from CEvalRUiT.emily.f@gmail.com to CEvalRUiT.charlie.d@gmail.com
-                              </td>
-                           </tr>
-                        </tbody>
-                     </table>
-                  </div>
-                  <br/>
-                                    <div class="panel panel-primary" >
-                     <div class="panel-heading" >
-                        <div class="row" >
-                           <div class="col-md-3" >
-                              Reviewee:
-                              <strong>
-                                 Danny Engrid
-                              </strong>
-                           </div>
-                           <div class="col-md-4" >
-                              <div class="pull-right" >
-                                 <span data-container="body"  data-original-title="This is the students own estimation of his/her contributions"  data-placement="top"  data-toggle="tooltip"  title="" >
-                                    Claimed contribution:
-                                    <span class="badge background-color-white color-negative" >
-                                       E -3%
-                                    </span>
-                                 </span>
-                              </div>
-                           </div>
-                           <div class="col-md-4" >
-                              <div class="pull-right" >
-                                 <span data-container="body"  data-original-title="This is the average of what other team members think this student contributed"  data-placement="top"  data-toggle="tooltip"  title="" >
-                                    Perceived contribution:
-                                    <span class="badge background-color-white color-negative" >
-                                       E -50%
-                                    </span>
-                                 </span>
->>>>>>> b5a8ce67
                               </div>
                             </div>
                            
                                  
                           </div>
                         </div>
-<<<<<<< HEAD
 
                         <table class="table table-bordered">
                           <tbody>
@@ -2054,122 +884,16 @@
                             </div>
                             <div class="col-md-4">
                               <div class="pull-right">
-                                <span data-original-title="This is student own estimation of his/her contributions to the project" data-toggle="tooltip" data-placement="top" data-container="body" title="">
+                                <span data-original-title="This is the students own estimation of his/her contributions" data-toggle="tooltip" data-placement="top" data-container="body" title="">
                                 Claimed contribution: <span class="badge background-color-white color-positive"> E </span>
                                 </span>
                               </div>
                             </div>
                             <div class="col-md-4">
                               <div class="pull-right">
-                                <span data-original-title="This is the average of what other team members think this student contributed to the project" data-toggle="tooltip" data-placement="top" data-container="body" title="">
+                                <span data-original-title="This is the average of what other team members think this student contributed" data-toggle="tooltip" data-placement="top" data-container="body" title="">
                                 Perceived contribution: <span class="badge background-color-white color-positive"> E +48%</span>
                                 </span>
-=======
-                     </div>
-                     <table class="table table-bordered" >
-                        <tbody>
-                           <tr>
-                              <td>
-                                 <strong>
-                                    Self evaluation:
-                                 </strong>
-                                 <br/>
-                                                                  This is a justification from CEvalRUiT.danny.e@gmail.com to CEvalRUiT.danny.e@gmail.com
-                              </td>
-                           </tr>
-                           <tr>
-                              <td>
-                                 <strong>
-                                    Comments about the team:
-                                 </strong>
-                                 <br/>
-                                                                  This is a public comment from CEvalRUiT.danny.e@gmail.com to CEvalRUiT.danny.e@gmail.com
-                              </td>
-                           </tr>
-                        </tbody>
-                     </table>
-                     <table class="table table-bordered table-striped" >
-                        <thead>
-                           <tr class="border-top-gray fill-info" >
-                              <th class="col-sm-1" >
-                                 From
-                              </th>
-                              <th class="col-sm-1" >
-                                 Contribution
-                              </th>
-                              <th class="col-sm-5" >
-                                 Confidential comments
-                              </th>
-                              <th class="col-sm-5" >
-                                 Feedback to peer
-                              </th>
-                           </tr>
-                        </thead>
-                        <tbody>
-                           <tr>
-                              <td>
-                                 Emily
-                              </td>
-                              <td>
-                                 <span class="color_neutral" >
-                                    E
-                                 </span>
-                              </td>
-                              <td>
-                                 This is a justification from CEvalRUiT.emily.f@gmail.com to CEvalRUiT.danny.e@gmail.com
-                              </td>
-                              <td>
-                                 This is a public comment from CEvalRUiT.emily.f@gmail.com to CEvalRUiT.danny.e@gmail.com
-                              </td>
-                           </tr>
-                           <tr>
-                              <td>
-                                 Charlie Davis
-                              </td>
-                              <td>
-                                 <span class="color-negative" >
-                                    0%
-                                 </span>
-                              </td>
-                              <td>
-                                 This is a justification from CEvalRUiT.charlie.d@gmail.com to CEvalRUiT.danny.e@gmail.com
-                              </td>
-                              <td>
-                                 This is a public comment from CEvalRUiT.charlie.d@gmail.com to CEvalRUiT.danny.e@gmail.com
-                              </td>
-                           </tr>
-                        </tbody>
-                     </table>
-                  </div>
-                  <br/>
-                                    <div class="panel panel-primary" >
-                     <div class="panel-heading" >
-                        <div class="row" >
-                           <div class="col-md-3" >
-                              Reviewee:
-                              <strong>
-                                 Emily
-                              </strong>
-                           </div>
-                           <div class="col-md-4" >
-                              <div class="pull-right" >
-                                 <span data-container="body"  data-original-title="This is the students own estimation of his/her contributions"  data-placement="top"  data-toggle="tooltip"  title="" >
-                                    Claimed contribution:
-                                    <span class="badge background-color-white color-positive" >
-                                       E
-                                    </span>
-                                 </span>
-                              </div>
-                           </div>
-                           <div class="col-md-4" >
-                              <div class="pull-right" >
-                                 <span data-container="body"  data-original-title="This is the average of what other team members think this student contributed"  data-placement="top"  data-toggle="tooltip"  title="" >
-                                    Perceived contribution:
-                                    <span class="badge background-color-white color-positive" >
-                                       E +48%
-                                    </span>
-                                 </span>
->>>>>>> b5a8ce67
                               </div>
                             </div>
                            
