--- conflicted
+++ resolved
@@ -233,11 +233,8 @@
 
 
 
-<<<<<<< HEAD
-    <div class="alert alert-danger" id="statusMessage">
-=======
-    <div id="statusMessage" class="alert alert-warning">
->>>>>>> 3f802e9a
+
+    <div id="statusMessage" class="alert alert-danger">
         This session seems to have a large number of responses. It is recommended to view the results one section at at time.
     </div>
     <script type="text/javascript">
