--- conflicted
+++ resolved
@@ -9,17 +9,10 @@
          </title>
          <!---->
          <link href="/bootstrap/css/bootstrap.min.css" rel="stylesheet"/>
-<<<<<<< HEAD
-         <!---->
-         <link href="/bootstrap/css/bootstrap-theme.min.css" rel="stylesheet"/>
-         <link href="/stylesheets/teammatesCommon.css" media="screen" rel="stylesheet" type="text/css"/>
-         <script async="" src="https://ssl.google-analytics.com/ga.js" type="text/javascript">
-=======
                   <!---->
          <link href="/bootstrap/css/bootstrap-theme.min.css" rel="stylesheet"/>
                   <link href="/stylesheets/teammatesCommon.css" media="screen" rel="stylesheet" type="text/css"/>
                   <script async="" src="https://ssl.google-analytics.com/ga.js" type="text/javascript">
->>>>>>> 7b0789be
          </script>
          <script src="/js/googleAnalytics.js" type="text/javascript">
          </script>
@@ -226,14 +219,6 @@
                                  </div>
                               </div>
                            </div>
-<<<<<<< HEAD
-                           <div class="col-sm-2 pull-right" data-original-title="Group results in the current view by team" data-toggle="tooltip" title="">
-                              <div class="checkbox pull-right">
-                                 <label>
-                                    <input name="frgroupbyteam" onchange="this.form.submit()" type="checkbox"/>
-                                                                        Group by Teams
-                                 </label>
-=======
                            <div class="col-sm-2 pull-right">
                               <div class="col-sm-12" data-original-title="Group results in the current view by team" data-toggle="tooltip" title="">
                                  <div class="checkbox padding-top-0 min-height-0">
@@ -250,7 +235,6 @@
                                                                               Show Statistics
                                     </label>
                                  </div>
->>>>>>> 7b0789be
                               </div>
                            </div>
                         </div>
