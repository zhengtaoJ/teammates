<!DOCTYPE html>
<html xmlns="http://www.w3.org/1999/xhtml"><head>
        <link href="/favicon.png" rel="shortcut icon" />
        <meta content="text/html; charset=UTF-8" http-equiv="Content-Type" />
        <meta content="width=device-width, initial-scale=1.0" name="viewport" />
        <title>TEAMMATES - Instructor</title>
        <link type="text/css" href="/bootstrap/css/bootstrap.min.css" rel="stylesheet" />
        <link type="text/css" href="/bootstrap/css/bootstrap-theme.min.css" rel="stylesheet" />
        <link media="screen" type="text/css" href="/stylesheets/datepicker.css" rel="stylesheet" />
        <link type="text/css" href="/stylesheets/teammatesCommon.css" rel="stylesheet" />
        
        <script type="text/javascript" async="" src="https://ssl.google-analytics.com/ga.js"></script><script src="/js/googleAnalytics.js" type="text/javascript"></script>
        <script src="/js/jquery-minified.js" type="text/javascript"></script>
        <script src="//ajax.googleapis.com/ajax/libs/jqueryui/1.10.4/jquery-ui.min.js" type="text/javascript"></script>
        <script src="/js/date.js" type="text/javascript"></script>
        <script src="/js/datepicker.js" type="text/javascript"></script>
                <script src="/js/common.js" type="text/javascript"></script>
        <script src="/bootstrap/js/bootstrap.min.js" type="text/javascript"></script>
        
        <script src="/js/instructor.js" type="text/javascript"></script>
        <script src="/js/instructorFeedbacks.js" type="text/javascript"></script>
        <script src="/js/ajaxResponseRate.js" type="text/javascript"></script>
        <noscript>
&lt;style&gt;
/* remove display of original page*/
#frameBody, #frameTop, #frameBottom{display:none;}

/*Some styles for link, might need it as the css from common.css isn't that nice.
ul #nav {
    margin: 0;
    padding: 0;
}

#nav li {
    display: inline;
    padding: 0;
    margin: 0;
}

#nav a:link,#nav a:visited {
    color: #000;
    padding: 10px;
    background: #aaa;
    text-decoration: none;
}

#nav a:hover {
    background: #222;
    color: #fff;
}
*/
&lt;/style&gt;

    &lt;div id="noscript-warning"&gt;
        &lt;h1&gt;
            TEAMMATES works best with JavaScript enabled. &lt;br&gt; You may
            enable it in your browser by following steps below.
        &lt;/h1&gt;

        &lt;div&gt;
            &lt;ul id="nav"&gt;
                &lt;li&gt;&lt;a href="#ie"&gt;Internet Explorer&lt;/a&gt;&lt;/li&gt;
                &lt;li&gt;&lt;a href="#firefox"&gt;Mozilla Firefox&lt;/a&gt;&lt;/li&gt;
                &lt;li&gt;&lt;a href="#safari"&gt;Safari&lt;/a&gt;&lt;/li&gt;
                &lt;li&gt;&lt;a href="#opera"&gt;Opera&lt;/a&gt;&lt;/li&gt;
                &lt;li&gt;&lt;a href="#chrome"&gt;Chrome&lt;/a&gt;&lt;/li&gt;
            &lt;/ul&gt;
        &lt;/div&gt;

        &lt;div id=content&gt;
            &lt;div id=ie&gt;
                &lt;h1&gt;Internet Explorer&lt;/h1&gt;
                Please complete the following instructions to activate and enable
                JavaScript in Internet Explorer.

                &lt;h3&gt;PC&lt;/h3&gt;
                &lt;ol&gt;
                    &lt;li&gt;In the Tools drop-down menu, select Internet Options.&lt;/li&gt;
                    &lt;li&gt;Next, select the Security tab.&lt;/li&gt;
                    &lt;li&gt;Then, select the earth (Internet) icon.&lt;/li&gt;
                    &lt;li&gt;Then select the Custom Level button.&lt;/li&gt;
                    &lt;li&gt;Locate Scripting near the bottom of the list.&lt;/li&gt;
                    &lt;li&gt;Under Active Scripting, select Enable, then hit OK.&lt;/li&gt;
                    &lt;li&gt;Answer yes to the following conformation box.&lt;/li&gt;
                    &lt;li&gt;Hit OK to close the Internet Options window.&lt;/li&gt;
                    &lt;li&gt;Finally, hit refresh on your browser window to enjoy the
                        javascript.&lt;/li&gt;
                &lt;/ol&gt;
            &lt;/div&gt;

            &lt;div id=firefox&gt;
                &lt;h1&gt;Firefox&lt;/h1&gt;
                Please complete the following instructions to activate and enable
                JavaScript in Firefox

                &lt;h3&gt;PC&lt;/h3&gt;
                &lt;ol&gt;
                    &lt;li&gt;In the Tools drop-down menu, select Options.&lt;/li&gt;
                    &lt;li&gt;Next, select the Content icon/tab at the top on the
                        window.&lt;/li&gt;
                    &lt;li&gt;Then, check the Enable JavaScript checkbox under the Web
                        Content category.&lt;/li&gt;
                    &lt;li&gt;Hit OK to close the Options window and save your changes.&lt;/li&gt;
                    &lt;li&gt;Finally, Refresh your browser.&lt;/li&gt;
                &lt;/ol&gt;
                &lt;h3&gt;MAC&lt;/h3&gt;
                &lt;ol&gt;
                    &lt;li&gt;Select the Firefox menu item from the Apple/System bar at
                        the top of the screen.&lt;/li&gt;
                    &lt;li&gt;From the drop-down menu, select Preferences...&lt;/li&gt;
                    &lt;li&gt;Select the Content icon/tab at the top on the window.&lt;/li&gt;
                    &lt;li&gt;Then, check the Enable JavaScript checkbox.&lt;/li&gt;
                    &lt;li&gt;Close the Options window to save your changes.&lt;/li&gt;
                    &lt;li&gt;Finally, refresh your browser.&lt;/li&gt;
                &lt;/ol&gt;
            &lt;/div&gt;

            &lt;div id=safari&gt;
                &lt;h1&gt;Safari&lt;/h1&gt;
                Please complete the following instructions to activate and enable
                JavaScript in Safari.

                &lt;h3&gt;PC&lt;/h3&gt;
                &lt;ol&gt;
                    &lt;li&gt;In the Edit drop-down menu at the top of the window,
                        select Preferences...&lt;/li&gt;
                    &lt;li&gt;Select the Security icon/tab at the top on the window.&lt;/li&gt;
                    &lt;li&gt;Then, check the Enable JavaScript checkbox.&lt;/li&gt;
                    &lt;li&gt;Close the window to save your changes.&lt;/li&gt;
                    &lt;li&gt;Finally, Refresh your browser.&lt;/li&gt;
                &lt;/ol&gt;
                &lt;h3&gt;MAC&lt;/h3&gt;
                &lt;ol&gt;
                    &lt;li&gt;Select the Safari menu item from the Apple/System bar at
                        the top of the screen.&lt;/li&gt;
                    &lt;li&gt;From the drop-down menu, select Preferences.&lt;/li&gt;
                    &lt;li&gt;Select the Content icon/tab at the top of the window.&lt;/li&gt;
                    &lt;li&gt;Then, check the Enable JavaScript checkbox.&lt;/li&gt;
                    &lt;li&gt;Close the window to save your changes.&lt;/li&gt;
                    &lt;li&gt;Finally, refresh your browser.&lt;/li&gt;
               &lt;/ol&gt;
            &lt;/div&gt;

            &lt;div id=opera&gt;
                &lt;h1&gt;Opera&lt;/h1&gt;
                Please complete the following instructions to activate and enable
                JavaScript in Opera.

                &lt;h3&gt;PC&lt;/h3&gt;
                &lt;ol&gt;
                    &lt;li&gt;In the Tools drop-down menu at the top of the window,
                        select Preferences...&lt;/li&gt;
                    &lt;li&gt;Select the Advanced tab at the top on the Preferences
                        window.&lt;/li&gt;
                    &lt;li&gt;Find the Content item in the list on the left-side of the
                        window and select it.&lt;/li&gt;
                    &lt;li&gt;Then, check the Enable JavaScript checkbox.&lt;/li&gt;
                    &lt;li&gt;Click OK to save your changes and close the Preferences
                        window. Finally, Refresh your browser.&lt;/li&gt;
                &lt;/ol&gt;
                &lt;h3&gt;MAC&lt;/h3&gt;
                &lt;ol&gt;
                    &lt;li&gt;Select the Safari menu item from the Apple/System bar at
                        the top of the screen.&lt;/li&gt;
                    &lt;li&gt;From the drop-down menu, select Preferences.&lt;/li&gt;
                    &lt;li&gt;Select the Content icon/tab at the top of the Preferences
                        window.&lt;/li&gt;
                    &lt;li&gt;Then, check the Enable JavaScript checkbox.&lt;/li&gt;
                    &lt;li&gt;Click OK to save your changes and close the Preferences
                        window.&lt;/li&gt;
                    &lt;li&gt;Finally, refresh your browser.&lt;/li&gt;
                &lt;/ol&gt;
            &lt;/div&gt;

            &lt;div id=chrome&gt;
                &lt;h1&gt;Chrome&lt;/h1&gt;
                Please complete the following instructions to activate and enable
                JavaScript in Chrome.

                &lt;h3&gt;PC&lt;/h3&gt;
                &lt;ol&gt;
                    &lt;li&gt;Select Customize and control Google Chrome (wrench Icon)
                        to the right of the address bar.&lt;/li&gt;
                    &lt;li&gt;From the drop-down menu, select Options Select the Under
                        the Hood tab at the top of the window.&lt;/li&gt;
                    &lt;li&gt;Under the Privacy heading, select the Content settings
                        button.&lt;/li&gt;
                    &lt;li&gt;On the left, under the features heading, select
                        JavaScript.&lt;/li&gt;
                    &lt;li&gt;Select the Allow all sites to run JavaScript radio button.&lt;/li&gt;
                    &lt;li&gt;Finally, close both preference windows, and refresh the
                        browser.&lt;/li&gt;
                &lt;/ol&gt;
                &lt;h3&gt;MAC&lt;/h3&gt;
                &lt;ol&gt;
                    &lt;li&gt;Select the Chrome menu item from the Apple/System bar at
                        the top of the screen.&lt;/li&gt;
                    &lt;li&gt;From the drop-down menu, select Preferences...&lt;/li&gt;
                    &lt;li&gt;Select the Under the Hood tab at the top of the window.&lt;/li&gt;
                    &lt;li&gt;Under the Privacy heading, select the Content settings
                        button.&lt;/li&gt;
                    &lt;li&gt;On the left, under the features heading, select
                        JavaScript.&lt;/li&gt;
                    &lt;li&gt;Select the Allow all sites to run JavaScript radio button.&lt;/li&gt;
                    &lt;li&gt;Finally, close both preference windows, and refresh the
                        browser.&lt;/li&gt;
                &lt;/ol&gt;
            &lt;/div&gt;
        &lt;/div&gt;
        &lt;p&gt;
            As taken from:  
        &lt;ol&gt;
            &lt;li&gt;&lt;a href="http://activatejavascript.org/en/instructions/"&gt;http://activatejavascript.org/en/instructions/&lt;/a&gt;&lt;/li&gt;
            &lt;li&gt;&lt;a href="http://support.mozilla.org/en-US/kb/javascript-settings-for-interactive-web-pages"&gt;
                         http://support.mozilla.org/en-US/kb/javascript-settings-for-interactive-web-page&lt;/a&gt;&lt;/li&gt;
        &lt;/ol&gt;
        
        &lt;/p&gt;
    &lt;/div&gt;
</noscript>


        <!--[if lt IE 9]>
            <script src="https://oss.maxcdn.com/libs/html5shiv/3.7.0/html5shiv.js"></script>
            <script src="https://oss.maxcdn.com/libs/respond.js/1.4.2/respond.min.js"></script>
        <![endif]-->
    </head>

<body onload="readyFeedbackPage();">
    
 



<div role="navigation" class="navbar navbar-inverse navbar-fixed-top">
    <div class="container">
        <div class="navbar-header">
            <button data-target="#contentLinks" data-toggle="collapse" class="navbar-toggle" type="button">
                 <span class="sr-only">Toggle navigation</span>
                 <span class="icon-bar"></span>
                 <span class="icon-bar"></span>
                 <span class="icon-bar"></span>
            </button>
            <a href="/index.html" class="navbar-brand">TEAMMATES</a>
        </div>
        <div id="contentLinks" class="collapse navbar-collapse">
            <ul class="nav navbar-nav">
                <li class="">
                    <a href="/page/instructorHomePage?user=CFeedbackUiT.nocourses" data-link="instructorHome" class="nav home">Home</a>
                </li>
                <li class="">
                    <a href="/page/instructorCoursesPage?user=CFeedbackUiT.nocourses" data-link="instructorCourse" class="nav courses">Courses</a>
                </li>
                <li class="active">
                    <a href="/page/instructorFeedbacksPage?user=CFeedbackUiT.nocourses" data-link="instructorEval" class="nav evaluations">Sessions</a>
                </li>
                <li class="">
                    <a href="/page/instructorStudentListPage?user=CFeedbackUiT.nocourses" data-link="instructorStudent" class="nav students">Students</a>
                </li>
                <li class="">
                    <a href="/page/instructorCommentsPage?user=CFeedbackUiT.nocourses" data-link="instructorComments" class="nav comments">Comments</a>
                </li>
                <li>
                    <a target="_blank" href="/instructorHelp.html" class="nav help">Help</a>
                </li>
            </ul>
            <ul class="nav navbar-nav pull-right">
                <li><a href="/logout.jsp" class="nav logout">Logout
                        
                        (<span title="" data-placement="bottom" data-toggle="tooltip" class="text-info" data-original-title="CFeedbackUiT.nocourses">
                                CFeedbackUiT.nocourses
                         </span>)
                        
                    </a>
                </li>
            </ul>            
        </div>
    </div>
</div>

    <div class="container theme-showcase" id="frameBodyWrapper">
        <div id="topOfPage"></div>
        <h1>Add New Feedback Session</h1>

        <div class="well well-plain">
<<<<<<< HEAD
=======
            <div class="row">
                <h4 class="label-control col-md-2 text-md">Create new </h4>
                <div data-placement="top" data-toggle="tooltip" title="" class="col-md-5" data-original-title="Select a different type of session here.">
                    <select id="feedbackchangetype" name="feedbackchangetype" class="form-control">
                        <option selected="selected" value="/page/instructorFeedbacksPage">Feedback
                            Session with customizable questions</option>
                        <option value="/page/instructorEvalsPage">Standard
                            Team Peer Evaluation with fixed questions</option>
                    </select>
                </div>
                <h4 class="label-control col-md-1 text-md">Or: </h4>
                <div class="col-md-3">
                    <a style="vertical-align:middle;" class="btn btn-info" id="button_copy">Copy
                        from previous feedback sessions</a>
                </div>
            </div>
            <br />
>>>>>>> e1789ea4
            <form name="form_addfeedbacksession" action="/page/instructorFeedbackAdd" method="post" class="form-group">
                <div data-placement="top" data-toggle="tooltip" title="" class="row" data-original-title="Select a different type of session here.">
                    <h4 class="label-control col-md-2 text-md">Create new </h4>
                    <div class="col-md-5">
                        <select id="fstype" name="fstype" class="form-control">
                            <option selected="selected" value="STANDARD">
                                Session with your own questions
                            </option>
                            <option value="TEAMEVALUATION">
                                Team peer evaluation session
                            </option>
                        </select>
                    </div>
                    <h4 class="label-control col-md-1 text-md">Or: </h4>
                    <div class="col-md-3">
                        <a style="vertical-align:middle;" class="btn btn-info" id="button_copy">Copy
                            from previous feedback sessions</a>
                    </div>
                </div>
                <br />
            
                <div class="panel panel-primary">
                    <div class="panel-body">
                        <div class="row">
                            <div data-placement="top" data-toggle="tooltip" title="" class="col-md-6" data-original-title="Please select the course for which the feedback session is to be created.">
                                <div class="form-group">
                                    <h5 class="col-sm-4">
                                        <label class="control-label" for="courseid">Course</label>
                                    </h5>
                                    <div class="col-sm-8">
                                        <select id="courseid" name="courseid" class="form-control">
                                            
                                        </select>

                                    </div>
                                </div>
                            </div>
                            <div data-placement="top" data-toggle="tooltip" title="" class="col-md-6" data-original-title="You should not need to change this as your timezone is auto-detected. &lt;br /&gt;&lt;br /&gt;However, note that daylight saving is not taken into account i.e. if you are in UTC -8:00 and there is daylight saving, you should choose UTC -7:00 and its corresponding timings.">
                                <div class="form-group">
                                    <h5 class="col-sm-4">
                                        <label class="control-label" for="timezone">Timezone</label>
                                    </h5>
                                    <div class="col-sm-8">
                                        <select id="timezone" name="timezone" class="form-control">
                                            <option value="-12">UTC -12:00</option>
<option value="-11">UTC -11:00</option>
<option value="-10">UTC -10:00</option>
<option value="-9">UTC -09:00</option>
<option value="-8">UTC -08:00</option>
<option value="-7">UTC -07:00</option>
<option value="-6">UTC -06:00</option>
<option value="-5">UTC -05:00</option>
<option value="-4.5">UTC -04:30</option>
<option value="-4">UTC -04:00</option>
<option value="-3.5">UTC -03:30</option>
<option value="-3">UTC -03:00</option>
<option value="-2">UTC -02:00</option>
<option value="-1">UTC -01:00</option>
<option value="0">UTC</option>
<option value="1">UTC +01:00</option>
<option value="2">UTC +02:00</option>
<option value="3">UTC +03:00</option>
<option value="3.5">UTC +03:30</option>
<option value="4">UTC +04:00</option>
<option value="4.5">UTC +04:30</option>
<option value="5">UTC +05:00</option>
<option value="5.5">UTC +05:30</option>
<option value="5.75">UTC +05:45</option>
<option value="6">UTC +06:00</option>
<option value="7">UTC +07:00</option>
<option value="8">UTC +08:00</option>
<option value="9">UTC +09:00</option>
<option value="10">UTC +10:00</option>
<option value="11">UTC +11:00</option>
<option value="12">UTC +12:00</option>
<option value="13">UTC +13:00</option>

                                        </select>
                                    </div>
                                </div>
                            </div>
                        </div>
                        <br />
                        <div class="row">
                            <div data-placement="top" data-toggle="tooltip" title="" class="col-md-12" data-original-title="Enter the name of the feedback session e.g. Feedback Session 1.">
                                <div class="form-group">
                                    <h5 class="col-sm-2">
                                        <label class="control-label" for="fsname">Session
                                            name</label>
                                    </h5>
                                    <div class="col-sm-10">
                                        <input type="text" placeholder="e.g. Feedback for Project Presentation 1" value="" maxlength="38" id="fsname" name="fsname" class="form-control" />
                                    </div>
                                </div>
                            </div>
                        </div>
                        <br />
                        <div id="instructionsRow" class="row">
                            <div data-placement="top" data-toggle="tooltip" title="" class="col-md-12" data-original-title="Enter instructions for this feedback session. e.g. Avoid comments which are too critical.&lt;br /&gt; It will be displayed at the top of the page when users respond to the session.">
                                <div class="form-group">
                                    <h5 class="col-sm-2">
                                        <label class="control-label" for="instructions">Instructions</label>
                                    </h5>
                                    <div class="col-sm-10">
                                        <textarea placeholder="e.g. Please answer all the given questions." id="instructions" name="instructions" cols="100%" rows="4" class="form-control">Please answer all the given questions.</textarea>
                                    </div>
                                </div>
                            </div>
                        </div>
                    </div>
                </div>
                <div id="timeFramePanel" class="panel panel-primary">
                    <div class="panel-body">
                        <div class="row">
                            <div data-placement="top" data-toggle="tooltip" title="" class="col-md-5" data-original-title="Please select the date and time for which users can start submitting responses for the feedback session.">
                                <div class="row">
                                    <div class="col-md-6">
                                        <label class="label-control" for="startdate">
                                            Submission opening time</label>
                                    </div>
                                </div>
                                <div class="row">
                                    <div class="col-md-6">
                                        <input type="text" placeholder="Date" value="{*}" id="startdate" name="startdate" class="form-control col-sm-2 hasDatepicker" />
                                    </div>
                                    <div class="col-md-6">
                                        <select id="starttime" name="starttime" class="form-control">
                                            <option value="1">0100H</option>
<option value="2">0200H</option>
<option value="3">0300H</option>
<option value="4">0400H</option>
<option value="5">0500H</option>
<option value="6">0600H</option>
<option value="7">0700H</option>
<option value="8">0800H</option>
<option value="9">0900H</option>
<option value="10">1000H</option>
<option value="11">1100H</option>
<option value="12">1200H</option>
<option value="13">1300H</option>
<option value="14">1400H</option>
<option value="15">1500H</option>
<option value="16">1600H</option>
<option value="17">1700H</option>
<option value="18">1800H</option>
<option value="19">1900H</option>
<option value="20">2000H</option>
<option value="21">2100H</option>
<option value="22">2200H</option>
<option value="23">2300H</option>
<option selected="selected" value="24">2359H</option>

                                        </select>
                                    </div>
                                </div>
                            </div>
                            <div data-placement="top" data-toggle="tooltip" title="" class="col-md-5 border-left-gray" data-original-title="Please select the date and time for which the feedback session will no longer accept submissions from users.">
                                <div class="row">
                                    <div class="col-md-6">
                                        <label class="label-control" for="enddate">Submission
                                            closing time</label>
                                    </div>
                                </div>
                                <div class="row">
                                    <div class="col-md-6">
                                        <input type="text" placeholder="Date" value="" id="enddate" name="enddate" class="form-control col-sm-2 hasDatepicker" />
                                    </div>
                                    <div class="col-md-6">
                                        <select id="endtime" name="endtime" class="form-control">
                                            <option value="1">0100H</option>
<option value="2">0200H</option>
<option value="3">0300H</option>
<option value="4">0400H</option>
<option value="5">0500H</option>
<option value="6">0600H</option>
<option value="7">0700H</option>
<option value="8">0800H</option>
<option value="9">0900H</option>
<option value="10">1000H</option>
<option value="11">1100H</option>
<option value="12">1200H</option>
<option value="13">1300H</option>
<option value="14">1400H</option>
<option value="15">1500H</option>
<option value="16">1600H</option>
<option value="17">1700H</option>
<option value="18">1800H</option>
<option value="19">1900H</option>
<option value="20">2000H</option>
<option value="21">2100H</option>
<option value="22">2200H</option>
<option value="23">2300H</option>
<option selected="selected" value="24">2359H</option>

                                        </select>
                                    </div>
                                </div>
                            </div>
                            <div data-placement="top" data-toggle="tooltip" title="" class="col-md-2 border-left-gray" data-original-title="Please select the amount of time that the system will continue accepting &lt;br /&gt;submissions after the specified deadline.">
                                <div class="row">
                                    <div class="col-md-12"> 
                                        <label class="control-label" for="graceperiod">
                                            Grace period</label>
                                    </div>
                                </div>
                                <div class="row">
                                    <div class="col-sm-12">
                                        <select id="graceperiod" name="graceperiod" class="form-control">
                                            <option value="0">0 mins</option>
<option value="5">5 mins</option>
<option value="10">10 mins</option>
<option selected="selected" value="15">15 mins</option>
<option value="20">20 mins</option>
<option value="25">25 mins</option>
<option value="30">30 mins</option>

                                        </select>
                                    </div>
                                </div>
                            </div>
                        </div>
                    </div>

                </div>
                <div class="panel panel-primary">
                    <div class="panel-body">
                        <div class="row">
                            <div class="col-md-6">
                                <div class="row">
                                    <div data-placement="top" data-toggle="tooltip" title="" class="col-md-6" data-original-title="Please select when you want the questions for the feedback session to be visible to users who need to participate. Note that users cannot submit their responses until the submissions opening time set below.">
                                        <label class="label-control">
                                            Session visible from </label>
                                    </div>
                                </div>
                                <div class="row radio">
                                    <div data-placement="top" data-toggle="tooltip" title="" class="col-md-2" data-original-title="Select this option to enter in a custom date and time for which the feedback session will become visible.&lt;br /&gt;Note that you can make a session visible before it is open for submissions so that users can preview the questions.">
                                        <label for="sessionVisibleFromButton_custom">At
                                        </label> <input type="radio" value="custom" id="sessionVisibleFromButton_custom" name="sessionVisibleFromButton" />
                                    </div>
                                    <div class="col-md-5">
                                        <input type="text" disabled="disabled" value="" id="visibledate" name="visibledate" class="form-control col-sm-2 hasDatepicker" />
                                    </div>
                                    <div class="col-md-4">
                                        <select disabled="disabled" id="visibletime" name="visibletime" class="form-control">

                                            <option value="1">0100H</option>
<option value="2">0200H</option>
<option value="3">0300H</option>
<option value="4">0400H</option>
<option value="5">0500H</option>
<option value="6">0600H</option>
<option value="7">0700H</option>
<option value="8">0800H</option>
<option value="9">0900H</option>
<option value="10">1000H</option>
<option value="11">1100H</option>
<option value="12">1200H</option>
<option value="13">1300H</option>
<option value="14">1400H</option>
<option value="15">1500H</option>
<option value="16">1600H</option>
<option value="17">1700H</option>
<option value="18">1800H</option>
<option value="19">1900H</option>
<option value="20">2000H</option>
<option value="21">2100H</option>
<option value="22">2200H</option>
<option value="23">2300H</option>
<option selected="selected" value="24">2359H</option>

                                        </select>
                                    </div>
                                </div>
                                <div class="row radio">
                                    <div data-placement="top" data-toggle="tooltip" title="" class="col-md-6" data-original-title="Select this option to have the feedback session become visible when it is open for submissions (as selected above).">
                                        <label for="sessionVisibleFromButton_atopen">Submission
                                            opening time </label> <input type="radio" checked="checked" value="atopen" id="sessionVisibleFromButton_atopen" name="sessionVisibleFromButton" />
                                    </div>
                                </div>
                                <div class="row radio">
                                    <div data-placement="top" data-toggle="tooltip" title="" class="col-md-6" data-original-title="Select this option if you want the feedback session to never be visible. Use this option if you want to use this as a private feedback session.">
                                        <label for="sessionVisibleFromButton_never">Never
                                            (this is a private session)</label>
                                        <input type="radio" value="never" id="sessionVisibleFromButton_never" name="sessionVisibleFromButton" />
                                    </div>
                                </div>
                            </div>

                            <div id="responsesVisibleFromColumn" class="col-md-6 border-left-gray">
                                <div class="row">
                                    <div data-placement="top" data-toggle="tooltip" title="" class="col-md-6" data-original-title="Please select when the responses for the feedback session will be visible to the designated recipients.&lt;br /&gt;You can select the response visibility for each type of user and question later.">
                                        <label class="label-control">Responses
                                            visible from</label>
                                    </div>
                                </div>
                                <div class="row radio">
                                    <div data-placement="top" data-toggle="tooltip" title="" class="col-md-2" data-original-title="Select this option to use a custom time for when the responses of the feedback session&lt;br /&gt;will be visible to the designated recipients.">
                                        <label for="resultsVisibleFromButton_custom">At</label>

                                        <input type="radio" value="custom" id="resultsVisibleFromButton_custom" name="resultsVisibleFromButton" />
                                    </div>
                                    <div class="col-md-5">
                                        <input type="text" disabled="disabled" value="" id="publishdate" name="publishdate" class="form-control hasDatepicker" />
                                    </div>
                                    <div class="col-md-4">
                                        <select disabled="disabled" data-placement="top" data-toggle="tooltip" title="" id="publishtime" name="publishtime" class="form-control" data-original-title="Select this option to enter in a custom date and time for which&lt;/br&gt;the responses for this feedback session will become visible.">
                                            <option value="1">0100H</option>
<option value="2">0200H</option>
<option value="3">0300H</option>
<option value="4">0400H</option>
<option value="5">0500H</option>
<option value="6">0600H</option>
<option value="7">0700H</option>
<option value="8">0800H</option>
<option value="9">0900H</option>
<option value="10">1000H</option>
<option value="11">1100H</option>
<option value="12">1200H</option>
<option value="13">1300H</option>
<option value="14">1400H</option>
<option value="15">1500H</option>
<option value="16">1600H</option>
<option value="17">1700H</option>
<option value="18">1800H</option>
<option value="19">1900H</option>
<option value="20">2000H</option>
<option value="21">2100H</option>
<option value="22">2200H</option>
<option value="23">2300H</option>
<option selected="selected" value="24">2359H</option>


                                        </select>
                                    </div>
                                </div>
                                <div class="row radio">
                                    <div data-placement="top" data-toggle="tooltip" title="" class="col-md-3" data-original-title="Select this option to have the feedback responses be immediately visible&lt;br /&gt;when the session becomes visible to users.">
                                        <label for="resultsVisibleFromButton_atvisible">Immediately</label>
                                        <input type="radio" value="atvisible" id="resultsVisibleFromButton_atvisible" name="resultsVisibleFromButton" />
                                    </div>
                                </div>
                                <div class="row radio">
                                    <div data-placement="top" data-toggle="tooltip" title="" class="col-md-4" data-original-title="Select this option if you intend to manually publish the session later on.">
                                        <label for="resultsVisibleFromButton_later">Publish
                                            manually</label> <input type="radio" checked="checked" value="later" id="resultsVisibleFromButton_later" name="resultsVisibleFromButton" />
                                    </div>
                                </div>
                                <div class="row radio">
                                    <div data-placement="top" data-toggle="tooltip" title="" class="col-md-2" data-original-title="Select this option if you intend never to publish the responses.">
                                        <label for="resultsVisibleFromButton_never">Never</label>
                                        <input type="radio" value="never" id="resultsVisibleFromButton_never" name="resultsVisibleFromButton" />
                                    </div>
                                </div>
                            </div>
                        </div>
                    </div>
                </div>
                <div class="panel panel-primary">
                    <div class="panel-body">
                        <div class="row">
                            <div class="col-md-12">
                                <label class="control-label">Send
                                    emails for</label>
                            </div>
                        </div>
                        <div class="row">
                            <div data-placement="top" data-toggle="tooltip" title="" class="col-sm-2" data-original-title="If the student has not joined the course yet, an email containing the link to join the course will automatically be sent on session opening time.">
                                <div class="checkbox">
                                    <label for="sendreminderemail_join">Join
                                        reminder</label> <input type="checkbox" disabled="disabled" id="sendreminderemail_join" checked="checked" />
                                </div>
                            </div>
                            <div data-placement="top" data-toggle="tooltip" title="" class="col-sm-3" data-original-title="Select this option to automatically send an email to students to notify them when the session is open for submission.">
                                <div class="checkbox">
                                    <label>Session opening
                                        reminder</label> <input type="checkbox" value="FEEDBACK_OPENING" id="sendreminderemail_open" name="sendreminderemail" checked="checked" />
                                </div>
                            </div>
                            <div data-placement="top" data-toggle="tooltip" title="" class="col-sm-3" data-original-title="Select this option to automatically send an email to students to remind them to submit 24 hours before the end of the session.">
                                <div class="checkbox">
                                    <label for="sendreminderemail_closing">Session
                                        closing reminder</label> <input type="checkbox" value="FEEDBACK_CLOSING" id="sendreminderemail_closing" name="sendreminderemail" checked="checked" />
                                </div>
                            </div>
                            <div data-placement="top" data-toggle="tooltip" title="" class="col-sm-4" data-original-title="Select this option to automatically send an email to students to notify them when the session results is published.">
                                <div class="checkbox">
                                    <label for="sendreminderemail_published">Results
                                        published announcement</label> <input type="checkbox" value="FEEDBACK_PUBLISHED" id="sendreminderemail_published" name="sendreminderemail" checked="checked" />
                                </div>
                            </div>
                        </div>
                    </div>
                </div>
                <div class="form-group">
                    <div class="col-md-offset-5 col-md-3">
                        <button class="btn btn-primary" type="submit" id="button_submit">Create
                            Feedback Session</button>
                    </div>
                </div>
                <input type="hidden" value="CFeedbackUiT.nocourses" name="user" />
            </form>
            <br /> <br />
        </div>

        <br />
        




    <div class="alert alert-warning" id="statusMessage">
        You have not created any courses yet. Go <a href="/page/instructorCoursesPage?user=CFeedbackUiT.nocourses">here</a> to create one.
    </div>
    <script type="text/javascript">
        document.getElementById( 'statusMessage' ).scrollIntoView();
    </script>

        <br />

        <table class="table-responsive table table-striped table-bordered">
            <thead>
                <tr class="fill-primary">
                    <th class="button-sort-ascending" onclick="toggleSort(this,1);" id="button_sortid">Course ID <span class="icon-sort unsorted"></span>
                    </th>
                    <th class="button-sort-none" onclick="toggleSort(this,2)" id="button_sortname">Session Name <span class="icon-sort unsorted"></span>
                    </th>
                    <th>Status</th>
                    <th><span data-placement="top" data-toggle="tooltip" title="" data-original-title="Number of students submitted / Class size">
                            Response Rate</span></th>
                <th class="no-print">Action(s)</th>
            </tr>
            </thead>
            
            <tbody>
            
        <tr>
                <td></td>
                <td></td>
                <td></td>
                <td></td>
                <td></td>
            </tr></tbody></table>
        <!-- Modal -->
        <div aria-hidden="true" aria-labelledby="copyModalTitle" role="dialog" tabindex="-1" id="copyModal" class="modal fade">
          <div class="modal-dialog">
            <div class="modal-content">
              <div class="modal-header">
                <button data-dismiss="modal" class="close" type="button"><span aria-hidden="true">×</span><span class="sr-only">Close</span></button>
                <h4 id="copyModalTitle" class="modal-title">Creating a new session by copying a previous session</h4>
              </div>
              <div class="modal-body">
                    <form action="/page/instructorFeedbackCopy" method="post" role="form" id="copyModalForm" class="form">
                    <!-- Course -->
                    <div class="form-group">
                        <label class="control-label" for="modalCopiedCourseId">Create in course</label>
                        <select id="modalCopiedCourseId" name="copiedcourseid" class="form-control">
                            
                        </select>
                    </div>
                    <!-- Session Name -->
                    <div class="form-group">
                        <label class="control-label" for="modalCopiedSessionName">Name for new session</label>
                        <input type="text" placeholder="e.g. Feedback for Project Presentation 1" value="" maxlength="38" id="modalCopiedSessionName" name="copiedfsname" class="form-control" />
                    </div>
                    <!-- Previous Session -->
                    <label>Copy sessions/questions from</label>
                    <table id="copyTableModal" class="table-responsive table table-bordered table-hover margin-0">
                        <thead class="fill-primary">
                            <tr><th style="width:20px;"> </th>
                            <th> Course ID </th>
                            <th> Feedback Session Name </th>
                        </tr></thead>

                        
                    </table>
                            <input type="hidden" id="modalSessionName" value="" name="fsname" />
                            <input type="hidden" id="modalCourseId" value="" name="courseid" />
                    </form>
              </div>
              <div class="modal-footer margin-0">
                <button disabled="disabled" id="button_copy_submit" class="btn btn-primary" type="button">Copy</button>
                <button data-dismiss="modal" class="btn btn-default" type="button">Cancel</button>
              </div>
            </div>
          </div>
        </div>
        <br /> <br /> <br />
        
        <div class="align-center">No records found.</div>
        <br /> <br /> <br />
        
    </div>

    



<div class="container-fluid" id="footerComponent">
    <div class="container">
        <div class="row">
            <div class="col-md-4">
                <span>[<a href="/index.html">TEAMMATES</a> V{$version}]</span>
            </div>
            <div class="col-md-4">
                
                        [for <span class="highlight-white"><span class="color_white">National University of Singapore</span></span>]
                
            </div>
            <div class="col-md-4">
                <span>[Send <a target="_blank" href="../contact.html" class="link">Feedback</a>]</span>
            </div>
        </div>
    </div>
</div>

<div class="ui-datepicker ui-widget ui-widget-content ui-helper-clearfix ui-corner-all" id="ui-datepicker-div"></div></body></html><|MERGE_RESOLUTION|>--- conflicted
+++ resolved
@@ -252,7 +252,7 @@
                     <a href="/page/instructorCoursesPage?user=CFeedbackUiT.nocourses" data-link="instructorCourse" class="nav courses">Courses</a>
                 </li>
                 <li class="active">
-                    <a href="/page/instructorFeedbacksPage?user=CFeedbackUiT.nocourses" data-link="instructorEval" class="nav evaluations">Sessions</a>
+                    <a href="/page/instructorEvalsPage?user=CFeedbackUiT.nocourses" data-link="instructorEval" class="nav evaluations">Sessions</a>
                 </li>
                 <li class="">
                     <a href="/page/instructorStudentListPage?user=CFeedbackUiT.nocourses" data-link="instructorStudent" class="nav students">Students</a>
@@ -283,8 +283,6 @@
         <h1>Add New Feedback Session</h1>
 
         <div class="well well-plain">
-<<<<<<< HEAD
-=======
             <div class="row">
                 <h4 class="label-control col-md-2 text-md">Create new </h4>
                 <div data-placement="top" data-toggle="tooltip" title="" class="col-md-5" data-original-title="Select a different type of session here.">
@@ -302,28 +300,7 @@
                 </div>
             </div>
             <br />
->>>>>>> e1789ea4
             <form name="form_addfeedbacksession" action="/page/instructorFeedbackAdd" method="post" class="form-group">
-                <div data-placement="top" data-toggle="tooltip" title="" class="row" data-original-title="Select a different type of session here.">
-                    <h4 class="label-control col-md-2 text-md">Create new </h4>
-                    <div class="col-md-5">
-                        <select id="fstype" name="fstype" class="form-control">
-                            <option selected="selected" value="STANDARD">
-                                Session with your own questions
-                            </option>
-                            <option value="TEAMEVALUATION">
-                                Team peer evaluation session
-                            </option>
-                        </select>
-                    </div>
-                    <h4 class="label-control col-md-1 text-md">Or: </h4>
-                    <div class="col-md-3">
-                        <a style="vertical-align:middle;" class="btn btn-info" id="button_copy">Copy
-                            from previous feedback sessions</a>
-                    </div>
-                </div>
-                <br />
-            
                 <div class="panel panel-primary">
                     <div class="panel-body">
                         <div class="row">
