<div class="container" id="mainContent">
  <div id="topOfPage">
  </div>
  <h1>
    Comments from Instructors
  </h1>
  <br>
  <div class="well well-plain">
    <div class="row">
      <div class="col-md-12">
        <form action="/page/instructorSearchPage?user=comments.idOfInstructor1OfCourse1" method="get" name="search_form">
          <div class="input-group">
            <input class="form-control" id="searchBox" name="searchkey" placeholder="Any info related to comments" title="Search for comment" type="text">
            <span class="input-group-btn">
              <button class="btn btn-default" id="buttonSearch" type="submit" value="Search">
                Search
              </button>
            </span>
          </div>
          <input name="searchcommentforstudents" type="hidden" value="true">
          <input name="searchcommentforresponses" type="hidden" value="true">
          <input name="user" type="hidden" value="comments.idOfInstructor1OfCourse1">
        </form>
        <div class="well well-plain">
          <div class="row">
            <div class="col-md-2">
              <div class="checkbox">
                <input id="option-check" type="checkbox">
                <label for="option-check">
                  Show More Options
                </label>
              </div>
            </div>
            <div class="col-md-3">
              <div class="checkbox">
                <input id="displayArchivedCourses_check" type="checkbox">
                <label for="displayArchivedCourses_check">
                  Include Archived Courses
                </label>
                <div id="displayArchivedCourses_link" style="display:none;">
                  <a href="/page/instructorCommentsPage?user=comments.idOfInstructor1OfCourse1">
                    link back to the page
                  </a>
                </div>
              </div>
            </div>
          </div>
          <div class="row">
            <div class="well well-plain" id="more-options">
              <form class="form-horizontal" role="form">
                <div class="row">
                  <div class="col-sm-4">
                    <div class="text-color-primary">
                      <strong>
                        Show comments for:
                      </strong>
                    </div>
                    <br>
                    <div class="checkbox">
                      <input checked="checked" id="panel_all" type="checkbox">
                      <label for="panel_all">
                        <strong>
                          All
                        </strong>
                      </label>
                    </div>
                    <br>
                    <div class="checkbox">
                      <input checked="checked" id="panel_check-1" type="checkbox">
                      <label for="panel_check-1">
                        Students
                      </label>
                    </div>
                    <div class="checkbox">
                      <input checked="checked" id="panel_check-2" type="checkbox">
                      <label for="panel_check-2">
                        Session: comments.First feedback session
                      </label>
                    </div>
                  </div>
                  <div class="col-sm-4">
                    <div class="text-color-primary">
                      <strong>
                        Show comments from:
                      </strong>
                    </div>
                    <br>
                    <div class="checkbox">
                      <input checked="checked" id="giver_all" type="checkbox" value="">
                      <label for="giver_all">
                        <strong>
                          All
                        </strong>
                      </label>
                    </div>
                    <br>
                    <div class="checkbox">
                      <input checked="checked" id="giver_check-by-you" type="checkbox">
                      <label for="giver_check-by-you">
                        You
                      </label>
                    </div>
                    <div class="checkbox">
                      <input checked="checked" id="giver_check-by-others" type="checkbox">
                      <label for="giver_check-by-others">
                        Others
                      </label>
                    </div>
                  </div>
                  <div class="col-sm-4">
                    <div class="text-color-primary">
                      <strong>
                        Show comments with status:
                      </strong>
                    </div>
                    <br>
                    <div class="checkbox">
                      <input checked="checked" id="status_all" type="checkbox" value="">
                      <label for="status_all">
                        <strong>
                          All
                        </strong>
                      </label>
                    </div>
                    <br>
                    <div class="checkbox">
                      <input checked="checked" id="status_check-public" type="checkbox">
                      <label for="status_check-public">
                        Public
                      </label>
                    </div>
                    <div class="checkbox">
                      <input checked="checked" id="status_check-private" type="checkbox">
                      <label for="status_check-private">
                        Private
                      </label>
                    </div>
                  </div>
                </div>
              </form>
            </div>
          </div>
        </div>
      </div>
    </div>
  </div>
  <br>
  <div id="statusMessage" style="display: none;">
  </div>
  <ul class="pagination">
    <li>
      <a href="javascript:;">
        «
      </a>
    </li>
    <li class="active">
      <a href="/page/instructorCommentsPage?user=comments.idOfInstructor1OfCourse1&courseid=comments.idOfTypicalCourse1">
        comments.idOfTypicalCourse1
      </a>
    </li>
    <li>
      <a href="javascript:;">
        »
      </a>
    </li>
  </ul>
  <div class="well well-plain">
    <div class="row">
      <h4 class="col-sm-9 text-color-primary">
        <strong>
          comments.idOfTypicalCourse1 : Typical Course 1 with 2 Evals
        </strong>
      </h4>
      <div class="btn-group pull-right" style="">
        <a class="btn btn-sm btn-info" data-original-title="Send email notification to 2 recipient(s) of comments pending notification" data-toggle="tooltip" href="/page/instructorStudentCommentClearPending?courseid=comments.idOfTypicalCourse1&user=comments.idOfInstructor1OfCourse1" style="margin-right: 17px;" title="" type="button">
          <span class="badge" style="margin-right: 5px">
            2
          </span>
          <span class="glyphicon glyphicon-comment">
          </span>
          <span class="glyphicon glyphicon-arrow-right">
          </span>
          <span class="glyphicon glyphicon-envelope">
          </span>
        </a>
      </div>
    </div>
    <div id="no-comment-panel" style="display:none;">
      <br>
      <div class="panel">
        <div class="panel-body">
          You don't have any comment in this course.
        </div>
      </div>
    </div>
    <div id="panel_display-1">
      <br>
      <div class="panel panel-primary">
        <div class="panel-heading">
          <strong>
            Comments for students
          </strong>
        </div>
        <div class="panel-body">
          <div class="panel panel-info student-record-comments giver_display-by-you">
            <div class="panel-heading">
              From
              <b>
                You (comments.idOfTypicalCourse1)
              </b>
            </div>
            <ul class="list-group comments">
              <li class="list-group-item list-group-item-warning status_display-public">
                <div id="commentBar-1">
                  <span class="text-muted">
                    To
                    <b>
                      Team 1.1
                    </b>
                    [Mon, 07 May 2012, 08:54 AM UTC]
                  </span>
                  <span class="glyphicon glyphicon-eye-open" data-original-title="This comment is visible to recipient team" data-placement="top" data-toggle="tooltip" style="margin-left: 5px;" title="">
                  </span>
                  <a class="btn btn-default btn-xs icon-button pull-right" data-original-title="Delete this comment" data-placement="top" data-toggle="tooltip" id="commentdelete-1" onclick="return deleteComment('1');" style="display: none;" title="" type="button">
                    <span class="glyphicon glyphicon-trash glyphicon-primary">
                    </span>
                  </a>
                  <a class="btn btn-default btn-xs icon-button pull-right" data-original-title="Edit this comment" data-placement="top" data-toggle="tooltip" id="commentedit-1" onclick="return enableEdit('1', '0');" style="display: none;" title="" type="button">
                    <span class="glyphicon glyphicon-pencil glyphicon-primary">
                    </span>
                  </a>
                </div>
                <div id="plainCommentText1" style="margin-left: 15px;">
                  team can see this comment without giver's name
                </div>
                <form action="/page/instructorStudentCommentEdit" class="form_comment" id="form_commentedit-1" method="post" name="form_commentedit">
                  <div id="commentTextEdit1" style="display: none;">
                    <div class="form-group form-inline">
                      <div class="form-group text-muted">
                        <p>
                          Comment about Team 1.1:
                        </p>
                        You may change comment's visibility using the visibility options on the right hand side.
                      </div>
                      <a class="btn btn-sm btn-info pull-right" id="visibility-options-trigger1">
                        <span class="glyphicon glyphicon-eye-close">
                        </span>
                        Show Visibility Options
                      </a>
                    </div>
                    <div class="panel panel-default" id="visibility-options1" style="display: none;">
                      <div class="panel-heading">
                        Visibility Options
                      </div>
                      <table class="table text-center" style="color: #000;">
                        <tbody>
                          <tr>
                            <th class="text-center">
                              User/Group
                            </th>
                            <th class="text-center">
                              Can see your comment
                            </th>
                            <th class="text-center">
                              Can see giver's name
                            </th>
                            <th class="text-center">
                              Can see recipient's name
                            </th>
                          </tr>
                          <tr id="recipient-team1">
                            <td class="text-left">
                              <div data-original-title="Control what team members of comment recipients can view" data-placement="top" data-toggle="tooltip" title="">
                                Recipient Team
                              </div>
                            </td>
                            <td>
                              <input checked="checked" class="visibilityCheckbox answerCheckbox" type="checkbox" value="TEAM">
                            </td>
                            <td>
                              <input class="visibilityCheckbox giverCheckbox" type="checkbox" value="TEAM">
                            </td>
                            <td>
                              <input class="visibilityCheckbox recipientCheckbox" disabled="disabled" type="checkbox" value="TEAM">
                            </td>
                          </tr>
                          <tr id="recipient-section1">
                            <td class="text-left">
                              <div data-original-title="Control what other students in the same section can view" data-placement="top" data-toggle="tooltip" title="">
                                Recipient's Section
                              </div>
                            </td>
                            <td>
                              <input class="visibilityCheckbox answerCheckbox" type="checkbox" value="SECTION">
                            </td>
                            <td>
                              <input class="visibilityCheckbox giverCheckbox" type="checkbox" value="SECTION">
                            </td>
                            <td>
                              <input class="visibilityCheckbox recipientCheckbox" type="checkbox" value="SECTION">
                            </td>
                          </tr>
                          <tr id="recipient-course1">
                            <td class="text-left">
                              <div data-original-title="Control what other students in this course can view" data-placement="top" data-toggle="tooltip" title="">
                                Other students in this course
                              </div>
                            </td>
                            <td>
                              <input class="visibilityCheckbox answerCheckbox" type="checkbox" value="COURSE">
                            </td>
                            <td>
                              <input class="visibilityCheckbox giverCheckbox" type="checkbox" value="COURSE">
                            </td>
                            <td>
                              <input class="visibilityCheckbox recipientCheckbox" type="checkbox" value="COURSE">
                            </td>
                          </tr>
                          <tr>
                            <td class="text-left">
                              <div data-original-title="Control what instructors can view" data-placement="top" data-toggle="tooltip" title="">
                                Instructors
                              </div>
                            </td>
                            <td>
                              <input class="visibilityCheckbox answerCheckbox" type="checkbox" value="INSTRUCTOR">
                            </td>
                            <td>
                              <input class="visibilityCheckbox giverCheckbox" type="checkbox" value="INSTRUCTOR">
                            </td>
                            <td>
                              <input class="visibilityCheckbox recipientCheckbox" type="checkbox" value="INSTRUCTOR">
                            </td>
                          </tr>
                        </tbody>
                      </table>
                    </div>
                    <div class="form-group">
                      <textarea class="form-control" id="commentText1" name="commenttext" placeholder="Your comment about this student" rows="3">
                        team can see this comment without giver's name
                      </textarea>
                    </div>
                    <div class="col-sm-offset-5">
                      <input class="btn btn-primary" id="commentsave-1" onclick="return submitCommentForm('1');" title="Save comment" type="submit" value="Save">
                      <input class="btn btn-default" onclick="return disableComment('1');" type="button" value="Cancel">
                    </div>
                  </div>
                  <input id="commentedittype-1" name="commentedittype" type="hidden" value="edit">
                  <input name="commentid" type="hidden" value="${comment.id}">
                  <input name="courseid" type="hidden" value="comments.idOfTypicalCourse1">
                  <input name="commentpage" type="hidden" value="true">
                  <input name="showcommentsto" type="hidden" value="TEAM">
                  <input name="showgiverto" type="hidden" value="">
                  <input name="showrecipientto" type="hidden" value="">
                  <input name="user" type="hidden" value="comments.idOfInstructor1OfCourse1">
                </form>
              </li>
              <li class="list-group-item list-group-item-warning status_display-public">
                <div id="commentBar-2">
                  <span class="text-muted">
                    To
                    <b>
                      student1 In Course1 (Team 1.1, comments.student1InCourse1@gmail.tmt)
                    </b>
                    [Sun, 06 May 2012, 08:55 AM UTC]
                  </span>
                  <span class="glyphicon glyphicon-eye-open" data-original-title="This comment is visible to other students in this course" data-placement="top" data-toggle="tooltip" style="margin-left: 5px;" title="">
                  </span>
                  <a class="btn btn-default btn-xs icon-button pull-right" data-original-title="Delete this comment" data-placement="top" data-toggle="tooltip" id="commentdelete-2" onclick="return deleteComment('2');" style="display: none;" title="" type="button">
                    <span class="glyphicon glyphicon-trash glyphicon-primary">
                    </span>
                  </a>
                  <a class="btn btn-default btn-xs icon-button pull-right" data-original-title="Edit this comment" data-placement="top" data-toggle="tooltip" id="commentedit-2" onclick="return enableEdit('2', '0');" style="display: none;" title="" type="button">
                    <span class="glyphicon glyphicon-pencil glyphicon-primary">
                    </span>
                  </a>
                </div>
                <div id="plainCommentText2" style="margin-left: 15px;">
                  Other students in this course can see this comment without giver and recipient's name
                </div>
                <form action="/page/instructorStudentCommentEdit" class="form_comment" id="form_commentedit-2" method="post" name="form_commentedit">
                  <div id="commentTextEdit2" style="display: none;">
                    <div class="form-group form-inline">
                      <div class="form-group text-muted">
                        <p>
                          Comment about student1 In Course1 (Team 1.1, comments.student1InCourse1@gmail.tmt):
                        </p>
                        You may change comment's visibility using the visibility options on the right hand side.
                      </div>
                      <a class="btn btn-sm btn-info pull-right" id="visibility-options-trigger2">
                        <span class="glyphicon glyphicon-eye-close">
                        </span>
                        Show Visibility Options
                      </a>
                    </div>
                    <div class="panel panel-default" id="visibility-options2" style="display: none;">
                      <div class="panel-heading">
                        Visibility Options
                      </div>
                      <table class="table text-center" style="color: #000;">
                        <tbody>
                          <tr>
                            <th class="text-center">
                              User/Group
                            </th>
                            <th class="text-center">
                              Can see your comment
                            </th>
                            <th class="text-center">
                              Can see giver's name
                            </th>
                            <th class="text-center">
                              Can see recipient's name
                            </th>
                          </tr>
                          <tr id="recipient-person2">
                            <td class="text-left">
                              <div data-original-title="Control what comment recipient(s) can view" data-placement="top" data-toggle="tooltip" title="">
                                Recipient(s)
                              </div>
                            </td>
                            <td>
                              <input class="visibilityCheckbox answerCheckbox centered" name="receiverLeaderCheckbox" type="checkbox" value="PERSON">
                            </td>
                            <td>
                              <input class="visibilityCheckbox giverCheckbox" type="checkbox" value="PERSON">
                            </td>
                            <td>
                              <input class="visibilityCheckbox recipientCheckbox" disabled="disabled" name="receiverFollowerCheckbox" type="checkbox" value="PERSON">
                            </td>
                          </tr>
                          <tr id="recipient-team2">
                            <td class="text-left">
                              <div data-original-title="Control what team members of comment recipients can view" data-placement="top" data-toggle="tooltip" title="">
                                Recipient's Team
                              </div>
                            </td>
                            <td>
                              <input class="visibilityCheckbox answerCheckbox" type="checkbox" value="TEAM">
                            </td>
                            <td>
                              <input class="visibilityCheckbox giverCheckbox" type="checkbox" value="TEAM">
                            </td>
                            <td>
                              <input class="visibilityCheckbox recipientCheckbox" type="checkbox" value="TEAM">
                            </td>
                          </tr>
                          <tr id="recipient-section2">
                            <td class="text-left">
                              <div data-original-title="Control what other students in the same section can view" data-placement="top" data-toggle="tooltip" title="">
                                Recipient's Section
                              </div>
                            </td>
                            <td>
                              <input class="visibilityCheckbox answerCheckbox" type="checkbox" value="SECTION">
                            </td>
                            <td>
                              <input class="visibilityCheckbox giverCheckbox" type="checkbox" value="SECTION">
                            </td>
                            <td>
                              <input class="visibilityCheckbox recipientCheckbox" type="checkbox" value="SECTION">
                            </td>
                          </tr>
                          <tr id="recipient-course2">
                            <td class="text-left">
                              <div data-original-title="Control what other students in this course can view" data-placement="top" data-toggle="tooltip" title="">
                                Other students in this course
                              </div>
                            </td>
                            <td>
                              <input checked="checked" class="visibilityCheckbox answerCheckbox" type="checkbox" value="COURSE">
                            </td>
                            <td>
                              <input class="visibilityCheckbox giverCheckbox" type="checkbox" value="COURSE">
                            </td>
                            <td>
                              <input class="visibilityCheckbox recipientCheckbox" type="checkbox" value="COURSE">
                            </td>
                          </tr>
                          <tr>
                            <td class="text-left">
                              <div data-original-title="Control what instructors can view" data-placement="top" data-toggle="tooltip" title="">
                                Instructors
                              </div>
                            </td>
                            <td>
                              <input class="visibilityCheckbox answerCheckbox" type="checkbox" value="INSTRUCTOR">
                            </td>
                            <td>
                              <input class="visibilityCheckbox giverCheckbox" type="checkbox" value="INSTRUCTOR">
                            </td>
                            <td>
                              <input class="visibilityCheckbox recipientCheckbox" type="checkbox" value="INSTRUCTOR">
                            </td>
                          </tr>
                        </tbody>
                      </table>
                    </div>
                    <div class="form-group">
                      <textarea class="form-control" id="commentText2" name="commenttext" placeholder="Your comment about this student" rows="3">
                        Other students in this course can see this comment without giver and recipient's name
                      </textarea>
                    </div>
                    <div class="col-sm-offset-5">
                      <input class="btn btn-primary" id="commentsave-2" onclick="return submitCommentForm('2');" title="Save comment" type="submit" value="Save">
                      <input class="btn btn-default" onclick="return disableComment('2');" type="button" value="Cancel">
                    </div>
                  </div>
                  <input id="commentedittype-2" name="commentedittype" type="hidden" value="edit">
                  <input name="commentid" type="hidden" value="${comment.id}">
                  <input name="courseid" type="hidden" value="comments.idOfTypicalCourse1">
                  <input name="commentpage" type="hidden" value="true">
                  <input name="showcommentsto" type="hidden" value="COURSE">
                  <input name="showgiverto" type="hidden" value="">
                  <input name="showrecipientto" type="hidden" value="">
                  <input name="user" type="hidden" value="comments.idOfInstructor1OfCourse1">
                </form>
              </li>
              <li class="list-group-item list-group-item-warning status_display-public">
                <div id="commentBar-3">
                  <span class="text-muted">
                    To
                    <b>
                      Team 1.1
                    </b>
                    [Sat, 05 May 2012, 08:53 AM UTC] (last edited by comments.instructor1@course1.tmt at Sat, 05 May 2012, 08:54 AM UTC)
                  </span>
                  <span class="glyphicon glyphicon-eye-open" data-original-title="This comment is visible to recipient team" data-placement="top" data-toggle="tooltip" style="margin-left: 5px;" title="">
                  </span>
                  <a class="btn btn-default btn-xs icon-button pull-right" data-original-title="Delete this comment" data-placement="top" data-toggle="tooltip" id="commentdelete-3" onclick="return deleteComment('3');" style="display: none;" title="" type="button">
                    <span class="glyphicon glyphicon-trash glyphicon-primary">
                    </span>
                  </a>
                  <a class="btn btn-default btn-xs icon-button pull-right" data-original-title="Edit this comment" data-placement="top" data-toggle="tooltip" id="commentedit-3" onclick="return enableEdit('3', '0');" style="display: none;" title="" type="button">
                    <span class="glyphicon glyphicon-pencil glyphicon-primary">
                    </span>
                  </a>
                </div>
                <div id="plainCommentText3" style="margin-left: 15px;">
                  team can see this comment with giver and recipient's name
                </div>
                <form action="/page/instructorStudentCommentEdit" class="form_comment" id="form_commentedit-3" method="post" name="form_commentedit">
                  <div id="commentTextEdit3" style="display: none;">
                    <div class="form-group form-inline">
                      <div class="form-group text-muted">
                        <p>
                          Comment about Team 1.1:
                        </p>
                        You may change comment's visibility using the visibility options on the right hand side.
                      </div>
                      <a class="btn btn-sm btn-info pull-right" id="visibility-options-trigger3">
                        <span class="glyphicon glyphicon-eye-close">
                        </span>
                        Show Visibility Options
                      </a>
                    </div>
                    <div class="panel panel-default" id="visibility-options3" style="display: none;">
                      <div class="panel-heading">
                        Visibility Options
                      </div>
                      <table class="table text-center" style="color: #000;">
                        <tbody>
                          <tr>
                            <th class="text-center">
                              User/Group
                            </th>
                            <th class="text-center">
                              Can see your comment
                            </th>
                            <th class="text-center">
                              Can see giver's name
                            </th>
                            <th class="text-center">
                              Can see recipient's name
                            </th>
                          </tr>
                          <tr id="recipient-team3">
                            <td class="text-left">
                              <div data-original-title="Control what team members of comment recipients can view" data-placement="top" data-toggle="tooltip" title="">
                                Recipient Team
                              </div>
                            </td>
                            <td>
                              <input checked="checked" class="visibilityCheckbox answerCheckbox" type="checkbox" value="TEAM">
                            </td>
                            <td>
                              <input checked="checked" class="visibilityCheckbox giverCheckbox" type="checkbox" value="TEAM">
                            </td>
                            <td>
                              <input class="visibilityCheckbox recipientCheckbox" disabled="disabled" type="checkbox" value="TEAM">
                            </td>
                          </tr>
                          <tr id="recipient-section3">
                            <td class="text-left">
                              <div data-original-title="Control what other students in the same section can view" data-placement="top" data-toggle="tooltip" title="">
                                Recipient's Section
                              </div>
                            </td>
                            <td>
                              <input class="visibilityCheckbox answerCheckbox" type="checkbox" value="SECTION">
                            </td>
                            <td>
                              <input class="visibilityCheckbox giverCheckbox" type="checkbox" value="SECTION">
                            </td>
                            <td>
                              <input class="visibilityCheckbox recipientCheckbox" type="checkbox" value="SECTION">
                            </td>
                          </tr>
                          <tr id="recipient-course3">
                            <td class="text-left">
                              <div data-original-title="Control what other students in this course can view" data-placement="top" data-toggle="tooltip" title="">
                                Other students in this course
                              </div>
                            </td>
                            <td>
                              <input class="visibilityCheckbox answerCheckbox" type="checkbox" value="COURSE">
                            </td>
                            <td>
                              <input class="visibilityCheckbox giverCheckbox" type="checkbox" value="COURSE">
                            </td>
                            <td>
                              <input class="visibilityCheckbox recipientCheckbox" type="checkbox" value="COURSE">
                            </td>
                          </tr>
                          <tr>
                            <td class="text-left">
                              <div data-original-title="Control what instructors can view" data-placement="top" data-toggle="tooltip" title="">
                                Instructors
                              </div>
                            </td>
                            <td>
                              <input class="visibilityCheckbox answerCheckbox" type="checkbox" value="INSTRUCTOR">
                            </td>
                            <td>
                              <input class="visibilityCheckbox giverCheckbox" type="checkbox" value="INSTRUCTOR">
                            </td>
                            <td>
                              <input class="visibilityCheckbox recipientCheckbox" type="checkbox" value="INSTRUCTOR">
                            </td>
                          </tr>
                        </tbody>
                      </table>
                    </div>
                    <div class="form-group">
                      <textarea class="form-control" id="commentText3" name="commenttext" placeholder="Your comment about this student" rows="3">
                        team can see this comment with giver and recipient's name
                      </textarea>
                    </div>
                    <div class="col-sm-offset-5">
                      <input class="btn btn-primary" id="commentsave-3" onclick="return submitCommentForm('3');" title="Save comment" type="submit" value="Save">
                      <input class="btn btn-default" onclick="return disableComment('3');" type="button" value="Cancel">
                    </div>
                  </div>
                  <input id="commentedittype-3" name="commentedittype" type="hidden" value="edit">
                  <input name="commentid" type="hidden" value="${comment.id}">
                  <input name="courseid" type="hidden" value="comments.idOfTypicalCourse1">
                  <input name="commentpage" type="hidden" value="true">
                  <input name="showcommentsto" type="hidden" value="TEAM">
                  <input name="showgiverto" type="hidden" value="TEAM">
                  <input name="showrecipientto" type="hidden" value="">
                  <input name="user" type="hidden" value="comments.idOfInstructor1OfCourse1">
                </form>
              </li>
              <li class="list-group-item list-group-item-warning status_display-public">
                <div id="commentBar-4">
                  <span class="text-muted">
                    To
                    <b>
                      student1 In Course1 (Team 1.1, comments.student1InCourse1@gmail.tmt)
                    </b>
                    [Fri, 04 May 2012, 08:52 AM UTC]
                  </span>
                  <span class="glyphicon glyphicon-eye-open" data-original-title="This comment is visible to recipient's team" data-placement="top" data-toggle="tooltip" style="margin-left: 5px;" title="">
                  </span>
                  <a class="btn btn-default btn-xs icon-button pull-right" data-original-title="Delete this comment" data-placement="top" data-toggle="tooltip" id="commentdelete-4" onclick="return deleteComment('4');" style="display: none;" title="" type="button">
                    <span class="glyphicon glyphicon-trash glyphicon-primary">
                    </span>
                  </a>
                  <a class="btn btn-default btn-xs icon-button pull-right" data-original-title="Edit this comment" data-placement="top" data-toggle="tooltip" id="commentedit-4" onclick="return enableEdit('4', '0');" style="display: none;" title="" type="button">
                    <span class="glyphicon glyphicon-pencil glyphicon-primary">
                    </span>
                  </a>
                </div>
                <div id="plainCommentText4" style="margin-left: 15px;">
                  teammates can see this comment without giver and recipient's name
                </div>
                <form action="/page/instructorStudentCommentEdit" class="form_comment" id="form_commentedit-4" method="post" name="form_commentedit">
                  <div id="commentTextEdit4" style="display: none;">
                    <div class="form-group form-inline">
                      <div class="form-group text-muted">
                        <p>
                          Comment about student1 In Course1 (Team 1.1, comments.student1InCourse1@gmail.tmt):
                        </p>
                        You may change comment's visibility using the visibility options on the right hand side.
                      </div>
                      <a class="btn btn-sm btn-info pull-right" id="visibility-options-trigger4">
                        <span class="glyphicon glyphicon-eye-close">
                        </span>
                        Show Visibility Options
                      </a>
                    </div>
                    <div class="panel panel-default" id="visibility-options4" style="display: none;">
                      <div class="panel-heading">
                        Visibility Options
                      </div>
                      <table class="table text-center" style="color: #000;">
                        <tbody>
                          <tr>
                            <th class="text-center">
                              User/Group
                            </th>
                            <th class="text-center">
                              Can see your comment
                            </th>
                            <th class="text-center">
                              Can see giver's name
                            </th>
                            <th class="text-center">
                              Can see recipient's name
                            </th>
                          </tr>
                          <tr id="recipient-person4">
                            <td class="text-left">
                              <div data-original-title="Control what comment recipient(s) can view" data-placement="top" data-toggle="tooltip" title="">
                                Recipient(s)
                              </div>
                            </td>
                            <td>
                              <input class="visibilityCheckbox answerCheckbox centered" name="receiverLeaderCheckbox" type="checkbox" value="PERSON">
                            </td>
                            <td>
                              <input class="visibilityCheckbox giverCheckbox" type="checkbox" value="PERSON">
                            </td>
                            <td>
                              <input class="visibilityCheckbox recipientCheckbox" disabled="disabled" name="receiverFollowerCheckbox" type="checkbox" value="PERSON">
                            </td>
                          </tr>
                          <tr id="recipient-team4">
                            <td class="text-left">
                              <div data-original-title="Control what team members of comment recipients can view" data-placement="top" data-toggle="tooltip" title="">
                                Recipient's Team
                              </div>
                            </td>
                            <td>
                              <input checked="checked" class="visibilityCheckbox answerCheckbox" type="checkbox" value="TEAM">
                            </td>
                            <td>
                              <input class="visibilityCheckbox giverCheckbox" type="checkbox" value="TEAM">
                            </td>
                            <td>
                              <input class="visibilityCheckbox recipientCheckbox" type="checkbox" value="TEAM">
                            </td>
                          </tr>
                          <tr id="recipient-section4">
                            <td class="text-left">
                              <div data-original-title="Control what other students in the same section can view" data-placement="top" data-toggle="tooltip" title="">
                                Recipient's Section
                              </div>
                            </td>
                            <td>
                              <input class="visibilityCheckbox answerCheckbox" type="checkbox" value="SECTION">
                            </td>
                            <td>
                              <input class="visibilityCheckbox giverCheckbox" type="checkbox" value="SECTION">
                            </td>
                            <td>
                              <input class="visibilityCheckbox recipientCheckbox" type="checkbox" value="SECTION">
                            </td>
                          </tr>
                          <tr id="recipient-course4">
                            <td class="text-left">
                              <div data-original-title="Control what other students in this course can view" data-placement="top" data-toggle="tooltip" title="">
                                Other students in this course
                              </div>
                            </td>
                            <td>
                              <input class="visibilityCheckbox answerCheckbox" type="checkbox" value="COURSE">
                            </td>
                            <td>
                              <input class="visibilityCheckbox giverCheckbox" type="checkbox" value="COURSE">
                            </td>
                            <td>
                              <input class="visibilityCheckbox recipientCheckbox" type="checkbox" value="COURSE">
                            </td>
                          </tr>
                          <tr>
                            <td class="text-left">
                              <div data-original-title="Control what instructors can view" data-placement="top" data-toggle="tooltip" title="">
                                Instructors
                              </div>
                            </td>
                            <td>
                              <input class="visibilityCheckbox answerCheckbox" type="checkbox" value="INSTRUCTOR">
                            </td>
                            <td>
                              <input class="visibilityCheckbox giverCheckbox" type="checkbox" value="INSTRUCTOR">
                            </td>
                            <td>
                              <input class="visibilityCheckbox recipientCheckbox" type="checkbox" value="INSTRUCTOR">
                            </td>
                          </tr>
                        </tbody>
                      </table>
                    </div>
                    <div class="form-group">
                      <textarea class="form-control" id="commentText4" name="commenttext" placeholder="Your comment about this student" rows="3">
                        teammates can see this comment without giver and recipient's name
                      </textarea>
                    </div>
                    <div class="col-sm-offset-5">
                      <input class="btn btn-primary" id="commentsave-4" onclick="return submitCommentForm('4');" title="Save comment" type="submit" value="Save">
                      <input class="btn btn-default" onclick="return disableComment('4');" type="button" value="Cancel">
                    </div>
                  </div>
                  <input id="commentedittype-4" name="commentedittype" type="hidden" value="edit">
                  <input name="commentid" type="hidden" value="${comment.id}">
                  <input name="courseid" type="hidden" value="comments.idOfTypicalCourse1">
                  <input name="commentpage" type="hidden" value="true">
                  <input name="showcommentsto" type="hidden" value="TEAM">
                  <input name="showgiverto" type="hidden" value="">
                  <input name="showrecipientto" type="hidden" value="">
                  <input name="user" type="hidden" value="comments.idOfInstructor1OfCourse1">
                </form>
              </li>
              <li class="list-group-item list-group-item-warning status_display-public">
                <div id="commentBar-5">
                  <span class="text-muted">
                    To
                    <b>
                      student1 In Course1 (Team 1.1, comments.student1InCourse1@gmail.tmt)
                    </b>
                    [Thu, 03 May 2012, 08:51 AM UTC]
                  </span>
                  <span class="glyphicon glyphicon-eye-open" data-original-title="This comment is visible to recipient's team" data-placement="top" data-toggle="tooltip" style="margin-left: 5px;" title="">
                  </span>
                  <a class="btn btn-default btn-xs icon-button pull-right" data-original-title="Delete this comment" data-placement="top" data-toggle="tooltip" id="commentdelete-5" onclick="return deleteComment('5');" style="display: none;" title="" type="button">
                    <span class="glyphicon glyphicon-trash glyphicon-primary">
                    </span>
                  </a>
                  <a class="btn btn-default btn-xs icon-button pull-right" data-original-title="Edit this comment" data-placement="top" data-toggle="tooltip" id="commentedit-5" onclick="return enableEdit('5', '0');" style="display: none;" title="" type="button">
                    <span class="glyphicon glyphicon-pencil glyphicon-primary">
                    </span>
                  </a>
                </div>
                <div id="plainCommentText5" style="margin-left: 15px;">
                  teammates can see this comment with giver and recipient's name
                </div>
                <form action="/page/instructorStudentCommentEdit" class="form_comment" id="form_commentedit-5" method="post" name="form_commentedit">
                  <div id="commentTextEdit5" style="display: none;">
                    <div class="form-group form-inline">
                      <div class="form-group text-muted">
                        <p>
                          Comment about student1 In Course1 (Team 1.1, comments.student1InCourse1@gmail.tmt):
                        </p>
                        You may change comment's visibility using the visibility options on the right hand side.
                      </div>
                      <a class="btn btn-sm btn-info pull-right" id="visibility-options-trigger5">
                        <span class="glyphicon glyphicon-eye-close">
                        </span>
                        Show Visibility Options
                      </a>
                    </div>
                    <div class="panel panel-default" id="visibility-options5" style="display: none;">
                      <div class="panel-heading">
                        Visibility Options
                      </div>
                      <table class="table text-center" style="color: #000;">
                        <tbody>
                          <tr>
                            <th class="text-center">
                              User/Group
                            </th>
                            <th class="text-center">
                              Can see your comment
                            </th>
                            <th class="text-center">
                              Can see giver's name
                            </th>
                            <th class="text-center">
                              Can see recipient's name
                            </th>
                          </tr>
                          <tr id="recipient-person5">
                            <td class="text-left">
                              <div data-original-title="Control what comment recipient(s) can view" data-placement="top" data-toggle="tooltip" title="">
                                Recipient(s)
                              </div>
                            </td>
                            <td>
                              <input class="visibilityCheckbox answerCheckbox centered" name="receiverLeaderCheckbox" type="checkbox" value="PERSON">
                            </td>
                            <td>
                              <input class="visibilityCheckbox giverCheckbox" type="checkbox" value="PERSON">
                            </td>
                            <td>
                              <input class="visibilityCheckbox recipientCheckbox" disabled="disabled" name="receiverFollowerCheckbox" type="checkbox" value="PERSON">
                            </td>
                          </tr>
                          <tr id="recipient-team5">
                            <td class="text-left">
                              <div data-original-title="Control what team members of comment recipients can view" data-placement="top" data-toggle="tooltip" title="">
                                Recipient's Team
                              </div>
                            </td>
                            <td>
                              <input checked="checked" class="visibilityCheckbox answerCheckbox" type="checkbox" value="TEAM">
                            </td>
                            <td>
                              <input checked="checked" class="visibilityCheckbox giverCheckbox" type="checkbox" value="TEAM">
                            </td>
                            <td>
                              <input checked="checked" class="visibilityCheckbox recipientCheckbox" type="checkbox" value="TEAM">
                            </td>
                          </tr>
                          <tr id="recipient-section5">
                            <td class="text-left">
                              <div data-original-title="Control what other students in the same section can view" data-placement="top" data-toggle="tooltip" title="">
                                Recipient's Section
                              </div>
                            </td>
                            <td>
                              <input class="visibilityCheckbox answerCheckbox" type="checkbox" value="SECTION">
                            </td>
                            <td>
                              <input class="visibilityCheckbox giverCheckbox" type="checkbox" value="SECTION">
                            </td>
                            <td>
                              <input class="visibilityCheckbox recipientCheckbox" type="checkbox" value="SECTION">
                            </td>
                          </tr>
                          <tr id="recipient-course5">
                            <td class="text-left">
                              <div data-original-title="Control what other students in this course can view" data-placement="top" data-toggle="tooltip" title="">
                                Other students in this course
                              </div>
                            </td>
                            <td>
                              <input class="visibilityCheckbox answerCheckbox" type="checkbox" value="COURSE">
                            </td>
                            <td>
                              <input class="visibilityCheckbox giverCheckbox" type="checkbox" value="COURSE">
                            </td>
                            <td>
                              <input class="visibilityCheckbox recipientCheckbox" type="checkbox" value="COURSE">
                            </td>
                          </tr>
                          <tr>
                            <td class="text-left">
                              <div data-original-title="Control what instructors can view" data-placement="top" data-toggle="tooltip" title="">
                                Instructors
                              </div>
                            </td>
                            <td>
                              <input class="visibilityCheckbox answerCheckbox" type="checkbox" value="INSTRUCTOR">
                            </td>
                            <td>
                              <input class="visibilityCheckbox giverCheckbox" type="checkbox" value="INSTRUCTOR">
                            </td>
                            <td>
                              <input class="visibilityCheckbox recipientCheckbox" type="checkbox" value="INSTRUCTOR">
                            </td>
                          </tr>
                        </tbody>
                      </table>
                    </div>
                    <div class="form-group">
                      <textarea class="form-control" id="commentText5" name="commenttext" placeholder="Your comment about this student" rows="3">
                        teammates can see this comment with giver and recipient's name
                      </textarea>
                    </div>
                    <div class="col-sm-offset-5">
                      <input class="btn btn-primary" id="commentsave-5" onclick="return submitCommentForm('5');" title="Save comment" type="submit" value="Save">
                      <input class="btn btn-default" onclick="return disableComment('5');" type="button" value="Cancel">
                    </div>
                  </div>
                  <input id="commentedittype-5" name="commentedittype" type="hidden" value="edit">
                  <input name="commentid" type="hidden" value="${comment.id}">
                  <input name="courseid" type="hidden" value="comments.idOfTypicalCourse1">
                  <input name="commentpage" type="hidden" value="true">
                  <input name="showcommentsto" type="hidden" value="TEAM">
                  <input name="showgiverto" type="hidden" value="TEAM">
                  <input name="showrecipientto" type="hidden" value="TEAM">
                  <input name="user" type="hidden" value="comments.idOfInstructor1OfCourse1">
                </form>
              </li>
              <li class="list-group-item list-group-item-warning status_display-public">
                <div id="commentBar-6">
                  <span class="text-muted">
                    To
                    <b>
                      student1 In Course1 (Team 1.1, comments.student1InCourse1@gmail.tmt)
                    </b>
                    [Wed, 02 May 2012, 08:50 AM UTC] (last edited by comments.instructor1@course1.tmt at Wed, 02 May 2012, 08:51 AM UTC)
                  </span>
                  <span class="glyphicon glyphicon-eye-open" data-original-title="This comment is visible to recipient" data-placement="top" data-toggle="tooltip" style="margin-left: 5px;" title="">
                  </span>
                  <a class="btn btn-default btn-xs icon-button pull-right" data-original-title="Delete this comment" data-placement="top" data-toggle="tooltip" id="commentdelete-6" onclick="return deleteComment('6');" style="display: none;" title="" type="button">
                    <span class="glyphicon glyphicon-trash glyphicon-primary">
                    </span>
                  </a>
                  <a class="btn btn-default btn-xs icon-button pull-right" data-original-title="Edit this comment" data-placement="top" data-toggle="tooltip" id="commentedit-6" onclick="return enableEdit('6', '0');" style="display: none;" title="" type="button">
                    <span class="glyphicon glyphicon-pencil glyphicon-primary">
                    </span>
                  </a>
                </div>
                <div id="plainCommentText6" style="margin-left: 15px;">
                  recipient can see this comment without giver's name
                </div>
                <form action="/page/instructorStudentCommentEdit" class="form_comment" id="form_commentedit-6" method="post" name="form_commentedit">
                  <div id="commentTextEdit6" style="display: none;">
                    <div class="form-group form-inline">
                      <div class="form-group text-muted">
                        <p>
                          Comment about student1 In Course1 (Team 1.1, comments.student1InCourse1@gmail.tmt):
                        </p>
                        You may change comment's visibility using the visibility options on the right hand side.
                      </div>
                      <a class="btn btn-sm btn-info pull-right" id="visibility-options-trigger6">
                        <span class="glyphicon glyphicon-eye-close">
                        </span>
                        Show Visibility Options
                      </a>
                    </div>
                    <div class="panel panel-default" id="visibility-options6" style="display: none;">
                      <div class="panel-heading">
                        Visibility Options
                      </div>
                      <table class="table text-center" style="color: #000;">
                        <tbody>
                          <tr>
                            <th class="text-center">
                              User/Group
                            </th>
                            <th class="text-center">
                              Can see your comment
                            </th>
                            <th class="text-center">
                              Can see giver's name
                            </th>
                            <th class="text-center">
                              Can see recipient's name
                            </th>
                          </tr>
                          <tr id="recipient-person6">
                            <td class="text-left">
                              <div data-original-title="Control what comment recipient(s) can view" data-placement="top" data-toggle="tooltip" title="">
                                Recipient(s)
                              </div>
                            </td>
                            <td>
                              <input checked="checked" class="visibilityCheckbox answerCheckbox centered" name="receiverLeaderCheckbox" type="checkbox" value="PERSON">
                            </td>
                            <td>
                              <input class="visibilityCheckbox giverCheckbox" type="checkbox" value="PERSON">
                            </td>
                            <td>
                              <input class="visibilityCheckbox recipientCheckbox" disabled="disabled" name="receiverFollowerCheckbox" type="checkbox" value="PERSON">
                            </td>
                          </tr>
                          <tr id="recipient-team6">
                            <td class="text-left">
                              <div data-original-title="Control what team members of comment recipients can view" data-placement="top" data-toggle="tooltip" title="">
                                Recipient's Team
                              </div>
                            </td>
                            <td>
                              <input class="visibilityCheckbox answerCheckbox" type="checkbox" value="TEAM">
                            </td>
                            <td>
                              <input class="visibilityCheckbox giverCheckbox" type="checkbox" value="TEAM">
                            </td>
                            <td>
                              <input class="visibilityCheckbox recipientCheckbox" type="checkbox" value="TEAM">
                            </td>
                          </tr>
                          <tr id="recipient-section6">
                            <td class="text-left">
                              <div data-original-title="Control what other students in the same section can view" data-placement="top" data-toggle="tooltip" title="">
                                Recipient's Section
                              </div>
                            </td>
                            <td>
                              <input class="visibilityCheckbox answerCheckbox" type="checkbox" value="SECTION">
                            </td>
                            <td>
                              <input class="visibilityCheckbox giverCheckbox" type="checkbox" value="SECTION">
                            </td>
                            <td>
                              <input class="visibilityCheckbox recipientCheckbox" type="checkbox" value="SECTION">
                            </td>
                          </tr>
                          <tr id="recipient-course6">
                            <td class="text-left">
                              <div data-original-title="Control what other students in this course can view" data-placement="top" data-toggle="tooltip" title="">
                                Other students in this course
                              </div>
                            </td>
                            <td>
                              <input class="visibilityCheckbox answerCheckbox" type="checkbox" value="COURSE">
                            </td>
                            <td>
                              <input class="visibilityCheckbox giverCheckbox" type="checkbox" value="COURSE">
                            </td>
                            <td>
                              <input class="visibilityCheckbox recipientCheckbox" type="checkbox" value="COURSE">
                            </td>
                          </tr>
                          <tr>
                            <td class="text-left">
                              <div data-original-title="Control what instructors can view" data-placement="top" data-toggle="tooltip" title="">
                                Instructors
                              </div>
                            </td>
                            <td>
                              <input class="visibilityCheckbox answerCheckbox" type="checkbox" value="INSTRUCTOR">
                            </td>
                            <td>
                              <input class="visibilityCheckbox giverCheckbox" type="checkbox" value="INSTRUCTOR">
                            </td>
                            <td>
                              <input class="visibilityCheckbox recipientCheckbox" type="checkbox" value="INSTRUCTOR">
                            </td>
                          </tr>
                        </tbody>
                      </table>
                    </div>
                    <div class="form-group">
                      <textarea class="form-control" id="commentText6" name="commenttext" placeholder="Your comment about this student" rows="3">
                        recipient can see this comment without giver's name
                      </textarea>
                    </div>
                    <div class="col-sm-offset-5">
                      <input class="btn btn-primary" id="commentsave-6" onclick="return submitCommentForm('6');" title="Save comment" type="submit" value="Save">
                      <input class="btn btn-default" onclick="return disableComment('6');" type="button" value="Cancel">
                    </div>
                  </div>
                  <input id="commentedittype-6" name="commentedittype" type="hidden" value="edit">
                  <input name="commentid" type="hidden" value="${comment.id}">
                  <input name="courseid" type="hidden" value="comments.idOfTypicalCourse1">
                  <input name="commentpage" type="hidden" value="true">
                  <input name="showcommentsto" type="hidden" value="PERSON">
                  <input name="showgiverto" type="hidden" value="">
                  <input name="showrecipientto" type="hidden" value="">
                  <input name="user" type="hidden" value="comments.idOfInstructor1OfCourse1">
                </form>
              </li>
              <li class="list-group-item list-group-item-warning status_display-public">
                <div id="commentBar-7">
                  <span class="text-muted">
                    To
                    <b>
                      student1 In Course1 (Team 1.1, comments.student1InCourse1@gmail.tmt)
                    </b>
                    [Tue, 01 May 2012, 08:49 AM UTC]
                  </span>
                  <span class="glyphicon glyphicon-eye-open" data-original-title="This comment is visible to recipient" data-placement="top" data-toggle="tooltip" style="margin-left: 5px;" title="">
                  </span>
                  <a class="btn btn-default btn-xs icon-button pull-right" data-original-title="Delete this comment" data-placement="top" data-toggle="tooltip" id="commentdelete-7" onclick="return deleteComment('7');" style="display: none;" title="" type="button">
                    <span class="glyphicon glyphicon-trash glyphicon-primary">
                    </span>
                  </a>
                  <a class="btn btn-default btn-xs icon-button pull-right" data-original-title="Edit this comment" data-placement="top" data-toggle="tooltip" id="commentedit-7" onclick="return enableEdit('7', '0');" style="display: none;" title="" type="button">
                    <span class="glyphicon glyphicon-pencil glyphicon-primary">
                    </span>
                  </a>
                </div>
                <div id="plainCommentText7" style="margin-left: 15px;">
                  recipient can see this comment with giver and recipient's name
                </div>
                <form action="/page/instructorStudentCommentEdit" class="form_comment" id="form_commentedit-7" method="post" name="form_commentedit">
                  <div id="commentTextEdit7" style="display: none;">
                    <div class="form-group form-inline">
                      <div class="form-group text-muted">
                        <p>
                          Comment about student1 In Course1 (Team 1.1, comments.student1InCourse1@gmail.tmt):
                        </p>
                        You may change comment's visibility using the visibility options on the right hand side.
                      </div>
                      <a class="btn btn-sm btn-info pull-right" id="visibility-options-trigger7">
                        <span class="glyphicon glyphicon-eye-close">
                        </span>
                        Show Visibility Options
                      </a>
                    </div>
                    <div class="panel panel-default" id="visibility-options7" style="display: none;">
                      <div class="panel-heading">
                        Visibility Options
                      </div>
                      <table class="table text-center" style="color: #000;">
                        <tbody>
                          <tr>
                            <th class="text-center">
                              User/Group
                            </th>
                            <th class="text-center">
                              Can see your comment
                            </th>
                            <th class="text-center">
                              Can see giver's name
                            </th>
                            <th class="text-center">
                              Can see recipient's name
                            </th>
                          </tr>
                          <tr id="recipient-person7">
                            <td class="text-left">
                              <div data-original-title="Control what comment recipient(s) can view" data-placement="top" data-toggle="tooltip" title="">
                                Recipient(s)
                              </div>
                            </td>
                            <td>
                              <input checked="checked" class="visibilityCheckbox answerCheckbox centered" name="receiverLeaderCheckbox" type="checkbox" value="PERSON">
                            </td>
                            <td>
                              <input checked="checked" class="visibilityCheckbox giverCheckbox" type="checkbox" value="PERSON">
                            </td>
                            <td>
                              <input class="visibilityCheckbox recipientCheckbox" disabled="disabled" name="receiverFollowerCheckbox" type="checkbox" value="PERSON">
                            </td>
                          </tr>
                          <tr id="recipient-team7">
                            <td class="text-left">
                              <div data-original-title="Control what team members of comment recipients can view" data-placement="top" data-toggle="tooltip" title="">
                                Recipient's Team
                              </div>
                            </td>
                            <td>
                              <input class="visibilityCheckbox answerCheckbox" type="checkbox" value="TEAM">
                            </td>
                            <td>
                              <input class="visibilityCheckbox giverCheckbox" type="checkbox" value="TEAM">
                            </td>
                            <td>
                              <input class="visibilityCheckbox recipientCheckbox" type="checkbox" value="TEAM">
                            </td>
                          </tr>
                          <tr id="recipient-section7">
                            <td class="text-left">
                              <div data-original-title="Control what other students in the same section can view" data-placement="top" data-toggle="tooltip" title="">
                                Recipient's Section
                              </div>
                            </td>
                            <td>
                              <input class="visibilityCheckbox answerCheckbox" type="checkbox" value="SECTION">
                            </td>
                            <td>
                              <input class="visibilityCheckbox giverCheckbox" type="checkbox" value="SECTION">
                            </td>
                            <td>
                              <input class="visibilityCheckbox recipientCheckbox" type="checkbox" value="SECTION">
                            </td>
                          </tr>
                          <tr id="recipient-course7">
                            <td class="text-left">
                              <div data-original-title="Control what other students in this course can view" data-placement="top" data-toggle="tooltip" title="">
                                Other students in this course
                              </div>
                            </td>
                            <td>
                              <input class="visibilityCheckbox answerCheckbox" type="checkbox" value="COURSE">
                            </td>
                            <td>
                              <input class="visibilityCheckbox giverCheckbox" type="checkbox" value="COURSE">
                            </td>
                            <td>
                              <input class="visibilityCheckbox recipientCheckbox" type="checkbox" value="COURSE">
                            </td>
                          </tr>
                          <tr>
                            <td class="text-left">
                              <div data-original-title="Control what instructors can view" data-placement="top" data-toggle="tooltip" title="">
                                Instructors
                              </div>
                            </td>
                            <td>
                              <input class="visibilityCheckbox answerCheckbox" type="checkbox" value="INSTRUCTOR">
                            </td>
                            <td>
                              <input class="visibilityCheckbox giverCheckbox" type="checkbox" value="INSTRUCTOR">
                            </td>
                            <td>
                              <input class="visibilityCheckbox recipientCheckbox" type="checkbox" value="INSTRUCTOR">
                            </td>
                          </tr>
                        </tbody>
                      </table>
                    </div>
                    <div class="form-group">
                      <textarea class="form-control" id="commentText7" name="commenttext" placeholder="Your comment about this student" rows="3">
                        recipient can see this comment with giver and recipient's name
                      </textarea>
                    </div>
                    <div class="col-sm-offset-5">
                      <input class="btn btn-primary" id="commentsave-7" onclick="return submitCommentForm('7');" title="Save comment" type="submit" value="Save">
                      <input class="btn btn-default" onclick="return disableComment('7');" type="button" value="Cancel">
                    </div>
                  </div>
                  <input id="commentedittype-7" name="commentedittype" type="hidden" value="edit">
                  <input name="commentid" type="hidden" value="${comment.id}">
                  <input name="courseid" type="hidden" value="comments.idOfTypicalCourse1">
                  <input name="commentpage" type="hidden" value="true">
                  <input name="showcommentsto" type="hidden" value="PERSON">
                  <input name="showgiverto" type="hidden" value="PERSON">
                  <input name="showrecipientto" type="hidden" value="">
                  <input name="user" type="hidden" value="comments.idOfInstructor1OfCourse1">
                </form>
              </li>
              <li class="list-group-item list-group-item-warning status_display-private">
                <div id="commentBar-8">
                  <span class="text-muted">
                    To
                    <b>
                      student1 In Course1 (Team 1.1, comments.student1InCourse1@gmail.tmt)
                    </b>
                    [Sun, 01 Apr 2012, 11:59 PM UTC]
                  </span>
                  <a class="btn btn-default btn-xs icon-button pull-right" data-original-title="Delete this comment" data-placement="top" data-toggle="tooltip" id="commentdelete-8" onclick="return deleteComment('8');" style="display: none;" title="" type="button">
                    <span class="glyphicon glyphicon-trash glyphicon-primary">
                    </span>
                  </a>
                  <a class="btn btn-default btn-xs icon-button pull-right" data-original-title="Edit this comment" data-placement="top" data-toggle="tooltip" id="commentedit-8" onclick="return enableEdit('8', '0');" style="display: none;" title="" type="button">
                    <span class="glyphicon glyphicon-pencil glyphicon-primary">
                    </span>
                  </a>
                </div>
                <div id="plainCommentText8" style="margin-left: 15px;">
                  private comment
                </div>
                <form action="/page/instructorStudentCommentEdit" class="form_comment" id="form_commentedit-8" method="post" name="form_commentedit">
                  <div id="commentTextEdit8" style="display: none;">
                    <div class="form-group form-inline">
                      <div class="form-group text-muted">
                        <p>
                          Comment about student1 In Course1 (Team 1.1, comments.student1InCourse1@gmail.tmt):
                        </p>
                        You may change comment's visibility using the visibility options on the right hand side.
                      </div>
                      <a class="btn btn-sm btn-info pull-right" id="visibility-options-trigger8">
                        <span class="glyphicon glyphicon-eye-close">
                        </span>
                        Show Visibility Options
                      </a>
                    </div>
                    <div class="panel panel-default" id="visibility-options8" style="display: none;">
                      <div class="panel-heading">
                        Visibility Options
                      </div>
                      <table class="table text-center" style="color: #000;">
                        <tbody>
                          <tr>
                            <th class="text-center">
                              User/Group
                            </th>
                            <th class="text-center">
                              Can see your comment
                            </th>
                            <th class="text-center">
                              Can see giver's name
                            </th>
                            <th class="text-center">
                              Can see recipient's name
                            </th>
                          </tr>
                          <tr id="recipient-person8">
                            <td class="text-left">
                              <div data-original-title="Control what comment recipient(s) can view" data-placement="top" data-toggle="tooltip" title="">
                                Recipient(s)
                              </div>
                            </td>
                            <td>
                              <input class="visibilityCheckbox answerCheckbox centered" name="receiverLeaderCheckbox" type="checkbox" value="PERSON">
                            </td>
                            <td>
                              <input class="visibilityCheckbox giverCheckbox" type="checkbox" value="PERSON">
                            </td>
                            <td>
                              <input class="visibilityCheckbox recipientCheckbox" disabled="disabled" name="receiverFollowerCheckbox" type="checkbox" value="PERSON">
                            </td>
                          </tr>
                          <tr id="recipient-team8">
                            <td class="text-left">
                              <div data-original-title="Control what team members of comment recipients can view" data-placement="top" data-toggle="tooltip" title="">
                                Recipient's Team
                              </div>
                            </td>
                            <td>
                              <input class="visibilityCheckbox answerCheckbox" type="checkbox" value="TEAM">
                            </td>
                            <td>
                              <input class="visibilityCheckbox giverCheckbox" type="checkbox" value="TEAM">
                            </td>
                            <td>
                              <input class="visibilityCheckbox recipientCheckbox" type="checkbox" value="TEAM">
                            </td>
                          </tr>
                          <tr id="recipient-section8">
                            <td class="text-left">
                              <div data-original-title="Control what other students in the same section can view" data-placement="top" data-toggle="tooltip" title="">
                                Recipient's Section
                              </div>
                            </td>
                            <td>
                              <input class="visibilityCheckbox answerCheckbox" type="checkbox" value="SECTION">
                            </td>
                            <td>
                              <input class="visibilityCheckbox giverCheckbox" type="checkbox" value="SECTION">
                            </td>
                            <td>
                              <input class="visibilityCheckbox recipientCheckbox" type="checkbox" value="SECTION">
                            </td>
                          </tr>
                          <tr id="recipient-course8">
                            <td class="text-left">
                              <div data-original-title="Control what other students in this course can view" data-placement="top" data-toggle="tooltip" title="">
                                Other students in this course
                              </div>
                            </td>
                            <td>
                              <input class="visibilityCheckbox answerCheckbox" type="checkbox" value="COURSE">
                            </td>
                            <td>
                              <input class="visibilityCheckbox giverCheckbox" type="checkbox" value="COURSE">
                            </td>
                            <td>
                              <input class="visibilityCheckbox recipientCheckbox" type="checkbox" value="COURSE">
                            </td>
                          </tr>
                          <tr>
                            <td class="text-left">
                              <div data-original-title="Control what instructors can view" data-placement="top" data-toggle="tooltip" title="">
                                Instructors
                              </div>
                            </td>
                            <td>
                              <input class="visibilityCheckbox answerCheckbox" type="checkbox" value="INSTRUCTOR">
                            </td>
                            <td>
                              <input class="visibilityCheckbox giverCheckbox" type="checkbox" value="INSTRUCTOR">
                            </td>
                            <td>
                              <input class="visibilityCheckbox recipientCheckbox" type="checkbox" value="INSTRUCTOR">
                            </td>
                          </tr>
                        </tbody>
                      </table>
                    </div>
                    <div class="form-group">
                      <textarea class="form-control" id="commentText8" name="commenttext" placeholder="Your comment about this student" rows="3">
                        private comment
                      </textarea>
                    </div>
                    <div class="col-sm-offset-5">
                      <input class="btn btn-primary" id="commentsave-8" onclick="return submitCommentForm('8');" title="Save comment" type="submit" value="Save">
                      <input class="btn btn-default" onclick="return disableComment('8');" type="button" value="Cancel">
                    </div>
                  </div>
                  <input id="commentedittype-8" name="commentedittype" type="hidden" value="edit">
                  <input name="commentid" type="hidden" value="${comment.id}">
                  <input name="courseid" type="hidden" value="comments.idOfTypicalCourse1">
                  <input name="commentpage" type="hidden" value="true">
                  <input name="showcommentsto" type="hidden" value="">
                  <input name="showgiverto" type="hidden" value="">
                  <input name="showrecipientto" type="hidden" value="">
                  <input name="user" type="hidden" value="comments.idOfInstructor1OfCourse1">
                </form>
              </li>
            </ul>
          </div>
          <div class="panel panel-info student-record-comments giver_display-by-others">
            <div class="panel-heading">
              From
              <b>
                Anonymous (comments.idOfTypicalCourse1)
              </b>
            </div>
            <ul class="list-group comments">
              <li class="list-group-item list-group-item-warning status_display-public">
                <div id="commentBar-9">
                  <span class="text-muted">
                    To
                    <b>
                      Anonymous
                    </b>
                    [Sat, 02 Jun 2012, 07:21 PM UTC] (last edited at ${datetime.now})
                  </span>
                  <span class="glyphicon glyphicon-eye-open" data-original-title="This comment is visible to instructors" data-placement="top" data-toggle="tooltip" style="margin-left: 5px;" title="">
                  </span>
                  <a class="btn btn-default btn-xs icon-button pull-right" data-original-title="Delete this comment" data-placement="top" data-toggle="tooltip" id="commentdelete-9" onclick="return deleteComment('9');" style="display: none;" title="" type="button">
                    <span class="glyphicon glyphicon-trash glyphicon-primary">
                    </span>
                  </a>
                  <a class="btn btn-default btn-xs icon-button pull-right" data-original-title="Edit this comment" data-placement="top" data-toggle="tooltip" id="commentedit-9" onclick="return enableEdit('9', '0');" style="display: none;" title="" type="button">
                    <span class="glyphicon glyphicon-pencil glyphicon-primary">
                    </span>
                  </a>
                </div>
                <div id="plainCommentText9" style="margin-left: 15px;">
                  Other instructors in this course can see this comment without names
                </div>
                <form action="/page/instructorStudentCommentEdit" class="form_comment" id="form_commentedit-9" method="post" name="form_commentedit">
                  <div id="commentTextEdit9" style="display: none;">
                    <div class="form-group form-inline">
                      <div class="form-group text-muted">
                        <p>
                          Comment about Anonymous:
                        </p>
                        You may change comment's visibility using the visibility options on the right hand side.
                      </div>
                      <a class="btn btn-sm btn-info pull-right" id="visibility-options-trigger9">
                        <span class="glyphicon glyphicon-eye-close">
                        </span>
                        Show Visibility Options
                      </a>
                    </div>
                    <div class="panel panel-default" id="visibility-options9" style="display: none;">
                      <div class="panel-heading">
                        Visibility Options
                      </div>
                      <table class="table text-center" style="color: #000;">
                        <tbody>
                          <tr>
                            <th class="text-center">
                              User/Group
                            </th>
                            <th class="text-center">
                              Can see your comment
                            </th>
                            <th class="text-center">
                              Can see giver's name
                            </th>
                            <th class="text-center">
                              Can see recipient's name
                            </th>
                          </tr>
                          <tr id="recipient-course9">
                            <td class="text-left">
                              <div data-original-title="Control what other students in this course can view" data-placement="top" data-toggle="tooltip" title="">
                                Students in this course
                              </div>
                            </td>
                            <td>
                              <input class="visibilityCheckbox answerCheckbox" type="checkbox" value="COURSE">
                            </td>
                            <td>
                              <input class="visibilityCheckbox giverCheckbox" type="checkbox" value="COURSE">
                            </td>
                            <td>
                              <input class="visibilityCheckbox recipientCheckbox" disabled="disabled" type="checkbox" value="COURSE">
                            </td>
                          </tr>
                          <tr>
                            <td class="text-left">
                              <div data-original-title="Control what instructors can view" data-placement="top" data-toggle="tooltip" title="">
                                Instructors
                              </div>
                            </td>
                            <td>
                              <input checked="checked" class="visibilityCheckbox answerCheckbox" type="checkbox" value="INSTRUCTOR">
                            </td>
                            <td>
                              <input class="visibilityCheckbox giverCheckbox" type="checkbox" value="INSTRUCTOR">
                            </td>
                            <td>
                              <input class="visibilityCheckbox recipientCheckbox" type="checkbox" value="INSTRUCTOR">
                            </td>
                          </tr>
                        </tbody>
                      </table>
                    </div>
                    <div class="form-group">
                      <textarea class="form-control" id="commentText9" name="commenttext" placeholder="Your comment about this student" rows="3">
                        Other instructors in this course can see this comment without names
                      </textarea>
                    </div>
                    <div class="col-sm-offset-5">
                      <input class="btn btn-primary" id="commentsave-9" onclick="return submitCommentForm('9');" title="Save comment" type="submit" value="Save">
                      <input class="btn btn-default" onclick="return disableComment('9');" type="button" value="Cancel">
                    </div>
                  </div>
                  <input id="commentedittype-9" name="commentedittype" type="hidden" value="edit">
                  <input name="commentid" type="hidden" value="${comment.id}">
                  <input name="courseid" type="hidden" value="comments.idOfTypicalCourse1">
                  <input name="commentpage" type="hidden" value="true">
                  <input name="showcommentsto" type="hidden" value="INSTRUCTOR">
                  <input name="showgiverto" type="hidden" value="">
                  <input name="showrecipientto" type="hidden" value="">
                  <input name="user" type="hidden" value="comments.idOfInstructor1OfCourse1">
                </form>
              </li>
            </ul>
          </div>
          <div class="panel panel-info student-record-comments giver_display-by-others">
            <div class="panel-heading">
              From
              <b>
                Instructor Instructor2 Course1 (comments.idOfTypicalCourse1)
              </b>
            </div>
            <ul class="list-group comments">
              <li class="list-group-item list-group-item-warning status_display-public">
                <div id="commentBar-10">
                  <span class="text-muted">
                    To
                    <b>
                      all students in this course
                    </b>
                    [Sat, 02 Jun 2012, 07:20 PM UTC]
                  </span>
                  <span class="glyphicon glyphicon-eye-open" data-original-title="This comment is visible to instructors" data-placement="top" data-toggle="tooltip" style="margin-left: 5px;" title="">
                  </span>
                  <a class="btn btn-default btn-xs icon-button pull-right" data-original-title="Delete this comment" data-placement="top" data-toggle="tooltip" id="commentdelete-10" onclick="return deleteComment('10');" style="display: none;" title="" type="button">
                    <span class="glyphicon glyphicon-trash glyphicon-primary">
                    </span>
                  </a>
                  <a class="btn btn-default btn-xs icon-button pull-right" data-original-title="Edit this comment" data-placement="top" data-toggle="tooltip" id="commentedit-10" onclick="return enableEdit('10', '0');" style="display: none;" title="" type="button">
                    <span class="glyphicon glyphicon-pencil glyphicon-primary">
                    </span>
                  </a>
                </div>
                <div id="plainCommentText10" style="margin-left: 15px;">
                  Other instructors in this course can see this comment
                </div>
                <form action="/page/instructorStudentCommentEdit" class="form_comment" id="form_commentedit-10" method="post" name="form_commentedit">
                  <div id="commentTextEdit10" style="display: none;">
                    <div class="form-group form-inline">
                      <div class="form-group text-muted">
                        <p>
                          Comment about all students in this course:
                        </p>
                        You may change comment's visibility using the visibility options on the right hand side.
                      </div>
                      <a class="btn btn-sm btn-info pull-right" id="visibility-options-trigger10">
                        <span class="glyphicon glyphicon-eye-close">
                        </span>
                        Show Visibility Options
                      </a>
                    </div>
                    <div class="panel panel-default" id="visibility-options10" style="display: none;">
                      <div class="panel-heading">
                        Visibility Options
                      </div>
                      <table class="table text-center" style="color: #000;">
                        <tbody>
                          <tr>
                            <th class="text-center">
                              User/Group
                            </th>
                            <th class="text-center">
                              Can see your comment
                            </th>
                            <th class="text-center">
                              Can see giver's name
                            </th>
                            <th class="text-center">
                              Can see recipient's name
                            </th>
                          </tr>
                          <tr id="recipient-course10">
                            <td class="text-left">
                              <div data-original-title="Control what other students in this course can view" data-placement="top" data-toggle="tooltip" title="">
                                Students in this course
                              </div>
                            </td>
                            <td>
                              <input class="visibilityCheckbox answerCheckbox" type="checkbox" value="COURSE">
                            </td>
                            <td>
                              <input class="visibilityCheckbox giverCheckbox" type="checkbox" value="COURSE">
                            </td>
                            <td>
                              <input class="visibilityCheckbox recipientCheckbox" disabled="disabled" type="checkbox" value="COURSE">
                            </td>
                          </tr>
                          <tr>
                            <td class="text-left">
                              <div data-original-title="Control what instructors can view" data-placement="top" data-toggle="tooltip" title="">
                                Instructors
                              </div>
                            </td>
                            <td>
                              <input checked="checked" class="visibilityCheckbox answerCheckbox" type="checkbox" value="INSTRUCTOR">
                            </td>
                            <td>
                              <input checked="checked" class="visibilityCheckbox giverCheckbox" type="checkbox" value="INSTRUCTOR">
                            </td>
                            <td>
                              <input checked="checked" class="visibilityCheckbox recipientCheckbox" type="checkbox" value="INSTRUCTOR">
                            </td>
                          </tr>
                        </tbody>
                      </table>
                    </div>
                    <div class="form-group">
                      <textarea class="form-control" id="commentText10" name="commenttext" placeholder="Your comment about this student" rows="3">
                        Other instructors in this course can see this comment
                      </textarea>
                    </div>
                    <div class="col-sm-offset-5">
                      <input class="btn btn-primary" id="commentsave-10" onclick="return submitCommentForm('10');" title="Save comment" type="submit" value="Save">
                      <input class="btn btn-default" onclick="return disableComment('10');" type="button" value="Cancel">
                    </div>
                  </div>
                  <input id="commentedittype-10" name="commentedittype" type="hidden" value="edit">
                  <input name="commentid" type="hidden" value="${comment.id}">
                  <input name="courseid" type="hidden" value="comments.idOfTypicalCourse1">
                  <input name="commentpage" type="hidden" value="true">
                  <input name="showcommentsto" type="hidden" value="INSTRUCTOR">
                  <input name="showgiverto" type="hidden" value="INSTRUCTOR">
                  <input name="showrecipientto" type="hidden" value="INSTRUCTOR">
                  <input name="user" type="hidden" value="comments.idOfInstructor1OfCourse1">
                </form>
              </li>
            </ul>
          </div>
        </div>
      </div>
    </div>
    <div id="panel_display-2">
      <br>
      <div class="panel panel-primary">
        <div class="panel-heading loaded" onclick="loadFeedbackResponseComments('comments.idOfInstructor1OfCourse1','comments.idOfTypicalCourse1','comments.First feedback session', '1', this);" style="cursor: pointer;">
          <strong>
            Comments in session: comments.First feedback session
          </strong>
          <div class="pull-right">
            <div class="placeholder-img-loading" style="display:inline-block;">
            </div>
            <div class="display-icon" style="display:inline-block; margin-left:5px;">
              <span class="glyphicon glyphicon-chevron-up">
              </span>
            </div>
          </div>
        </div>
        <div class="panel-collapse collapse in" style="height: auto;">
          <div class="panel-body">
            <div class="panel panel-info">
              <div class="panel-heading">
                <b>
                  Question 1
                </b>
                : What is the best selling point of your product?
              </div>
              <table class="table">
                <tbody>
                  <tr>
                    <td>
                      <b>
                        From:
                      </b>
                      student1 In Course1 (Team 1.1)
                      <b>
                        To:
                      </b>
                      student1 In Course1 (Team 1.1)
                    </td>
                  </tr>
                  <tr>
                    <td>
                      <strong>
                        Response:
                      </strong>
                      Student 1 self feedback.
                    </td>
                  </tr>
                  <tr class="active">
                    <td>
                      Comment(s):
                      <button class="btn btn-default btn-xs icon-button pull-right" data-original-title="Add comment" data-placement="top" data-toggle="tooltip" id="button_add_comment-1-1-1" onclick="showResponseCommentAddForm(1,1,1)" title="" type="button">
                        <span class="glyphicon glyphicon-comment glyphicon-primary">
                        </span>
                      </button>
                    </td>
                  </tr>
                  <tr>
                    <td>
                      <ul class="list-group comments" id="responseCommentTable-1-1-1">
                        <li class="list-group-item list-group-item-warning giver_display-by-you status_display-public" id="responseCommentRow-1-1-1-1">
                          <div id="commentBar-1-1-1-1">
                            <span class="text-muted">
<<<<<<< HEAD
                              From: comments.instructor1@course1.tmt [Tue, 01 Mar 2016, 11:59 PM UTC] (last edited by comments.instructor1@course1.tmt at ${datetime.now})
                            </span>
                            <span class="glyphicon glyphicon-eye-open" data-original-title="This response comment is visible to response giver, and instructors" data-placement="top" data-toggle="tooltip" style="margin-left: 5px;" title="">
                            </span>
                            <span class="glyphicon glyphicon-bell" data-original-title="This comment is pending to notify recipients" data-placement="top" data-toggle="tooltip" title="">
=======
                              From: comments.instructor1@course1.tmt [Tue, 01 Mar 2016, 11:59 PM UTC] (last edited by comments.instructor1@course1.tmt at Wed, 02 Mar 2016, 11:59 PM UTC)
>>>>>>> bd59ea12
                            </span>
                            <form class="responseCommentDeleteForm pull-right">
                              <a class="btn btn-default btn-xs icon-button" data-original-title="Delete this comment" data-placement="top" data-toggle="tooltip" href="/page/instructorFeedbackResponseCommentDelete" id="commentdelete-1-1-1-1" style="display: none;" title="" type="button">
                                <span class="glyphicon glyphicon-trash glyphicon-primary">
                                </span>
                              </a>
                              <input name="responseid" type="hidden" value="${question.id}%comments.student1InCourse1@gmail.tmt%comments.student1InCourse1@gmail.tmt">
                              <input name="responsecommentid" type="hidden" value="${comment.id}">
                              <input name="courseid" type="hidden" value="comments.idOfTypicalCourse1">
                              <input name="fsname" type="hidden" value="comments.First feedback session">
                              <input name="user" type="hidden" value="comments.idOfInstructor1OfCourse1">
                            </form>
                            <a class="btn btn-default btn-xs icon-button pull-right" data-original-title="Edit this comment" data-placement="top" data-toggle="tooltip" id="commentedit-1-1-1-1" onclick="showResponseCommentEditForm(1,1,1,1)" style="display: none;" title="" type="button">
                              <span class="glyphicon glyphicon-pencil glyphicon-primary">
                              </span>
                            </a>
                          </div>
                          <div id="plainCommentText-1-1-1-1" style="margin-left: 15px;">
                            Instructor 1 comment to student 1 self feedback
                          </div>
                          <form class="responseCommentEditForm" id="responseCommentEditForm-1-1-1-1" style="display: none;">
                            <div class="form-group form-inline">
                              <div class="form-group text-muted">
                                <p>
                                  Giver: student1 In Course1 (Team 1.1)
                                  <br>
                                  Recipient: student1 In Course1 (Team 1.1)
                                </p>
                                You may change comment's visibility using the visibility options on the right hand side.
                              </div>
                              <a class="btn btn-sm btn-info pull-right" id="frComment-visibility-options-trigger-1-1-1-1" onclick="toggleVisibilityEditForm(1,1,1,1)">
                                <span class="glyphicon glyphicon-eye-close">
                                </span>
                                Show Visibility Options
                              </a>
                            </div>
                            <div class="panel panel-default" id="visibility-options-1-1-1-1" style="display: none;">
                              <div class="panel-heading">
                                Visibility Options
                              </div>
                              <table class="table text-center" style="color: #000;">
                                <tbody>
                                  <tr>
                                    <th class="text-center">
                                      User/Group
                                    </th>
                                    <th class="text-center">
                                      Can see your comment
                                    </th>
                                    <th class="text-center">
                                      Can see your name
                                    </th>
                                  </tr>
                                  <tr id="response-giver-1-1-1-1">
                                    <td class="text-left">
                                      <div data-original-title="Control what response giver can view" data-placement="top" data-toggle="tooltip" title="">
                                        Response Giver
                                      </div>
                                    </td>
                                    <td>
                                      <input checked="checked" class="visibilityCheckbox answerCheckbox centered" name="receiverLeaderCheckbox" type="checkbox" value="GIVER">
                                    </td>
                                    <td>
                                      <input class="visibilityCheckbox giverCheckbox" type="checkbox" value="GIVER">
                                    </td>
                                  </tr>
                                  <tr id="response-instructors-1-1-1-1">
                                    <td class="text-left">
                                      <div data-original-title="Control what instructors can view" data-placement="top" data-toggle="tooltip" title="">
                                        Instructors
                                      </div>
                                    </td>
                                    <td>
                                      <input checked="checked" class="visibilityCheckbox answerCheckbox" type="checkbox" value="INSTRUCTORS">
                                    </td>
                                    <td>
                                      <input class="visibilityCheckbox giverCheckbox" type="checkbox" value="INSTRUCTORS">
                                    </td>
                                  </tr>
                                </tbody>
                              </table>
                            </div>
                            <div class="form-group">
                              <textarea class="form-control" id="responsecommenttext-1-1-1-1" name="responsecommenttext" placeholder="Your comment about this response" rows="3">
                                Instructor 1 comment to student 1 self feedback
                              </textarea>
                            </div>
                            <div class="col-sm-offset-5">
                              <a class="btn btn-primary" href="/page/instructorFeedbackResponseCommentEdit" id="button_save_comment_for_edit-1-1-1-1" type="button">
                                Save
                              </a>
                              <input class="btn btn-default" onclick="return hideResponseCommentEditForm(1,1,1,1);" type="button" value="Cancel">
                            </div>
                            <input name="responsecommentid" type="hidden" value="${comment.id}">
                            <input name="responseid" type="hidden" value="${question.id}%comments.student1InCourse1@gmail.tmt%comments.student1InCourse1@gmail.tmt">
                            <input name="courseid" type="hidden" value="comments.idOfTypicalCourse1">
                            <input name="fsname" type="hidden" value="comments.First feedback session">
                            <input name="user" type="hidden" value="comments.idOfInstructor1OfCourse1">
                            <input name="showresponsecommentsto" type="hidden" value="GIVER, INSTRUCTORS">
                            <input name="showresponsegiverto" type="hidden" value="">
                          </form>
                        </li>
                        <li class="list-group-item list-group-item-warning giver_display-by-you status_display-public" id="responseCommentRow-1-1-1-2">
                          <div id="commentBar-1-1-1-2">
                            <span class="text-muted">
<<<<<<< HEAD
                              From: comments.instructor1@course1.tmt [${datetime.now}]
                            </span>
                            <span class="glyphicon glyphicon-eye-open" data-original-title="This response comment is visible to response giver, and instructors" data-placement="top" data-toggle="tooltip" style="margin-left: 5px;" title="">
                            </span>
                            <span class="glyphicon glyphicon-bell" data-original-title="This comment is pending to notify recipients" data-placement="top" data-toggle="tooltip" title="">
=======
                              From: comments.instructor1@course1.tmt [${datetime.now}] (last edited by comments.instructor1@course1.tmt at ${datetime.now})
>>>>>>> bd59ea12
                            </span>
                            <form class="responseCommentDeleteForm pull-right">
                              <a class="btn btn-default btn-xs icon-button" data-original-title="Delete this comment" data-placement="top" data-toggle="tooltip" href="/page/instructorFeedbackResponseCommentDelete" id="commentdelete-1-1-1-2" style="display: none;" title="" type="button">
                                <span class="glyphicon glyphicon-trash glyphicon-primary">
                                </span>
                              </a>
                              <input name="responseid" type="hidden" value="${question.id}%comments.student1InCourse1@gmail.tmt%comments.student1InCourse1@gmail.tmt">
                              <input name="responsecommentid" type="hidden" value="${comment.id}">
                              <input name="courseid" type="hidden" value="comments.idOfTypicalCourse1">
                              <input name="fsname" type="hidden" value="comments.First feedback session">
                              <input name="user" type="hidden" value="comments.idOfInstructor1OfCourse1">
                            </form>
                            <a class="btn btn-default btn-xs icon-button pull-right" data-original-title="Edit this comment" data-placement="top" data-toggle="tooltip" id="commentedit-1-1-1-2" onclick="showResponseCommentEditForm(1,1,1,2)" style="display: none;" title="" type="button">
                              <span class="glyphicon glyphicon-pencil glyphicon-primary">
                              </span>
                            </a>
                          </div>
                          <div id="plainCommentText-1-1-1-2" style="margin-left: 15px;">
<<<<<<< HEAD
                            added response comment
=======
                            edited response comment
                            <br>
                            a new line
>>>>>>> bd59ea12
                          </div>
                          <form class="responseCommentEditForm" id="responseCommentEditForm-1-1-1-2" style="display: none;">
                            <div class="form-group form-inline">
                              <div class="form-group text-muted">
                                <p>
                                  Giver: student1 In Course1 (Team 1.1)
                                  <br>
                                  Recipient: student1 In Course1 (Team 1.1)
                                </p>
                                You may change comment's visibility using the visibility options on the right hand side.
                              </div>
                              <a class="btn btn-sm btn-info pull-right" id="frComment-visibility-options-trigger-1-1-1-2" onclick="toggleVisibilityEditForm(1,1,1,2)">
                                <span class="glyphicon glyphicon-eye-close">
                                </span>
                                Show Visibility Options
                              </a>
                            </div>
                            <div class="panel panel-default" id="visibility-options-1-1-1-2" style="display: none;">
                              <div class="panel-heading">
                                Visibility Options
                              </div>
                              <table class="table text-center" style="color: #000;">
                                <tbody>
                                  <tr>
                                    <th class="text-center">
                                      User/Group
                                    </th>
                                    <th class="text-center">
                                      Can see your comment
                                    </th>
                                    <th class="text-center">
                                      Can see your name
                                    </th>
                                  </tr>
                                  <tr id="response-giver-1-1-1-2">
                                    <td class="text-left">
                                      <div data-original-title="Control what response giver can view" data-placement="top" data-toggle="tooltip" title="">
                                        Response Giver
                                      </div>
                                    </td>
                                    <td>
                                      <input checked="checked" class="visibilityCheckbox answerCheckbox centered" name="receiverLeaderCheckbox" type="checkbox" value="GIVER">
                                    </td>
                                    <td>
                                      <input checked="checked" class="visibilityCheckbox giverCheckbox" type="checkbox" value="GIVER">
                                    </td>
                                  </tr>
                                  <tr id="response-instructors-1-1-1-2">
                                    <td class="text-left">
                                      <div data-original-title="Control what instructors can view" data-placement="top" data-toggle="tooltip" title="">
                                        Instructors
                                      </div>
                                    </td>
                                    <td>
                                      <input checked="checked" class="visibilityCheckbox answerCheckbox" type="checkbox" value="INSTRUCTORS">
                                    </td>
                                    <td>
                                      <input checked="checked" class="visibilityCheckbox giverCheckbox" type="checkbox" value="INSTRUCTORS">
                                    </td>
                                  </tr>
                                </tbody>
                              </table>
                            </div>
                            <div class="form-group">
                              <textarea class="form-control" id="responsecommenttext-1-1-1-2" name="responsecommenttext" placeholder="Your comment about this response" rows="3">
<<<<<<< HEAD
                                added response comment
=======
                                edited response comment <br>a new line
>>>>>>> bd59ea12
                              </textarea>
                            </div>
                            <div class="col-sm-offset-5">
                              <a class="btn btn-primary" href="/page/instructorFeedbackResponseCommentEdit" id="button_save_comment_for_edit-1-1-1-2" type="button">
                                Save
                              </a>
                              <input class="btn btn-default" onclick="return hideResponseCommentEditForm(1,1,1,2);" type="button" value="Cancel">
                            </div>
                            <input name="responsecommentid" type="hidden" value="${comment.id}">
                            <input name="responseid" type="hidden" value="${question.id}%comments.student1InCourse1@gmail.tmt%comments.student1InCourse1@gmail.tmt">
                            <input name="courseid" type="hidden" value="comments.idOfTypicalCourse1">
                            <input name="fsname" type="hidden" value="comments.First feedback session">
                            <input name="user" type="hidden" value="comments.idOfInstructor1OfCourse1">
                            <input name="showresponsecommentsto" type="hidden" value="GIVER, INSTRUCTORS">
                            <input name="showresponsegiverto" type="hidden" value="GIVER, INSTRUCTORS">
                          </form>
                        </li>
                        <li class="list-group-item list-group-item-warning" id="showResponseCommentAddForm-1-1-1" style="display: none;">
                          <form class="responseCommentAddForm">
                            <div class="form-group form-inline">
                              <div class="form-group text-muted">
                                <p>
                                  Giver: student1 In Course1 (Team 1.1)
                                  <br>
                                  Recipient: student1 In Course1 (Team 1.1)
                                </p>
                                You may change comment's visibility using the visibility options on the right hand side.
                              </div>
                              <a class="btn btn-sm btn-info pull-right" id="frComment-visibility-options-trigger-1-1-1" onclick="toggleVisibilityEditForm(1,1,1)">
                                <span class="glyphicon glyphicon-eye-close">
                                </span>
                                Show Visibility Options
                              </a>
                            </div>
                            <div class="panel panel-default" id="visibility-options-1-1-1" style="display: none;">
                              <div class="panel-heading">
                                Visibility Options
                              </div>
                              <table class="table text-center" style="color: #000;">
                                <tbody>
                                  <tr>
                                    <th class="text-center">
                                      User/Group
                                    </th>
                                    <th class="text-center">
                                      Can see your comment
                                    </th>
                                    <th class="text-center">
                                      Can see your name
                                    </th>
                                  </tr>
                                  <tr id="response-giver-1-1-1">
                                    <td class="text-left">
                                      <div data-original-title="Control what response giver can view" data-placement="top" data-toggle="tooltip" title="">
                                        Response Giver
                                      </div>
                                    </td>
                                    <td>
                                      <input checked="checked" class="visibilityCheckbox answerCheckbox centered" name="receiverLeaderCheckbox" type="checkbox" value="GIVER">
                                    </td>
                                    <td>
                                      <input checked="checked" class="visibilityCheckbox giverCheckbox" type="checkbox" value="GIVER">
                                    </td>
                                  </tr>
                                  <tr id="response-instructors-1-1-1">
                                    <td class="text-left">
                                      <div data-original-title="Control what instructors can view" data-placement="top" data-toggle="tooltip" title="">
                                        Instructors
                                      </div>
                                    </td>
                                    <td>
                                      <input checked="checked" class="visibilityCheckbox answerCheckbox" type="checkbox" value="INSTRUCTORS">
                                    </td>
                                    <td>
                                      <input checked="checked" class="visibilityCheckbox giverCheckbox" type="checkbox" value="INSTRUCTORS">
                                    </td>
                                  </tr>
                                </tbody>
                              </table>
                            </div>
                            <div class="form-group">
                              <textarea class="form-control" id="responseCommentAddForm-1-1-1" name="responsecommenttext" placeholder="Your comment about this response" rows="3">
                              </textarea>
                            </div>
                            <div class="col-sm-offset-5">
                              <a class="btn btn-primary" href="/page/instructorFeedbackResponseCommentAdd" id="button_save_comment_for_add-1-1-1" type="button">
                                Add
                              </a>
                              <input class="btn btn-default" onclick="return hideResponseCommentAddForm(1,1,1);" type="button" value="Cancel">
                            </div>
                            <input name="questionid" type="hidden" value="${question.id}">
                            <input name="responseid" type="hidden" value="${question.id}%comments.student1InCourse1@gmail.tmt%comments.student1InCourse1@gmail.tmt">
                            <input name="courseid" type="hidden" value="comments.idOfTypicalCourse1">
                            <input name="fsname" type="hidden" value="comments.First feedback session">
                            <input name="user" type="hidden" value="comments.idOfInstructor1OfCourse1">
                            <input name="showresponsecommentsto" type="hidden" value="GIVER,INSTRUCTORS">
                            <input name="showresponsegiverto" type="hidden" value="GIVER,INSTRUCTORS">
                          </form>
                        </li>
                      </ul>
                    </td>
                  </tr>
                </tbody>
              </table>
            </div>
            <div class="panel panel-info">
              <div class="panel-heading">
                <b>
                  Question 2
                </b>
                : Rate 1 other student's product
              </div>
              <table class="table">
                <tbody>
                  <tr>
                    <td>
                      <b>
                        From:
                      </b>
                      student3 In Course1 (Team 1.2)
                      <b>
                        To:
                      </b>
                      student2 In Course1 (Team 1.1)
                    </td>
                  </tr>
                  <tr>
                    <td>
                      <strong>
                        Response:
                      </strong>
                      Response from student 3 "to" student 2. Multiline test.
                    </td>
                  </tr>
                  <tr class="active">
                    <td>
                      Comment(s):
                      <button class="btn btn-default btn-xs icon-button pull-right" data-original-title="Add comment" data-placement="top" data-toggle="tooltip" id="button_add_comment-1-2-1" onclick="showResponseCommentAddForm(1,2,1)" title="" type="button">
                        <span class="glyphicon glyphicon-comment glyphicon-primary">
                        </span>
                      </button>
                    </td>
                  </tr>
                  <tr>
                    <td>
                      <ul class="list-group comments" id="responseCommentTable-1-2-1">
                        <li class="list-group-item list-group-item-warning giver_display-by-you status_display-private" id="responseCommentRow-1-2-1-1">
                          <div id="commentBar-1-2-1-1">
                            <span class="text-muted">
                              From: comments.instructor1@course1.tmt [Sun, 01 Feb 2015, 11:59 PM UTC]
                            </span>
                            <form class="responseCommentDeleteForm pull-right">
                              <a class="btn btn-default btn-xs icon-button" data-original-title="Delete this comment" data-placement="top" data-toggle="tooltip" href="/page/instructorFeedbackResponseCommentDelete" id="commentdelete-1-2-1-1" style="display: none;" title="" type="button">
                                <span class="glyphicon glyphicon-trash glyphicon-primary">
                                </span>
                              </a>
                              <input name="responseid" type="hidden" value="${question.id}%comments.student3InCourse1@gmail.tmt%comments.student2InCourse1@gmail.tmt">
                              <input name="responsecommentid" type="hidden" value="${comment.id}">
                              <input name="courseid" type="hidden" value="comments.idOfTypicalCourse1">
                              <input name="fsname" type="hidden" value="comments.First feedback session">
                              <input name="user" type="hidden" value="comments.idOfInstructor1OfCourse1">
                            </form>
                            <a class="btn btn-default btn-xs icon-button pull-right" data-original-title="Edit this comment" data-placement="top" data-toggle="tooltip" id="commentedit-1-2-1-1" onclick="showResponseCommentEditForm(1,2,1,1)" style="display: none;" title="" type="button">
                              <span class="glyphicon glyphicon-pencil glyphicon-primary">
                              </span>
                            </a>
                          </div>
                          <div id="plainCommentText-1-2-1-1" style="margin-left: 15px;">
                            Instructor 1 comment to feedback Question 2
                          </div>
                          <form class="responseCommentEditForm" id="responseCommentEditForm-1-2-1-1" style="display: none;">
                            <div class="form-group form-inline">
                              <div class="form-group text-muted">
                                <p>
                                  Giver: student3 In Course1 (Team 1.2)
                                  <br>
                                  Recipient: student2 In Course1 (Team 1.1)
                                </p>
                                You may change comment's visibility using the visibility options on the right hand side.
                              </div>
                              <a class="btn btn-sm btn-info pull-right" id="frComment-visibility-options-trigger-1-2-1-1" onclick="toggleVisibilityEditForm(1,2,1,1)">
                                <span class="glyphicon glyphicon-eye-close">
                                </span>
                                Show Visibility Options
                              </a>
                            </div>
                            <div class="panel panel-default" id="visibility-options-1-2-1-1" style="display: none;">
                              <div class="panel-heading">
                                Visibility Options
                              </div>
                              <table class="table text-center" style="color: #000;">
                                <tbody>
                                  <tr>
                                    <th class="text-center">
                                      User/Group
                                    </th>
                                    <th class="text-center">
                                      Can see your comment
                                    </th>
                                    <th class="text-center">
                                      Can see your name
                                    </th>
                                  </tr>
                                  <tr id="response-giver-1-2-1-1">
                                    <td class="text-left">
                                      <div data-original-title="Control what response giver can view" data-placement="top" data-toggle="tooltip" title="">
                                        Response Giver
                                      </div>
                                    </td>
                                    <td>
                                      <input class="visibilityCheckbox answerCheckbox centered" name="receiverLeaderCheckbox" type="checkbox" value="GIVER">
                                    </td>
                                    <td>
                                      <input class="visibilityCheckbox giverCheckbox" type="checkbox" value="GIVER">
                                    </td>
                                  </tr>
                                  <tr id="response-recipient-1-2-1-1">
                                    <td class="text-left">
                                      <div data-original-title="Control what response recipient(s) can view" data-placement="top" data-toggle="tooltip" title="">
                                        Response Recipient(s)
                                      </div>
                                    </td>
                                    <td>
                                      <input class="visibilityCheckbox answerCheckbox centered" name="receiverLeaderCheckbox" type="checkbox" value="RECEIVER">
                                    </td>
                                    <td>
                                      <input class="visibilityCheckbox giverCheckbox" type="checkbox" value="RECEIVER">
                                    </td>
                                  </tr>
                                  <tr id="response-recipient-team-1-2-1-1">
                                    <td class="text-left">
                                      <div data-original-title="Control what team members of response recipient(s) can view" data-placement="top" data-toggle="tooltip" title="">
                                        Response Recipient's Team Members
                                      </div>
                                    </td>
                                    <td>
                                      <input class="visibilityCheckbox answerCheckbox" type="checkbox" value="RECEIVER_TEAM_MEMBERS">
                                    </td>
                                    <td>
                                      <input class="visibilityCheckbox giverCheckbox" type="checkbox" value="RECEIVER_TEAM_MEMBERS">
                                    </td>
                                  </tr>
                                  <tr id="response-students-1-2-1-1">
                                    <td class="text-left">
                                      <div data-original-title="Control what other students in this course can view" data-placement="top" data-toggle="tooltip" title="">
                                        Other students in this course
                                      </div>
                                    </td>
                                    <td>
                                      <input class="visibilityCheckbox answerCheckbox" type="checkbox" value="STUDENTS">
                                    </td>
                                    <td>
                                      <input class="visibilityCheckbox giverCheckbox" type="checkbox" value="STUDENTS">
                                    </td>
                                  </tr>
                                  <tr id="response-instructors-1-2-1-1">
                                    <td class="text-left">
                                      <div data-original-title="Control what instructors can view" data-placement="top" data-toggle="tooltip" title="">
                                        Instructors
                                      </div>
                                    </td>
                                    <td>
                                      <input class="visibilityCheckbox answerCheckbox" type="checkbox" value="INSTRUCTORS">
                                    </td>
                                    <td>
                                      <input class="visibilityCheckbox giverCheckbox" type="checkbox" value="INSTRUCTORS">
                                    </td>
                                  </tr>
                                </tbody>
                              </table>
                            </div>
                            <div class="form-group">
                              <textarea class="form-control" id="responsecommenttext-1-2-1-1" name="responsecommenttext" placeholder="Your comment about this response" rows="3">
                                Instructor 1 comment to feedback Question 2
                              </textarea>
                            </div>
                            <div class="col-sm-offset-5">
                              <a class="btn btn-primary" href="/page/instructorFeedbackResponseCommentEdit" id="button_save_comment_for_edit-1-2-1-1" type="button">
                                Save
                              </a>
                              <input class="btn btn-default" onclick="return hideResponseCommentEditForm(1,2,1,1);" type="button" value="Cancel">
                            </div>
                            <input name="responsecommentid" type="hidden" value="${comment.id}">
                            <input name="responseid" type="hidden" value="${question.id}%comments.student3InCourse1@gmail.tmt%comments.student2InCourse1@gmail.tmt">
                            <input name="courseid" type="hidden" value="comments.idOfTypicalCourse1">
                            <input name="fsname" type="hidden" value="comments.First feedback session">
                            <input name="user" type="hidden" value="comments.idOfInstructor1OfCourse1">
                            <input name="showresponsecommentsto" type="hidden" value="">
                            <input name="showresponsegiverto" type="hidden" value="">
                          </form>
                        </li>
                        <li class="list-group-item list-group-item-warning giver_display-by-others status_display-public" id="responseCommentRow-1-2-1-2">
                          <div id="commentBar-1-2-1-2">
                            <span class="text-muted">
                              From: Anonymous [Mon, 02 Feb 2015, 11:59 PM UTC]
                            </span>
                            <span class="glyphicon glyphicon-eye-open" data-original-title="This response comment is visible to other students in this course, and instructors" data-placement="top" data-toggle="tooltip" style="margin-left: 5px;" title="">
                            </span>
                            <form class="responseCommentDeleteForm pull-right">
                              <a class="btn btn-default btn-xs icon-button" data-original-title="Delete this comment" data-placement="top" data-toggle="tooltip" href="/page/instructorFeedbackResponseCommentDelete" id="commentdelete-1-2-1-2" style="display: none;" title="" type="button">
                                <span class="glyphicon glyphicon-trash glyphicon-primary">
                                </span>
                              </a>
                              <input name="responseid" type="hidden" value="${question.id}%comments.student3InCourse1@gmail.tmt%comments.student2InCourse1@gmail.tmt">
                              <input name="responsecommentid" type="hidden" value="${comment.id}">
                              <input name="courseid" type="hidden" value="comments.idOfTypicalCourse1">
                              <input name="fsname" type="hidden" value="comments.First feedback session">
                              <input name="user" type="hidden" value="comments.idOfInstructor1OfCourse1">
                            </form>
                            <a class="btn btn-default btn-xs icon-button pull-right" data-original-title="Edit this comment" data-placement="top" data-toggle="tooltip" id="commentedit-1-2-1-2" onclick="showResponseCommentEditForm(1,2,1,2)" style="display: none;" title="" type="button">
                              <span class="glyphicon glyphicon-pencil glyphicon-primary">
                              </span>
                            </a>
                          </div>
                          <div id="plainCommentText-1-2-1-2" style="margin-left: 15px;">
                            Anonymous comment to feedback Question 2
                          </div>
                          <form class="responseCommentEditForm" id="responseCommentEditForm-1-2-1-2" style="display: none;">
                            <div class="form-group form-inline">
                              <div class="form-group text-muted">
                                <p>
                                  Giver: student3 In Course1 (Team 1.2)
                                  <br>
                                  Recipient: student2 In Course1 (Team 1.1)
                                </p>
                                You may change comment's visibility using the visibility options on the right hand side.
                              </div>
                              <a class="btn btn-sm btn-info pull-right" id="frComment-visibility-options-trigger-1-2-1-2" onclick="toggleVisibilityEditForm(1,2,1,2)">
                                <span class="glyphicon glyphicon-eye-close">
                                </span>
                                Show Visibility Options
                              </a>
                            </div>
                            <div class="panel panel-default" id="visibility-options-1-2-1-2" style="display: none;">
                              <div class="panel-heading">
                                Visibility Options
                              </div>
                              <table class="table text-center" style="color: #000;">
                                <tbody>
                                  <tr>
                                    <th class="text-center">
                                      User/Group
                                    </th>
                                    <th class="text-center">
                                      Can see your comment
                                    </th>
                                    <th class="text-center">
                                      Can see your name
                                    </th>
                                  </tr>
                                  <tr id="response-giver-1-2-1-2">
                                    <td class="text-left">
                                      <div data-original-title="Control what response giver can view" data-placement="top" data-toggle="tooltip" title="">
                                        Response Giver
                                      </div>
                                    </td>
                                    <td>
                                      <input class="visibilityCheckbox answerCheckbox centered" name="receiverLeaderCheckbox" type="checkbox" value="GIVER">
                                    </td>
                                    <td>
                                      <input class="visibilityCheckbox giverCheckbox" type="checkbox" value="GIVER">
                                    </td>
                                  </tr>
                                  <tr id="response-recipient-1-2-1-2">
                                    <td class="text-left">
                                      <div data-original-title="Control what response recipient(s) can view" data-placement="top" data-toggle="tooltip" title="">
                                        Response Recipient(s)
                                      </div>
                                    </td>
                                    <td>
                                      <input class="visibilityCheckbox answerCheckbox centered" name="receiverLeaderCheckbox" type="checkbox" value="RECEIVER">
                                    </td>
                                    <td>
                                      <input class="visibilityCheckbox giverCheckbox" type="checkbox" value="RECEIVER">
                                    </td>
                                  </tr>
                                  <tr id="response-recipient-team-1-2-1-2">
                                    <td class="text-left">
                                      <div data-original-title="Control what team members of response recipient(s) can view" data-placement="top" data-toggle="tooltip" title="">
                                        Response Recipient's Team Members
                                      </div>
                                    </td>
                                    <td>
                                      <input class="visibilityCheckbox answerCheckbox" type="checkbox" value="RECEIVER_TEAM_MEMBERS">
                                    </td>
                                    <td>
                                      <input class="visibilityCheckbox giverCheckbox" type="checkbox" value="RECEIVER_TEAM_MEMBERS">
                                    </td>
                                  </tr>
                                  <tr id="response-students-1-2-1-2">
                                    <td class="text-left">
                                      <div data-original-title="Control what other students in this course can view" data-placement="top" data-toggle="tooltip" title="">
                                        Other students in this course
                                      </div>
                                    </td>
                                    <td>
                                      <input checked="checked" class="visibilityCheckbox answerCheckbox" type="checkbox" value="STUDENTS">
                                    </td>
                                    <td>
                                      <input class="visibilityCheckbox giverCheckbox" type="checkbox" value="STUDENTS">
                                    </td>
                                  </tr>
                                  <tr id="response-instructors-1-2-1-2">
                                    <td class="text-left">
                                      <div data-original-title="Control what instructors can view" data-placement="top" data-toggle="tooltip" title="">
                                        Instructors
                                      </div>
                                    </td>
                                    <td>
                                      <input checked="checked" class="visibilityCheckbox answerCheckbox" type="checkbox" value="INSTRUCTORS">
                                    </td>
                                    <td>
                                      <input class="visibilityCheckbox giverCheckbox" type="checkbox" value="INSTRUCTORS">
                                    </td>
                                  </tr>
                                </tbody>
                              </table>
                            </div>
                            <div class="form-group">
                              <textarea class="form-control" id="responsecommenttext-1-2-1-2" name="responsecommenttext" placeholder="Your comment about this response" rows="3">
                                Anonymous comment to feedback Question 2
                              </textarea>
                            </div>
                            <div class="col-sm-offset-5">
                              <a class="btn btn-primary" href="/page/instructorFeedbackResponseCommentEdit" id="button_save_comment_for_edit-1-2-1-2" type="button">
                                Save
                              </a>
                              <input class="btn btn-default" onclick="return hideResponseCommentEditForm(1,2,1,2);" type="button" value="Cancel">
                            </div>
                            <input name="responsecommentid" type="hidden" value="${comment.id}">
                            <input name="responseid" type="hidden" value="${question.id}%comments.student3InCourse1@gmail.tmt%comments.student2InCourse1@gmail.tmt">
                            <input name="courseid" type="hidden" value="comments.idOfTypicalCourse1">
                            <input name="fsname" type="hidden" value="comments.First feedback session">
                            <input name="user" type="hidden" value="comments.idOfInstructor1OfCourse1">
                            <input name="showresponsecommentsto" type="hidden" value="STUDENTS, INSTRUCTORS">
                            <input name="showresponsegiverto" type="hidden" value="">
                          </form>
                        </li>
                        <li class="list-group-item list-group-item-warning giver_display-by-others status_display-public" id="responseCommentRow-1-2-1-3">
                          <div id="commentBar-1-2-1-3">
                            <span class="text-muted">
                              From: comments.instructor2@course1.tmt [Tue, 03 Feb 2015, 11:59 PM UTC]
                            </span>
                            <span class="glyphicon glyphicon-eye-open" data-original-title="This response comment is visible to response giver, response recipient, other students in this course, and instructors" data-placement="top" data-toggle="tooltip" style="margin-left: 5px;" title="">
                            </span>
                            <form class="responseCommentDeleteForm pull-right">
                              <a class="btn btn-default btn-xs icon-button" data-original-title="Delete this comment" data-placement="top" data-toggle="tooltip" href="/page/instructorFeedbackResponseCommentDelete" id="commentdelete-1-2-1-3" style="display: none;" title="" type="button">
                                <span class="glyphicon glyphicon-trash glyphicon-primary">
                                </span>
                              </a>
                              <input name="responseid" type="hidden" value="${question.id}%comments.student3InCourse1@gmail.tmt%comments.student2InCourse1@gmail.tmt">
                              <input name="responsecommentid" type="hidden" value="${comment.id}">
                              <input name="courseid" type="hidden" value="comments.idOfTypicalCourse1">
                              <input name="fsname" type="hidden" value="comments.First feedback session">
                              <input name="user" type="hidden" value="comments.idOfInstructor1OfCourse1">
                            </form>
                            <a class="btn btn-default btn-xs icon-button pull-right" data-original-title="Edit this comment" data-placement="top" data-toggle="tooltip" id="commentedit-1-2-1-3" onclick="showResponseCommentEditForm(1,2,1,3)" style="display: none;" title="" type="button">
                              <span class="glyphicon glyphicon-pencil glyphicon-primary">
                              </span>
                            </a>
                          </div>
                          <div id="plainCommentText-1-2-1-3" style="margin-left: 15px;">
                            Instructor 2 comment to feedback Question 2 (Student 3 see this as anonymous comment)
                          </div>
                          <form class="responseCommentEditForm" id="responseCommentEditForm-1-2-1-3" style="display: none;">
                            <div class="form-group form-inline">
                              <div class="form-group text-muted">
                                <p>
                                  Giver: student3 In Course1 (Team 1.2)
                                  <br>
                                  Recipient: student2 In Course1 (Team 1.1)
                                </p>
                                You may change comment's visibility using the visibility options on the right hand side.
                              </div>
                              <a class="btn btn-sm btn-info pull-right" id="frComment-visibility-options-trigger-1-2-1-3" onclick="toggleVisibilityEditForm(1,2,1,3)">
                                <span class="glyphicon glyphicon-eye-close">
                                </span>
                                Show Visibility Options
                              </a>
                            </div>
                            <div class="panel panel-default" id="visibility-options-1-2-1-3" style="display: none;">
                              <div class="panel-heading">
                                Visibility Options
                              </div>
                              <table class="table text-center" style="color: #000;">
                                <tbody>
                                  <tr>
                                    <th class="text-center">
                                      User/Group
                                    </th>
                                    <th class="text-center">
                                      Can see your comment
                                    </th>
                                    <th class="text-center">
                                      Can see your name
                                    </th>
                                  </tr>
                                  <tr id="response-giver-1-2-1-3">
                                    <td class="text-left">
                                      <div data-original-title="Control what response giver can view" data-placement="top" data-toggle="tooltip" title="">
                                        Response Giver
                                      </div>
                                    </td>
                                    <td>
                                      <input checked="checked" class="visibilityCheckbox answerCheckbox centered" name="receiverLeaderCheckbox" type="checkbox" value="GIVER">
                                    </td>
                                    <td>
                                      <input class="visibilityCheckbox giverCheckbox" type="checkbox" value="GIVER">
                                    </td>
                                  </tr>
                                  <tr id="response-recipient-1-2-1-3">
                                    <td class="text-left">
                                      <div data-original-title="Control what response recipient(s) can view" data-placement="top" data-toggle="tooltip" title="">
                                        Response Recipient(s)
                                      </div>
                                    </td>
                                    <td>
                                      <input checked="checked" class="visibilityCheckbox answerCheckbox centered" name="receiverLeaderCheckbox" type="checkbox" value="RECEIVER">
                                    </td>
                                    <td>
                                      <input class="visibilityCheckbox giverCheckbox" type="checkbox" value="RECEIVER">
                                    </td>
                                  </tr>
                                  <tr id="response-recipient-team-1-2-1-3">
                                    <td class="text-left">
                                      <div data-original-title="Control what team members of response recipient(s) can view" data-placement="top" data-toggle="tooltip" title="">
                                        Response Recipient's Team Members
                                      </div>
                                    </td>
                                    <td>
                                      <input class="visibilityCheckbox answerCheckbox" type="checkbox" value="RECEIVER_TEAM_MEMBERS">
                                    </td>
                                    <td>
                                      <input checked="checked" class="visibilityCheckbox giverCheckbox" type="checkbox" value="RECEIVER_TEAM_MEMBERS">
                                    </td>
                                  </tr>
                                  <tr id="response-students-1-2-1-3">
                                    <td class="text-left">
                                      <div data-original-title="Control what other students in this course can view" data-placement="top" data-toggle="tooltip" title="">
                                        Other students in this course
                                      </div>
                                    </td>
                                    <td>
                                      <input checked="checked" class="visibilityCheckbox answerCheckbox" type="checkbox" value="STUDENTS">
                                    </td>
                                    <td>
                                      <input class="visibilityCheckbox giverCheckbox" type="checkbox" value="STUDENTS">
                                    </td>
                                  </tr>
                                  <tr id="response-instructors-1-2-1-3">
                                    <td class="text-left">
                                      <div data-original-title="Control what instructors can view" data-placement="top" data-toggle="tooltip" title="">
                                        Instructors
                                      </div>
                                    </td>
                                    <td>
                                      <input checked="checked" class="visibilityCheckbox answerCheckbox" type="checkbox" value="INSTRUCTORS">
                                    </td>
                                    <td>
                                      <input checked="checked" class="visibilityCheckbox giverCheckbox" type="checkbox" value="INSTRUCTORS">
                                    </td>
                                  </tr>
                                </tbody>
                              </table>
                            </div>
                            <div class="form-group">
                              <textarea class="form-control" id="responsecommenttext-1-2-1-3" name="responsecommenttext" placeholder="Your comment about this response" rows="3">
                                Instructor 2 comment to feedback Question 2 (Student 3 see this as anonymous comment)
                              </textarea>
                            </div>
                            <div class="col-sm-offset-5">
                              <a class="btn btn-primary" href="/page/instructorFeedbackResponseCommentEdit" id="button_save_comment_for_edit-1-2-1-3" type="button">
                                Save
                              </a>
                              <input class="btn btn-default" onclick="return hideResponseCommentEditForm(1,2,1,3);" type="button" value="Cancel">
                            </div>
                            <input name="responsecommentid" type="hidden" value="${comment.id}">
                            <input name="responseid" type="hidden" value="${question.id}%comments.student3InCourse1@gmail.tmt%comments.student2InCourse1@gmail.tmt">
                            <input name="courseid" type="hidden" value="comments.idOfTypicalCourse1">
                            <input name="fsname" type="hidden" value="comments.First feedback session">
                            <input name="user" type="hidden" value="comments.idOfInstructor1OfCourse1">
                            <input name="showresponsecommentsto" type="hidden" value="GIVER, RECEIVER, STUDENTS, INSTRUCTORS">
                            <input name="showresponsegiverto" type="hidden" value="INSTRUCTORS, RECEIVER_TEAM_MEMBERS">
                          </form>
                        </li>
                        <li class="list-group-item list-group-item-warning" id="showResponseCommentAddForm-1-2-1" style="display: none;">
                          <form class="responseCommentAddForm">
                            <div class="form-group form-inline">
                              <div class="form-group text-muted">
                                <p>
                                  Giver: student3 In Course1 (Team 1.2)
                                  <br>
                                  Recipient: student2 In Course1 (Team 1.1)
                                </p>
                                You may change comment's visibility using the visibility options on the right hand side.
                              </div>
                              <a class="btn btn-sm btn-info pull-right" id="frComment-visibility-options-trigger-1-2-1" onclick="toggleVisibilityEditForm(1,2,1)">
                                <span class="glyphicon glyphicon-eye-close">
                                </span>
                                Show Visibility Options
                              </a>
                            </div>
                            <div class="panel panel-default" id="visibility-options-1-2-1" style="display: none;">
                              <div class="panel-heading">
                                Visibility Options
                              </div>
                              <table class="table text-center" style="color: #000;">
                                <tbody>
                                  <tr>
                                    <th class="text-center">
                                      User/Group
                                    </th>
                                    <th class="text-center">
                                      Can see your comment
                                    </th>
                                    <th class="text-center">
                                      Can see your name
                                    </th>
                                  </tr>
                                  <tr id="response-giver-1-2-1">
                                    <td class="text-left">
                                      <div data-original-title="Control what response giver can view" data-placement="top" data-toggle="tooltip" title="">
                                        Response Giver
                                      </div>
                                    </td>
                                    <td>
                                      <input checked="checked" class="visibilityCheckbox answerCheckbox centered" name="receiverLeaderCheckbox" type="checkbox" value="GIVER">
                                    </td>
                                    <td>
                                      <input checked="checked" class="visibilityCheckbox giverCheckbox" type="checkbox" value="GIVER">
                                    </td>
                                  </tr>
                                  <tr id="response-recipient-1-2-1">
                                    <td class="text-left">
                                      <div data-original-title="Control what response recipient(s) can view" data-placement="top" data-toggle="tooltip" title="">
                                        Response Recipient(s)
                                      </div>
                                    </td>
                                    <td>
                                      <input checked="checked" class="visibilityCheckbox answerCheckbox centered" name="receiverLeaderCheckbox" type="checkbox" value="RECEIVER">
                                    </td>
                                    <td>
                                      <input checked="checked" class="visibilityCheckbox giverCheckbox" type="checkbox" value="RECEIVER">
                                    </td>
                                  </tr>
                                  <tr id="response-recipient-team-1-2-1">
                                    <td class="text-left">
                                      <div data-original-title="Control what team members of response recipient(s) can view" data-placement="top" data-toggle="tooltip" title="">
                                        Response Recipient's Team Members
                                      </div>
                                    </td>
                                    <td>
                                      <input checked="checked" class="visibilityCheckbox answerCheckbox" type="checkbox" value="RECEIVER_TEAM_MEMBERS">
                                    </td>
                                    <td>
                                      <input checked="checked" class="visibilityCheckbox giverCheckbox" type="checkbox" value="RECEIVER_TEAM_MEMBERS">
                                    </td>
                                  </tr>
                                  <tr id="response-students-1-2-1">
                                    <td class="text-left">
                                      <div data-original-title="Control what other students in this course can view" data-placement="top" data-toggle="tooltip" title="">
                                        Other students in this course
                                      </div>
                                    </td>
                                    <td>
                                      <input checked="checked" class="visibilityCheckbox answerCheckbox" type="checkbox" value="STUDENTS">
                                    </td>
                                    <td>
                                      <input checked="checked" class="visibilityCheckbox giverCheckbox" type="checkbox" value="STUDENTS">
                                    </td>
                                  </tr>
                                  <tr id="response-instructors-1-2-1">
                                    <td class="text-left">
                                      <div data-original-title="Control what instructors can view" data-placement="top" data-toggle="tooltip" title="">
                                        Instructors
                                      </div>
                                    </td>
                                    <td>
                                      <input checked="checked" class="visibilityCheckbox answerCheckbox" type="checkbox" value="INSTRUCTORS">
                                    </td>
                                    <td>
                                      <input checked="checked" class="visibilityCheckbox giverCheckbox" type="checkbox" value="INSTRUCTORS">
                                    </td>
                                  </tr>
                                </tbody>
                              </table>
                            </div>
                            <div class="form-group">
                              <textarea class="form-control" id="responseCommentAddForm-1-2-1" name="responsecommenttext" placeholder="Your comment about this response" rows="3">
                              </textarea>
                            </div>
                            <div class="col-sm-offset-5">
                              <a class="btn btn-primary" href="/page/instructorFeedbackResponseCommentAdd" id="button_save_comment_for_add-1-2-1" type="button">
                                Add
                              </a>
                              <input class="btn btn-default" onclick="return hideResponseCommentAddForm(1,2,1);" type="button" value="Cancel">
                            </div>
                            <input name="questionid" type="hidden" value="${question.id}">
                            <input name="responseid" type="hidden" value="${question.id}%comments.student3InCourse1@gmail.tmt%comments.student2InCourse1@gmail.tmt">
                            <input name="courseid" type="hidden" value="comments.idOfTypicalCourse1">
                            <input name="fsname" type="hidden" value="comments.First feedback session">
                            <input name="user" type="hidden" value="comments.idOfInstructor1OfCourse1">
                            <input name="showresponsecommentsto" type="hidden" value="GIVER,INSTRUCTORS, RECEIVER, RECEIVER_TEAM_MEMBERS, STUDENTS">
                            <input name="showresponsegiverto" type="hidden" value="GIVER,INSTRUCTORS, RECEIVER, RECEIVER_TEAM_MEMBERS, STUDENTS">
                          </form>
                        </li>
                      </ul>
                    </td>
                  </tr>
                </tbody>
              </table>
            </div>
          </div>
        </div>
      </div>
    </div>
  </div>
  <ul class="pagination">
    <li>
      <a href="javascript:;">
        «
      </a>
    </li>
    <li class="active">
      <a href="/page/instructorCommentsPage?user=comments.idOfInstructor1OfCourse1&courseid=comments.idOfTypicalCourse1">
        comments.idOfTypicalCourse1
      </a>
    </li>
    <li>
      <a href="javascript:;">
        »
      </a>
    </li>
  </ul>
</div><|MERGE_RESOLUTION|>--- conflicted
+++ resolved
@@ -171,10 +171,10 @@
           comments.idOfTypicalCourse1 : Typical Course 1 with 2 Evals
         </strong>
       </h4>
-      <div class="btn-group pull-right" style="">
-        <a class="btn btn-sm btn-info" data-original-title="Send email notification to 2 recipient(s) of comments pending notification" data-toggle="tooltip" href="/page/instructorStudentCommentClearPending?courseid=comments.idOfTypicalCourse1&user=comments.idOfInstructor1OfCourse1" style="margin-right: 17px;" title="" type="button">
+      <div class="btn-group pull-right" style="display:none">
+        <a class="btn btn-sm btn-info" data-original-title="Send email notification to 0 recipient(s) of comments pending notification" data-toggle="tooltip" href="/page/instructorStudentCommentClearPending?courseid=comments.idOfTypicalCourse1&user=comments.idOfInstructor1OfCourse1" style="margin-right: 17px;" title="" type="button">
           <span class="badge" style="margin-right: 5px">
-            2
+            0
           </span>
           <span class="glyphicon glyphicon-comment">
           </span>
@@ -1774,18 +1774,10 @@
                   <tr>
                     <td>
                       <ul class="list-group comments" id="responseCommentTable-1-1-1">
-                        <li class="list-group-item list-group-item-warning giver_display-by-you status_display-public" id="responseCommentRow-1-1-1-1">
+                        <li class="list-group-item list-group-item-warning giver_display-by-you status_display-private" id="responseCommentRow-1-1-1-1">
                           <div id="commentBar-1-1-1-1">
                             <span class="text-muted">
-<<<<<<< HEAD
-                              From: comments.instructor1@course1.tmt [Tue, 01 Mar 2016, 11:59 PM UTC] (last edited by comments.instructor1@course1.tmt at ${datetime.now})
-                            </span>
-                            <span class="glyphicon glyphicon-eye-open" data-original-title="This response comment is visible to response giver, and instructors" data-placement="top" data-toggle="tooltip" style="margin-left: 5px;" title="">
-                            </span>
-                            <span class="glyphicon glyphicon-bell" data-original-title="This comment is pending to notify recipients" data-placement="top" data-toggle="tooltip" title="">
-=======
                               From: comments.instructor1@course1.tmt [Tue, 01 Mar 2016, 11:59 PM UTC] (last edited by comments.instructor1@course1.tmt at Wed, 02 Mar 2016, 11:59 PM UTC)
->>>>>>> bd59ea12
                             </span>
                             <form class="responseCommentDeleteForm pull-right">
                               <a class="btn btn-default btn-xs icon-button" data-original-title="Delete this comment" data-placement="top" data-toggle="tooltip" href="/page/instructorFeedbackResponseCommentDelete" id="commentdelete-1-1-1-1" style="display: none;" title="" type="button">
@@ -1846,7 +1838,7 @@
                                       </div>
                                     </td>
                                     <td>
-                                      <input checked="checked" class="visibilityCheckbox answerCheckbox centered" name="receiverLeaderCheckbox" type="checkbox" value="GIVER">
+                                      <input class="visibilityCheckbox answerCheckbox centered" name="receiverLeaderCheckbox" type="checkbox" value="GIVER">
                                     </td>
                                     <td>
                                       <input class="visibilityCheckbox giverCheckbox" type="checkbox" value="GIVER">
@@ -1859,7 +1851,7 @@
                                       </div>
                                     </td>
                                     <td>
-                                      <input checked="checked" class="visibilityCheckbox answerCheckbox" type="checkbox" value="INSTRUCTORS">
+                                      <input class="visibilityCheckbox answerCheckbox" type="checkbox" value="INSTRUCTORS">
                                     </td>
                                     <td>
                                       <input class="visibilityCheckbox giverCheckbox" type="checkbox" value="INSTRUCTORS">
@@ -1884,22 +1876,14 @@
                             <input name="courseid" type="hidden" value="comments.idOfTypicalCourse1">
                             <input name="fsname" type="hidden" value="comments.First feedback session">
                             <input name="user" type="hidden" value="comments.idOfInstructor1OfCourse1">
-                            <input name="showresponsecommentsto" type="hidden" value="GIVER, INSTRUCTORS">
+                            <input name="showresponsecommentsto" type="hidden" value="">
                             <input name="showresponsegiverto" type="hidden" value="">
                           </form>
                         </li>
-                        <li class="list-group-item list-group-item-warning giver_display-by-you status_display-public" id="responseCommentRow-1-1-1-2">
+                        <li class="list-group-item list-group-item-warning giver_display-by-you status_display-private" id="responseCommentRow-1-1-1-2">
                           <div id="commentBar-1-1-1-2">
                             <span class="text-muted">
-<<<<<<< HEAD
-                              From: comments.instructor1@course1.tmt [${datetime.now}]
-                            </span>
-                            <span class="glyphicon glyphicon-eye-open" data-original-title="This response comment is visible to response giver, and instructors" data-placement="top" data-toggle="tooltip" style="margin-left: 5px;" title="">
-                            </span>
-                            <span class="glyphicon glyphicon-bell" data-original-title="This comment is pending to notify recipients" data-placement="top" data-toggle="tooltip" title="">
-=======
                               From: comments.instructor1@course1.tmt [${datetime.now}] (last edited by comments.instructor1@course1.tmt at ${datetime.now})
->>>>>>> bd59ea12
                             </span>
                             <form class="responseCommentDeleteForm pull-right">
                               <a class="btn btn-default btn-xs icon-button" data-original-title="Delete this comment" data-placement="top" data-toggle="tooltip" href="/page/instructorFeedbackResponseCommentDelete" id="commentdelete-1-1-1-2" style="display: none;" title="" type="button">
@@ -1918,13 +1902,9 @@
                             </a>
                           </div>
                           <div id="plainCommentText-1-1-1-2" style="margin-left: 15px;">
-<<<<<<< HEAD
-                            added response comment
-=======
                             edited response comment
                             <br>
                             a new line
->>>>>>> bd59ea12
                           </div>
                           <form class="responseCommentEditForm" id="responseCommentEditForm-1-1-1-2" style="display: none;">
                             <div class="form-group form-inline">
@@ -1966,10 +1946,10 @@
                                       </div>
                                     </td>
                                     <td>
-                                      <input checked="checked" class="visibilityCheckbox answerCheckbox centered" name="receiverLeaderCheckbox" type="checkbox" value="GIVER">
-                                    </td>
-                                    <td>
-                                      <input checked="checked" class="visibilityCheckbox giverCheckbox" type="checkbox" value="GIVER">
+                                      <input class="visibilityCheckbox answerCheckbox centered" name="receiverLeaderCheckbox" type="checkbox" value="GIVER">
+                                    </td>
+                                    <td>
+                                      <input class="visibilityCheckbox giverCheckbox" type="checkbox" value="GIVER">
                                     </td>
                                   </tr>
                                   <tr id="response-instructors-1-1-1-2">
@@ -1979,10 +1959,10 @@
                                       </div>
                                     </td>
                                     <td>
-                                      <input checked="checked" class="visibilityCheckbox answerCheckbox" type="checkbox" value="INSTRUCTORS">
-                                    </td>
-                                    <td>
-                                      <input checked="checked" class="visibilityCheckbox giverCheckbox" type="checkbox" value="INSTRUCTORS">
+                                      <input class="visibilityCheckbox answerCheckbox" type="checkbox" value="INSTRUCTORS">
+                                    </td>
+                                    <td>
+                                      <input class="visibilityCheckbox giverCheckbox" type="checkbox" value="INSTRUCTORS">
                                     </td>
                                   </tr>
                                 </tbody>
@@ -1990,11 +1970,7 @@
                             </div>
                             <div class="form-group">
                               <textarea class="form-control" id="responsecommenttext-1-1-1-2" name="responsecommenttext" placeholder="Your comment about this response" rows="3">
-<<<<<<< HEAD
-                                added response comment
-=======
                                 edited response comment <br>a new line
->>>>>>> bd59ea12
                               </textarea>
                             </div>
                             <div class="col-sm-offset-5">
@@ -2008,8 +1984,8 @@
                             <input name="courseid" type="hidden" value="comments.idOfTypicalCourse1">
                             <input name="fsname" type="hidden" value="comments.First feedback session">
                             <input name="user" type="hidden" value="comments.idOfInstructor1OfCourse1">
-                            <input name="showresponsecommentsto" type="hidden" value="GIVER, INSTRUCTORS">
-                            <input name="showresponsegiverto" type="hidden" value="GIVER, INSTRUCTORS">
+                            <input name="showresponsecommentsto" type="hidden" value="">
+                            <input name="showresponsegiverto" type="hidden" value="">
                           </form>
                         </li>
                         <li class="list-group-item list-group-item-warning" id="showResponseCommentAddForm-1-1-1" style="display: none;">
