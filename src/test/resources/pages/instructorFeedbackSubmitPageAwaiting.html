<!DOCTYPE html>
<html xmlns="http://www.w3.org/1999/xhtml"><head>
        <title>TEAMMATES - Submit Feedback</title>

	    <link href="/favicon.png" rel="shortcut icon" />
	
	    <meta content="text/html; charset=UTF-8" http-equiv="Content-Type" />
	    <meta content="width=device-width, initial-scale=1.0" name="viewport" />
	
	    <link rel="stylesheet" href="/bootstrap/css/bootstrap.min.css" type="text/css" />
	    <link rel="stylesheet" href="/bootstrap/css/bootstrap-theme.min.css" type="text/css" />
	    <link rel="stylesheet" href="/stylesheets/teammatesCommon.css" type="text/css" />
	
	    <!--[if lt IE 9]>
	        <script src="https://oss.maxcdn.com/libs/html5shiv/3.7.0/html5shiv.js"></script>
	        <script src="https://oss.maxcdn.com/libs/respond.js/1.4.2/respond.min.js"></script>
	    <![endif]-->
	
	    <script type="text/javascript" async="" src="https://ssl.google-analytics.com/ga.js"></script><script src="/js/googleAnalytics.js" type="text/javascript"></script>
	    <script src="/js/jquery-minified.js" type="text/javascript"></script>
	    <script src="//ajax.googleapis.com/ajax/libs/jqueryui/1.10.4/jquery-ui.min.js" type="text/javascript"></script>
	    <script src="/js/common.js" type="text/javascript"></script>
	    <script src="/bootstrap/js/bootstrap.min.js" type="text/javascript"></script>

        <noscript>

    &lt;div id="noscript-warning"&gt;
        &lt;h1&gt;
            TEAMMATES works best with JavaScript enabled. &lt;br&gt; You may
            enable it in your browser by following steps below.
        &lt;/h1&gt;

        &lt;div&gt;
            &lt;ul id="nav"&gt;
                &lt;li&gt;&lt;a href="#ie"&gt;Internet Explorer&lt;/a&gt;&lt;/li&gt;
                &lt;li&gt;&lt;a href="#firefox"&gt;Mozilla Firefox&lt;/a&gt;&lt;/li&gt;
                &lt;li&gt;&lt;a href="#safari"&gt;Safari&lt;/a&gt;&lt;/li&gt;
                &lt;li&gt;&lt;a href="#opera"&gt;Opera&lt;/a&gt;&lt;/li&gt;
                &lt;li&gt;&lt;a href="#chrome"&gt;Chrome&lt;/a&gt;&lt;/li&gt;
            &lt;/ul&gt;
        &lt;/div&gt;

        &lt;div id=content&gt;
            &lt;div id=ie&gt;
                &lt;h1&gt;Internet Explorer&lt;/h1&gt;
                Please complete the following instructions to activate and enable
                JavaScript in Internet Explorer.

                &lt;h3&gt;PC&lt;/h3&gt;
                &lt;ol&gt;
                    &lt;li&gt;In the Tools drop-down menu, select Internet Options.&lt;/li&gt;
                    &lt;li&gt;Next, select the Security tab.&lt;/li&gt;
                    &lt;li&gt;Then, select the earth (Internet) icon.&lt;/li&gt;
                    &lt;li&gt;Then select the Custom Level button.&lt;/li&gt;
                    &lt;li&gt;Locate Scripting near the bottom of the list.&lt;/li&gt;
                    &lt;li&gt;Under Active Scripting, select Enable, then hit OK.&lt;/li&gt;
                    &lt;li&gt;Answer yes to the following conformation box.&lt;/li&gt;
                    &lt;li&gt;Hit OK to close the Internet Options window.&lt;/li&gt;
                    &lt;li&gt;Finally, hit refresh on your browser window to enjoy the
                        javascript.&lt;/li&gt;
                &lt;/ol&gt;
            &lt;/div&gt;

            &lt;div id=firefox&gt;
                &lt;h1&gt;Firefox&lt;/h1&gt;
                Please complete the following instructions to activate and enable
                JavaScript in Firefox

                &lt;h3&gt;PC&lt;/h3&gt;
                &lt;ol&gt;
                    &lt;li&gt;In the Tools drop-down menu, select Options.&lt;/li&gt;
                    &lt;li&gt;Next, select the Content icon/tab at the top on the
                        window.&lt;/li&gt;
                    &lt;li&gt;Then, check the Enable JavaScript checkbox under the Web
                        Content category.&lt;/li&gt;
                    &lt;li&gt;Hit OK to close the Options window and save your changes.&lt;/li&gt;
                    &lt;li&gt;Finally, Refresh your browser.&lt;/li&gt;
                &lt;/ol&gt;
                &lt;h3&gt;MAC&lt;/h3&gt;
                &lt;ol&gt;
                    &lt;li&gt;Select the Firefox menu item from the Apple/System bar at
                        the top of the screen.&lt;/li&gt;
                    &lt;li&gt;From the drop-down menu, select Preferences...&lt;/li&gt;
                    &lt;li&gt;Select the Content icon/tab at the top on the window.&lt;/li&gt;
                    &lt;li&gt;Then, check the Enable JavaScript checkbox.&lt;/li&gt;
                    &lt;li&gt;Close the Options window to save your changes.&lt;/li&gt;
                    &lt;li&gt;Finally, refresh your browser.&lt;/li&gt;
                &lt;/ol&gt;
            &lt;/div&gt;

            &lt;div id=safari&gt;
                &lt;h1&gt;Safari&lt;/h1&gt;
                Please complete the following instructions to activate and enable
                JavaScript in Safari.

                &lt;h3&gt;PC&lt;/h3&gt;
                &lt;ol&gt;
                    &lt;li&gt;In the Edit drop-down menu at the top of the window,
                        select Preferences...&lt;/li&gt;
                    &lt;li&gt;Select the Security icon/tab at the top on the window.&lt;/li&gt;
                    &lt;li&gt;Then, check the Enable JavaScript checkbox.&lt;/li&gt;
                    &lt;li&gt;Close the window to save your changes.&lt;/li&gt;
                    &lt;li&gt;Finally, Refresh your browser.&lt;/li&gt;
                &lt;/ol&gt;
                &lt;h3&gt;MAC&lt;/h3&gt;
                &lt;ol&gt;
                    &lt;li&gt;Select the Safari menu item from the Apple/System bar at
                        the top of the screen.&lt;/li&gt;
                    &lt;li&gt;From the drop-down menu, select Preferences.&lt;/li&gt;
                    &lt;li&gt;Select the Content icon/tab at the top of the window.&lt;/li&gt;
                    &lt;li&gt;Then, check the Enable JavaScript checkbox.&lt;/li&gt;
                    &lt;li&gt;Close the window to save your changes.&lt;/li&gt;
                    &lt;li&gt;Finally, refresh your browser.&lt;/li&gt;
               &lt;/ol&gt;
            &lt;/div&gt;

            &lt;div id=opera&gt;
                &lt;h1&gt;Opera&lt;/h1&gt;
                Please complete the following instructions to activate and enable
                JavaScript in Opera.

                &lt;h3&gt;PC&lt;/h3&gt;
                &lt;ol&gt;
                    &lt;li&gt;In the Tools drop-down menu at the top of the window,
                        select Preferences...&lt;/li&gt;
                    &lt;li&gt;Select the Advanced tab at the top on the Preferences
                        window.&lt;/li&gt;
                    &lt;li&gt;Find the Content item in the list on the left-side of the
                        window and select it.&lt;/li&gt;
                    &lt;li&gt;Then, check the Enable JavaScript checkbox.&lt;/li&gt;
                    &lt;li&gt;Click OK to save your changes and close the Preferences
                        window. Finally, Refresh your browser.&lt;/li&gt;
                &lt;/ol&gt;
                &lt;h3&gt;MAC&lt;/h3&gt;
                &lt;ol&gt;
                    &lt;li&gt;Select the Safari menu item from the Apple/System bar at
                        the top of the screen.&lt;/li&gt;
                    &lt;li&gt;From the drop-down menu, select Preferences.&lt;/li&gt;
                    &lt;li&gt;Select the Content icon/tab at the top of the Preferences
                        window.&lt;/li&gt;
                    &lt;li&gt;Then, check the Enable JavaScript checkbox.&lt;/li&gt;
                    &lt;li&gt;Click OK to save your changes and close the Preferences
                        window.&lt;/li&gt;
                    &lt;li&gt;Finally, refresh your browser.&lt;/li&gt;
                &lt;/ol&gt;
            &lt;/div&gt;

            &lt;div id=chrome&gt;
                &lt;h1&gt;Chrome&lt;/h1&gt;
                Please complete the following instructions to activate and enable
                JavaScript in Chrome.

                &lt;h3&gt;PC&lt;/h3&gt;
                &lt;ol&gt;
                    &lt;li&gt;Select Customize and control Google Chrome (wrench Icon)
                        to the right of the address bar.&lt;/li&gt;
                    &lt;li&gt;From the drop-down menu, select Options Select the Under
                        the Hood tab at the top of the window.&lt;/li&gt;
                    &lt;li&gt;Under the Privacy heading, select the Content settings
                        button.&lt;/li&gt;
                    &lt;li&gt;On the left, under the features heading, select
                        JavaScript.&lt;/li&gt;
                    &lt;li&gt;Select the Allow all sites to run JavaScript radio button.&lt;/li&gt;
                    &lt;li&gt;Finally, close both preference windows, and refresh the
                        browser.&lt;/li&gt;
                &lt;/ol&gt;
                &lt;h3&gt;MAC&lt;/h3&gt;
                &lt;ol&gt;
                    &lt;li&gt;Select the Chrome menu item from the Apple/System bar at
                        the top of the screen.&lt;/li&gt;
                    &lt;li&gt;From the drop-down menu, select Preferences...&lt;/li&gt;
                    &lt;li&gt;Select the Under the Hood tab at the top of the window.&lt;/li&gt;
                    &lt;li&gt;Under the Privacy heading, select the Content settings
                        button.&lt;/li&gt;
                    &lt;li&gt;On the left, under the features heading, select
                        JavaScript.&lt;/li&gt;
                    &lt;li&gt;Select the Allow all sites to run JavaScript radio button.&lt;/li&gt;
                    &lt;li&gt;Finally, close both preference windows, and refresh the
                        browser.&lt;/li&gt;
                &lt;/ol&gt;
            &lt;/div&gt;
        &lt;/div&gt;
        &lt;p&gt;
            As taken from:  
        &lt;ol&gt;
            &lt;li&gt;&lt;a href="http://activatejavascript.org/en/instructions/"&gt;http://activatejavascript.org/en/instructions/&lt;/a&gt;&lt;/li&gt;
            &lt;li&gt;&lt;a href="http://support.mozilla.org/en-US/kb/javascript-settings-for-interactive-web-pages"&gt;
                         http://support.mozilla.org/en-US/kb/javascript-settings-for-interactive-web-page&lt;/a&gt;&lt;/li&gt;
        &lt;/ol&gt;
        
        &lt;/p&gt;
    &lt;/div&gt;
</noscript>


	    
        <script src="/js/feedbackSubmissionsEdit.js" type="text/javascript"></script>
        <script src="/js/student.js" type="text/javascript"></script>
    </head>

    <body>
        
                
 



<div role="navigation" class="navbar navbar-inverse navbar-fixed-top">
    <div class="container">
        <div class="navbar-header">
            <button data-target="#contentLinks" data-toggle="collapse" class="navbar-toggle" type="button">
                 <span class="sr-only">Toggle navigation</span>
                 <span class="icon-bar"></span>
                 <span class="icon-bar"></span>
                 <span class="icon-bar"></span>
            </button>
            <a href="/index.html" class="navbar-brand">TEAMMATES</a>
        </div>
        <div id="contentLinks" class="collapse navbar-collapse">
            <ul class="nav navbar-nav">
                <li class="">
                    <a href="/page/instructorHomePage?user=IFSubmitUiT.instr" data-link="instructorHome" class="nav home">Home</a>
                </li>
                <li class="">
                    <a href="/page/instructorCoursesPage?user=IFSubmitUiT.instr" data-link="instructorCourse" class="nav courses">Courses</a>
                </li>
                <li class="active">
                    <a href="/page/instructorFeedbacksPage?user=IFSubmitUiT.instr" data-link="instructorEval" class="nav evaluations">Sessions</a>
                </li>
                <li class="">
                    <a href="/page/instructorStudentListPage?user=IFSubmitUiT.instr" data-link="instructorStudent" class="nav students">Students</a>
                </li>
                <li class="">
                    <a href="/page/instructorCommentsPage?user=IFSubmitUiT.instr" data-link="instructorComments" class="nav comments">Comments</a>
                </li>
                <li class="">
                    <a href="/page/instructorSearchPage?user=IFSubmitUiT.instr" data-link="instructorSearch" class="nav search">
                        Search
                    </a>
                </li>
                <li>
                    <a target="_blank" href="/instructorHelp.html" class="nav help">Help</a>
                </li>
            </ul>
            <ul class="nav navbar-nav pull-right">
                <li><a href="/logout.jsp" class="nav logout">Logout
                        
                        (<span title="" data-placement="bottom" data-toggle="tooltip" class="text-info" data-original-title="IFSubmitUiT.instr">
                                IFSubmitUiT.instr
                        </span>)
                    </a>
                </li>
            </ul>            
        </div>
    </div>
</div>
        

        <div id="mainContent" class="container">
            <div id="topOfPage"></div>
            <h1>Submit Feedback</h1>
            <br />

            <form name="form_submit_response" action="/page/instructorFeedbackSubmissionEditSave" method="post">

                











<input type="hidden" value="Fourth Session" name="fsname" />
<input type="hidden" value="IFSubmitUiT.CS2104" name="courseid" />

        <input type="hidden" value="IFSubmitUiT.instr" name="user" />
<<<<<<< HEAD
    <div class="alert alert-warning" id="statusMessage">
                  You can view the questions and any submitted responses for this feedback session but cannot submit new responses as the session is not currently open for submission.
               </div>
               <script type="text&#x2f;javascript">
                  document.getElementById(&#39;statusMessage&#39;).scrollIntoView();
               </script>
    <div id="course1" class="well well-plain">
            <div class="panel-body">
                <div class="form-horizontal">
                    <div class="panel-heading">
                        <div class="form-group">
                            <label class="col-sm-2 control-label">Course ID:</label>
                            <div class="col-sm-10">
                                <p class="form-control-static">IFSubmitUiT.CS2104</p>
                            </div>
                        </div> 
                        <div class="form-group">
                            <label class="col-sm-2 control-label">Session:</label>
                            <div class="col-sm-10">
                                <p class="form-control-static">Fourth Session</p>
                            </div>
                        </div>  
                        <div class="form-group">
                            <label class="col-sm-2 control-label">Opening time:</label>
                            <div class="col-sm-10">
                                <p class="form-control-static">Mon, 02 Apr 2035, 23:59</p>
                            </div>
                        </div>
                        <div class="form-group">
                            <label class="col-sm-2 control-label">Closing time:</label>
                            <div class="col-sm-10">
                                <p class="form-control-static">Mon, 30 Apr 2035, 23:59</p>
                            </div>
                        </div>
                        <div class="form-group">
                            <label class="col-sm-2 control-label">Instructions:</label>
                            <div class="col-sm-10">
                                <p class="form-control-static text-preserve-space">Please please fill in the second feedback session</p>
                            </div>
                        </div> 
                    </div> 
                </div>
            </div>
        </div>
    
=======
>>>>>>> c42c29e3







        <div class="alert alert-warning" id="statusMessage">
            You can view the questions and any submitted responses for this feedback session but cannot submit new responses as the session is not currently open for submission.
        </div>
        
        <script type="text/javascript">
            document.getElementById( 'statusMessage' ).scrollIntoView();
        </script>


<div id="course1" class="well well-plain">
    <div class="panel-body">
        <div class="form-horizontal">
            <div class="panel-heading">
                <div class="form-group">
                    <label class="col-sm-2 control-label">Course ID:</label>
                    <div class="col-sm-10">
                        <p class="form-control-static">IFSubmitUiT.CS2104</p>
                    </div>
                </div>
                <div class="form-group">
                    <label class="col-sm-2 control-label">Session:</label>
                    <div class="col-sm-10">
                        <p class="form-control-static">Fourth Session</p>
                    </div>
                </div>
                <div class="form-group">
                    <label class="col-sm-2 control-label">Opening time:</label>
                    <div class="col-sm-10">
                        <p class="form-control-static">Mon, 02 Apr 2035, 23:59</p>
                    </div>
                </div>
                <div class="form-group">
                    <label class="col-sm-2 control-label">Closing time:</label>
                    <div class="col-sm-10">
                        <p class="form-control-static">Mon, 30 Apr 2035, 23:59</p>
                    </div>
                </div>
                <div class="form-group">
                    <label class="col-sm-2 control-label">Instructions:</label>
                    <div class="col-sm-10">
                        <!--Note: When an element has class text-preserve-space, do not insert and HTML spaces-->
                        <p class="form-control-static text-preserve-space">Please please fill in the second feedback session</p>
                    </div>
                </div>
            </div>
        </div>
    </div>
</div>
<br />


        <input type="hidden" value="TEXT" name="questiontype-1" />
        <input type="hidden" value="{*}" name="questionid-1" />
        <input type="hidden" value="4" name="questionresponsetotal-1" />
        <div class="form-horizontal">
            <div class="panel panel-primary">
                <div class="panel-heading">Question 1:
                    <br />
                    <!--Note: When an element has class text-preserve-space, do not insert and HTML spaces-->
                    <span class="text-preserve-space">Give feedback to your instructors</span>
                </div>
                <div class="panel-body">
                    <p class="text-muted">Only the following persons can see your responses: </p>
                    <ul class="text-muted">
                        
                                <li class="unordered">The receiving instructors can see your response, and your name.</li>
                        
                    </ul>
                    
                    
                            <br />
                            <div class="form-group margin-0">
                                <div style="text-align:right" class="col-sm-2 form-inline">
                                    <label for="input">To:</label>
                                    <select disabled="disabled" style="display:none;max-width:125px" name="responserecipient-1-0" class="participantSelect middlealign newResponse form-control">
                                    <option selected="selected" value=""></option>
<option value="IFSubmitUiT.instr2@gmail.tmt">Teammates Test2</option>
<option value="IFSubmitUiT.instr3@gmail.tmt" style="display: none;">Teammates Test3</option>
<option value="IFSubmitUiT.instr4@gmail.tmt" style="display: none;">Teammates Test4</option>
<option value="IFSubmitUiT.instr5@gmail.tmt" style="display: none;">Teammates Test5</option>

                                    </select><span>Teammates Test2</span>
                                </div>
                                <div class="col-sm-10">
                                <textarea name="responsetext-1-0" disabled="disabled" class="form-control" cols="100%" rows="4"></textarea>
                                </div>
                            </div>
                    
                            <br />
                            <div class="form-group margin-0">
                                <div style="text-align:right" class="col-sm-2 form-inline">
                                    <label for="input">To:</label>
                                    <select disabled="disabled" style="display:none;max-width:125px" name="responserecipient-1-1" class="participantSelect middlealign newResponse form-control">
                                    <option selected="selected" value=""></option>
<option value="IFSubmitUiT.instr2@gmail.tmt" style="display: none;">Teammates Test2</option>
<option value="IFSubmitUiT.instr3@gmail.tmt">Teammates Test3</option>
<option value="IFSubmitUiT.instr4@gmail.tmt" style="display: none;">Teammates Test4</option>
<option value="IFSubmitUiT.instr5@gmail.tmt" style="display: none;">Teammates Test5</option>

                                    </select><span>Teammates Test3</span>
                                </div>
                                <div class="col-sm-10">
                                <textarea name="responsetext-1-1" disabled="disabled" class="form-control" cols="100%" rows="4"></textarea>
                                </div>
                            </div>
                    
                            <br />
                            <div class="form-group margin-0">
                                <div style="text-align:right" class="col-sm-2 form-inline">
                                    <label for="input">To:</label>
                                    <select disabled="disabled" style="display:none;max-width:125px" name="responserecipient-1-2" class="participantSelect middlealign newResponse form-control">
                                    <option selected="selected" value=""></option>
<option value="IFSubmitUiT.instr2@gmail.tmt" style="display: none;">Teammates Test2</option>
<option value="IFSubmitUiT.instr3@gmail.tmt" style="display: none;">Teammates Test3</option>
<option value="IFSubmitUiT.instr4@gmail.tmt">Teammates Test4</option>
<option value="IFSubmitUiT.instr5@gmail.tmt" style="display: none;">Teammates Test5</option>

                                    </select><span>Teammates Test4</span>
                                </div>
                                <div class="col-sm-10">
                                <textarea name="responsetext-1-2" disabled="disabled" class="form-control" cols="100%" rows="4"></textarea>
                                </div>
                            </div>
                    
                            <br />
                            <div class="form-group margin-0">
                                <div style="text-align:right" class="col-sm-2 form-inline">
                                    <label for="input">To:</label>
                                    <select disabled="disabled" style="display:none;max-width:125px" name="responserecipient-1-3" class="participantSelect middlealign newResponse form-control">
                                    <option selected="selected" value=""></option>
<option value="IFSubmitUiT.instr2@gmail.tmt" style="display: none;">Teammates Test2</option>
<option value="IFSubmitUiT.instr3@gmail.tmt" style="display: none;">Teammates Test3</option>
<option value="IFSubmitUiT.instr4@gmail.tmt" style="display: none;">Teammates Test4</option>
<option value="IFSubmitUiT.instr5@gmail.tmt">Teammates Test5</option>

                                    </select><span>Teammates Test5</span>
                                </div>
                                <div class="col-sm-10">
                                <textarea name="responsetext-1-3" disabled="disabled" class="form-control" cols="100%" rows="4"></textarea>
                                </div>
                            </div>
                    
                </div>
            </div>
        </div>
        <br /><br />



                <div class="bold align-center">
                    
                            <input type="submit" value="Submit Feedback" title="" data-placement="top" data-toggle="tooltip" id="response_submit_button" class="btn btn-primary center-block" disabled="disabled" data-original-title="You can save your responses at any time and come back later to continue." />
                    
                </div>
                <br /><br />
            </form>
        </div>

        <div id="frameBottom">
            





<div class="container-fluid" id="footerComponent">
    <div class="container">
        <div class="row">
            <div class="col-md-2">
                <span>[<a href="/index.html">TEAMMATES</a> V{$version}]</span>
            </div>
            <div class="col-md-8">
                
                        [for <span class="highlight-white"><span class="color_white">TEAMMATES Test Institute 1</span></span>]
                
            </div>
            <div class="col-md-2">
                <span>[Send <a target="_blank" href="../contact.html" class="link">Feedback</a>]</span>
            </div>
        </div>
    </div>
</div>

        </div>
    

</body></html><|MERGE_RESOLUTION|>--- conflicted
+++ resolved
@@ -279,54 +279,6 @@
 <input type="hidden" value="IFSubmitUiT.CS2104" name="courseid" />
 
         <input type="hidden" value="IFSubmitUiT.instr" name="user" />
-<<<<<<< HEAD
-    <div class="alert alert-warning" id="statusMessage">
-                  You can view the questions and any submitted responses for this feedback session but cannot submit new responses as the session is not currently open for submission.
-               </div>
-               <script type="text&#x2f;javascript">
-                  document.getElementById(&#39;statusMessage&#39;).scrollIntoView();
-               </script>
-    <div id="course1" class="well well-plain">
-            <div class="panel-body">
-                <div class="form-horizontal">
-                    <div class="panel-heading">
-                        <div class="form-group">
-                            <label class="col-sm-2 control-label">Course ID:</label>
-                            <div class="col-sm-10">
-                                <p class="form-control-static">IFSubmitUiT.CS2104</p>
-                            </div>
-                        </div> 
-                        <div class="form-group">
-                            <label class="col-sm-2 control-label">Session:</label>
-                            <div class="col-sm-10">
-                                <p class="form-control-static">Fourth Session</p>
-                            </div>
-                        </div>  
-                        <div class="form-group">
-                            <label class="col-sm-2 control-label">Opening time:</label>
-                            <div class="col-sm-10">
-                                <p class="form-control-static">Mon, 02 Apr 2035, 23:59</p>
-                            </div>
-                        </div>
-                        <div class="form-group">
-                            <label class="col-sm-2 control-label">Closing time:</label>
-                            <div class="col-sm-10">
-                                <p class="form-control-static">Mon, 30 Apr 2035, 23:59</p>
-                            </div>
-                        </div>
-                        <div class="form-group">
-                            <label class="col-sm-2 control-label">Instructions:</label>
-                            <div class="col-sm-10">
-                                <p class="form-control-static text-preserve-space">Please please fill in the second feedback session</p>
-                            </div>
-                        </div> 
-                    </div> 
-                </div>
-            </div>
-        </div>
-    
-=======
->>>>>>> c42c29e3
 
 
 
@@ -339,7 +291,7 @@
         </div>
         
         <script type="text/javascript">
-            document.getElementById( 'statusMessage' ).scrollIntoView();
+            document.getElementById('statusMessage').scrollIntoView();
         </script>
 
 
