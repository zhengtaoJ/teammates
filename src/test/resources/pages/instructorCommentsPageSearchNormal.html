<div class="container" id="mainContent">
            <div id="topOfPage"></div>
            <h1>Search</h1>
            <br>
            <div>
                <form method="get" action="/page/instructorSearchPage?user=comments.idOfInstructor1OfCourse1" name="search_form">
                    <div class="well well-plain">
                    <div class="form-group">
                        <div class="input-group">
                            <input name="searchkey" value="comments" title="Search for comment" placeholder="Your search keyword" class="form-control" id="searchBox" type="text">
                            <span class="input-group-btn">
                                <button class="btn btn-primary" type="submit" value="Search" id="buttonSearch">Search</button>
                            </span>
                        </div>
                        <input name="user" value="comments.idOfInstructor1OfCourse1" type="hidden">
                    </div>
                    <div class="form-group">
                        <ul class="list-inline">
                            <li>
                                <span data-original-title="Tick the checkboxes to limit your search to certain categories" data-toggle="tooltip" title="" class="glyphicon glyphicon-info-sign"></span>
                            </li>
                            <li>
                                <input id="comments-for-student-check" name="searchcommentforstudents" value="true" checked="" type="checkbox">
                                <label for="comments-for-student-check">Comments for students</label>
                            </li>
                            <li>
                                <input id="comments-for-responses-check" name="searchcommentforresponses" value="true" checked="" type="checkbox">
                                <label for="comments-for-responses-check">Comments for responses</label>
                            </li>
                            <li>
                                <input id="students-check" name="searchstudents" value="true" type="checkbox">
                                <label for="students-check">Students</label>
                            </li>
                        </ul>
                    </div>
                    </div>
                </form>
            </div>
            <br>
            




    <div id="statusMessage" style="display: none;"></div>

            
            <div class="panel panel-primary">
                <div class="panel-heading">
                    <strong>Comments for students</strong>
                </div>
                <div class="panel-body">
                    
                    <div class="panel panel-info student-record-comments">
                        <div class="panel-heading">
                            From <b>Anonymous (comments.idOfTypicalCourse1)</b>
                        </div>
                        <ul class="list-group comments">
                            
                            <li class="list-group-item list-group-item-warning" id="form_commentedit-1">
                                <div id="commentBar-1">
<<<<<<< HEAD
                                    <span class="text-muted">To <b>Anonymous</b> on Sat, 02 Jun 2012, 19:21</span>
                                    <a type="button" href="/page/instructorCommentsPage?user=comments.idOfInstructor1OfCourse1&amp;courseid=comments.idOfTypicalCourse1#{*}" target="_blank" title="" class="btn btn-default btn-xs icon-button pull-right" data-toggle="tooltip" data-placement="top" data-original-title="Edit comment in the Comments page" style="display:none;">
=======
                                    <span class="text-muted">To <b>Anonymous</b> 
                                        [Sat, 02 Jun 2012, 19:21:00 UTC] (last edited at {*})</span>
                                    <a type="button" href="/page/instructorCommentsPage?user=comments.idOfInstructor1OfCourse1&amp;courseid=comments.idOfTypicalCourse1#{*}" target="_blank" class="btn btn-default btn-xs icon-button pull-right" data-toggle="tooltip" data-placement="top" data-original-title="Edit comment in the Comments page" style="display:none;">
>>>>>>> 74a4ee88
                                        <span class="glyphicon glyphicon-new-window glyphicon-primary"></span>
                                    </a>
                                </div>
                                <div style="margin-left: 15px;" id="plainCommentText1">Other instructors in this course can see this comment without names</div>
                            </li>
                            
                        </ul>
                    </div>
                    
                    <div class="panel panel-info student-record-comments">
                        <div class="panel-heading">
                            From <b>You (comments.idOfTypicalCourse1)</b>
                        </div>
                        <ul class="list-group comments">
                            
                            <li class="list-group-item list-group-item-warning" id="form_commentedit-2">
                                <div id="commentBar-2">
<<<<<<< HEAD
                                    <span class="text-muted">To <b>student1 In Course1 (Team 1.1, comments.student1InCourse1@gmail.tmt)</b> on Sun, 06 May 2012, 08:55</span>
                                    <a type="button" href="/page/instructorCommentsPage?user=comments.idOfInstructor1OfCourse1&amp;courseid=comments.idOfTypicalCourse1#{*}" target="_blank" title="" class="btn btn-default btn-xs icon-button pull-right" data-toggle="tooltip" data-placement="top" data-original-title="Edit comment in the Comments page" style="display:none;">
=======
                                    <span class="text-muted">To <b>student1 In Course1 (Team 1.1, comments.student1InCourse1@gmail.tmt)</b> 
                                        [Sun, 06 May 2012, 08:55:00 UTC] (last edited by comments.instructor1@course1.tmt at {*})</span>
                                    <a type="button" href="/page/instructorCommentsPage?user=comments.idOfInstructor1OfCourse1&amp;courseid=comments.idOfTypicalCourse1#{*}" target="_blank" class="btn btn-default btn-xs icon-button pull-right" data-toggle="tooltip" data-placement="top" data-original-title="Edit comment in the Comments page" style="display:none;">
>>>>>>> 74a4ee88
                                        <span class="glyphicon glyphicon-new-window glyphicon-primary"></span>
                                    </a>
                                </div>
                                <div style="margin-left: 15px;" id="plainCommentText2">Other students in this course can see this comment without giver and recipient's name</div>
                            </li>
                            
                            <li class="list-group-item list-group-item-warning" id="form_commentedit-3">
                                <div id="commentBar-3">
<<<<<<< HEAD
                                    <span class="text-muted">To <b>Team 1.1</b> on Mon, 07 May 2012, 08:54</span>
                                    <a type="button" href="/page/instructorCommentsPage?user=comments.idOfInstructor1OfCourse1&amp;courseid=comments.idOfTypicalCourse1#{*}" target="_blank" title="" class="btn btn-default btn-xs icon-button pull-right" data-toggle="tooltip" data-placement="top" data-original-title="Edit comment in the Comments page" style="display:none;">
=======
                                    <span class="text-muted">To <b>Team 1.1</b> 
                                        [Mon, 07 May 2012, 08:54:00 UTC] (last edited by comments.instructor1@course1.tmt at {*})</span>
                                    <a type="button" href="/page/instructorCommentsPage?user=comments.idOfInstructor1OfCourse1&amp;courseid=comments.idOfTypicalCourse1#{*}" target="_blank" class="btn btn-default btn-xs icon-button pull-right" data-toggle="tooltip" data-placement="top" data-original-title="Edit comment in the Comments page" style="display:none;">
>>>>>>> 74a4ee88
                                        <span class="glyphicon glyphicon-new-window glyphicon-primary"></span>
                                    </a>
                                </div>
                                <div style="margin-left: 15px;" id="plainCommentText3">team can see this comment without giver's name</div>
                            </li>
                            
                        </ul>
                    </div>
                    
                </div>
            </div>
            

            
            <br>
                <div class="panel panel-primary">
                    <div class="panel-heading">
                        <strong>Comments for responses</strong>
                    </div>
                
                <div class="panel-body">
                <div class="row ">
                    <div class="col-md-2">
                        <strong>Session: comments.First feedback session (comments.idOfTypicalCourse1)</strong>
                    </div>
                    <div class="col-md-10">
                        
                        <div class="panel panel-info">
                            <div class="panel-heading">
                                <b>Question 1</b>: What is the best selling point of your product?
                                
                            </div>
                            <table class="table">
                                <tbody>
                                    
                                    <tr>
                                        <td><b>From:</b> student1 In Course1 (Team 1.1)
                                            <b>To:</b> student1 In Course1 (Team 1.1)
                                        </td>
                                    </tr>
                                    <tr>
                                        <td><strong>Response:
                                        </strong>Student 1 self feedback.
                                        </td>
                                    </tr>
                                    <tr class="active">
                                        <td>Comment(s):
                                        </td>
                                    </tr>
                                    <tr>
                                        <td>
                                            
                                            <ul class="list-group comments" id="responseCommentTable-1-1-1">
                                                
                                                <li class="list-group-item list-group-item-warning" id="responseCommentRow-1-1-1-1">
                                                    <div id="commentBar-1-1-1-1">
                                                        <span class="text-muted">
                                                            From: comments.instructor1@course1.tmt [Tue Mar 01 23:59:00 UTC 2016] (last edited by comments.instructor1@course1.tmt at {*})
                                                        </span>
                                                        <a type="button" href="/page/instructorCommentsPage?user=comments.idOfInstructor1OfCourse1&amp;courseid=comments.idOfTypicalCourse1#{*}" target="_blank" title="" class="btn btn-default btn-xs icon-button pull-right" data-toggle="tooltip" data-placement="top" data-original-title="Edit comment in the Comments page" style="display:none;">
                                                            <span class="glyphicon glyphicon-new-window glyphicon-primary"></span>
                                                        </a>
                                                    </div> <!-- frComment Content -->
                                                    <div style="margin-left: 15px;" id="plainCommentText-1-1-1-1">Instructor 1 comment to student 1 self feedback</div>
                                                </li>
                                                
                                            </ul>
                                        </td>
                                    </tr>
                                    
                                </tbody>
                            </table>
                        </div>
                        
                    </div>
                    </div>
                    </div>
                
                </div>
                

            
        </div><|MERGE_RESOLUTION|>--- conflicted
+++ resolved
@@ -59,14 +59,9 @@
                             
                             <li class="list-group-item list-group-item-warning" id="form_commentedit-1">
                                 <div id="commentBar-1">
-<<<<<<< HEAD
-                                    <span class="text-muted">To <b>Anonymous</b> on Sat, 02 Jun 2012, 19:21</span>
-                                    <a type="button" href="/page/instructorCommentsPage?user=comments.idOfInstructor1OfCourse1&amp;courseid=comments.idOfTypicalCourse1#{*}" target="_blank" title="" class="btn btn-default btn-xs icon-button pull-right" data-toggle="tooltip" data-placement="top" data-original-title="Edit comment in the Comments page" style="display:none;">
-=======
                                     <span class="text-muted">To <b>Anonymous</b> 
                                         [Sat, 02 Jun 2012, 19:21:00 UTC] (last edited at {*})</span>
-                                    <a type="button" href="/page/instructorCommentsPage?user=comments.idOfInstructor1OfCourse1&amp;courseid=comments.idOfTypicalCourse1#{*}" target="_blank" class="btn btn-default btn-xs icon-button pull-right" data-toggle="tooltip" data-placement="top" data-original-title="Edit comment in the Comments page" style="display:none;">
->>>>>>> 74a4ee88
+                                    <a type="button" href="/page/instructorCommentsPage?user=comments.idOfInstructor1OfCourse1&amp;courseid=comments.idOfTypicalCourse1#{*}" target="_blank" title="" class="btn btn-default btn-xs icon-button pull-right" data-toggle="tooltip" data-placement="top" data-original-title="Edit comment in the Comments page" style="display:none;">
                                         <span class="glyphicon glyphicon-new-window glyphicon-primary"></span>
                                     </a>
                                 </div>
@@ -84,14 +79,9 @@
                             
                             <li class="list-group-item list-group-item-warning" id="form_commentedit-2">
                                 <div id="commentBar-2">
-<<<<<<< HEAD
-                                    <span class="text-muted">To <b>student1 In Course1 (Team 1.1, comments.student1InCourse1@gmail.tmt)</b> on Sun, 06 May 2012, 08:55</span>
-                                    <a type="button" href="/page/instructorCommentsPage?user=comments.idOfInstructor1OfCourse1&amp;courseid=comments.idOfTypicalCourse1#{*}" target="_blank" title="" class="btn btn-default btn-xs icon-button pull-right" data-toggle="tooltip" data-placement="top" data-original-title="Edit comment in the Comments page" style="display:none;">
-=======
                                     <span class="text-muted">To <b>student1 In Course1 (Team 1.1, comments.student1InCourse1@gmail.tmt)</b> 
                                         [Sun, 06 May 2012, 08:55:00 UTC] (last edited by comments.instructor1@course1.tmt at {*})</span>
-                                    <a type="button" href="/page/instructorCommentsPage?user=comments.idOfInstructor1OfCourse1&amp;courseid=comments.idOfTypicalCourse1#{*}" target="_blank" class="btn btn-default btn-xs icon-button pull-right" data-toggle="tooltip" data-placement="top" data-original-title="Edit comment in the Comments page" style="display:none;">
->>>>>>> 74a4ee88
+                                    <a type="button" href="/page/instructorCommentsPage?user=comments.idOfInstructor1OfCourse1&amp;courseid=comments.idOfTypicalCourse1#{*}" target="_blank" title="" class="btn btn-default btn-xs icon-button pull-right" data-toggle="tooltip" data-placement="top" data-original-title="Edit comment in the Comments page" style="display:none;">
                                         <span class="glyphicon glyphicon-new-window glyphicon-primary"></span>
                                     </a>
                                 </div>
@@ -100,14 +90,9 @@
                             
                             <li class="list-group-item list-group-item-warning" id="form_commentedit-3">
                                 <div id="commentBar-3">
-<<<<<<< HEAD
-                                    <span class="text-muted">To <b>Team 1.1</b> on Mon, 07 May 2012, 08:54</span>
-                                    <a type="button" href="/page/instructorCommentsPage?user=comments.idOfInstructor1OfCourse1&amp;courseid=comments.idOfTypicalCourse1#{*}" target="_blank" title="" class="btn btn-default btn-xs icon-button pull-right" data-toggle="tooltip" data-placement="top" data-original-title="Edit comment in the Comments page" style="display:none;">
-=======
                                     <span class="text-muted">To <b>Team 1.1</b> 
                                         [Mon, 07 May 2012, 08:54:00 UTC] (last edited by comments.instructor1@course1.tmt at {*})</span>
-                                    <a type="button" href="/page/instructorCommentsPage?user=comments.idOfInstructor1OfCourse1&amp;courseid=comments.idOfTypicalCourse1#{*}" target="_blank" class="btn btn-default btn-xs icon-button pull-right" data-toggle="tooltip" data-placement="top" data-original-title="Edit comment in the Comments page" style="display:none;">
->>>>>>> 74a4ee88
+                                    <a type="button" href="/page/instructorCommentsPage?user=comments.idOfInstructor1OfCourse1&amp;courseid=comments.idOfTypicalCourse1#{*}" target="_blank" title="" class="btn btn-default btn-xs icon-button pull-right" data-toggle="tooltip" data-placement="top" data-original-title="Edit comment in the Comments page" style="display:none;">
                                         <span class="glyphicon glyphicon-new-window glyphicon-primary"></span>
                                     </a>
                                 </div>
