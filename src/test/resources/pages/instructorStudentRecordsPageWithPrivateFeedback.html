<div class="container" id="mainContent">
  <div id="topOfPage">
  </div>
  <h1>
    Teammates Test's Records
    <small class="muted">
      - ISR.CS1101
    </small>
  </h1>
  <br>
  <div id="statusMessagesToUser" style="display: none;">
  </div>
  <script src="/js/statusMessage.js" type="text/javascript">
  </script>
  <div class="container-fluid">
    <div class="row">
      <div class="col-xs-12">
        <div class="row" id="studentProfile">
          <div class="col-md-2 col-xs-3 block-center">
            <img class="profile-pic pull-right" src="/images/profile_picture_default.png">
          </div>
          <div class="col-md-10 col-sm-9 col-xs-8">
            <table class="table table-striped">
              <thead>
                <tr>
                  <th colspan="2">
                    Profile
                  </th>
                </tr>
              </thead>
              <tbody>
                <tr>
                  <td class="text-bold">
                    Short Name (Gender)
                  </td>
                  <td>
                    <i class="text-muted">
                      Not Specified
                    </i>
                    (
                    <i>
                      <span class="text-muted">
                        Not Specified
                      </span>
                    </i>
                    )
                  </td>
                </tr>
                <tr>
                  <td class="text-bold">
                    Personal Email
                  </td>
                  <td>
                    <i class="text-muted">
                      Not Specified
                    </i>
                  </td>
                </tr>
                <tr>
                  <td class="text-bold">
                    Institution
                  </td>
                  <td>
                    <i class="text-muted">
                      Not Specified
                    </i>
                  </td>
                </tr>
                <tr>
                  <td class="text-bold">
                    Nationality
                  </td>
                  <td>
                    <i class="text-muted">
                      Not Specified
                    </i>
                  </td>
                </tr>
              </tbody>
            </table>
          </div>
        </div>
      </div>
    </div>
    <div aria-hidden="true" aria-labelledby="myModalLabel" class="modal fade" id="studentProfileMoreInfo" role="dialog">
      <div class="modal-dialog modal-lg">
        <div class="modal-content">
          <div class="modal-header">
            <button aria-hidden="true" class="close" data-dismiss="modal" type="button">
              ×
            </button>
            <h4 class="modal-title">
              Teammates Test's Profile - More Info
            </h4>
          </div>
          <div class="modal-body">
            <br>
            <p class="text-preserve-space height-fixed-md">
              <i class="text-muted">
                Not Specified
              </i>
            </p>
          </div>
          <div class="modal-footer">
            <button class="btn btn-primary" data-dismiss="modal" type="button">
              Close
            </button>
          </div>
        </div>
      </div>
    </div>
    <div class="row">
      <div class="col-xs-12">
        <div class="panel panel-default">
          <div class="panel-body">
            <span class="text-muted pull-right glyphicon glyphicon-resize-full cursor-pointer" data-target="#studentProfileMoreInfo" data-toggle="modal">
            </span>
            <h5>
              More Info
            </h5>
            <p class="text-preserve-space height-fixed-md">
              <i class="text-muted">
                Not Specified
              </i>
            </p>
          </div>
        </div>
      </div>
    </div>
    <div class="row">
      <div class="col-md-12">
        <div class="panel panel-primary">
          <div class="panel-heading cursor-pointer" data-target="#panelBodyCollapse" data-toggle="collapse" onclick="toggleChevron(this)">
            <div class="display-icon pull-right">
              <span class="glyphicon glyphicon-chevron-up pull-right">
              </span>
            </div>
            <strong>
              Comments for Teammates Test
            </strong>
          </div>
          <div class="panel-collapse collapse in" id="panelBodyCollapse">
            <div class="panel-body">
              <div class="panel panel-info student-record-comments">
                <div class="panel-heading">
                  From
                  <b>
                    You (ISR.CS1101)
                  </b>
                  <button class="btn btn-default btn-xs icon-button pull-right" data-original-title="Add comment" data-placement="top" data-toggle="tooltip" id="button_add_comment" onclick="showAddCommentBox();" title="" type="button">
                    <span class="glyphicon glyphicon-comment glyphicon-primary">
                    </span>
                  </button>
                </div>
                <ul class="list-group comments">
                  <li class="list-group-item text-muted">
                    <i>
                      You don't have any comments on this student.
                    </i>
                  </li>
                  <li class="list-group-item list-group-item-warning" id="comment_box" style="display: none;">
                    <form action="/page/instructorStudentCommentAdd" class="form_comment" method="post" name="form_commentadd">
                      <div class="form-group form-inline">
                        <div class="form-group text-muted">
                          <p>
                            Comment about Teammates Test:
                          </p>
                          The default visibility for your comment is private. You may change it using the visibility options.
                        </div>
                        <a class="btn btn-sm btn-info pull-right" id="visibility-options-trigger0">
                          <span class="glyphicon glyphicon-eye-close">
                          </span>
                          Show Visibility Options
                        </a>
                      </div>
                      <div class="panel panel-default" id="visibility-options0" style="display: none;">
                        <div class="panel-heading">
                          Visibility Options
                        </div>
                        <table class="table text-center" style="color: #000;">
                          <tbody>
                            <tr>
                              <th class="text-center">
                                User/Group
                              </th>
                              <th class="text-center">
                                Can see your comment
                              </th>
                              <th class="text-center">
                                Can see giver's name
                              </th>
                              <th class="text-center">
                                Can see recipient's name
                              </th>
                            </tr>
                            <tr id="recipient-person0">
                              <td class="text-left">
                                <div data-original-title="Control what comment recipient(s) can view" data-placement="top" data-toggle="tooltip" title="">
                                  Recipient(s)
                                </div>
                              </td>
                              <td>
                                <input class="visibilityCheckbox answerCheckbox centered" name="receiverLeaderCheckbox" type="checkbox" value="PERSON">
                              </td>
                              <td>
                                <input class="visibilityCheckbox giverCheckbox" type="checkbox" value="PERSON">
                              </td>
                              <td>
                                <input class="visibilityCheckbox recipientCheckbox" disabled="disabled" name="receiverFollowerCheckbox" type="checkbox" value="PERSON">
                              </td>
                            </tr>
                            <tr id="recipient-team0">
                              <td class="text-left">
                                <div data-original-title="Control what team members of comment recipients can view" data-placement="top" data-toggle="tooltip" title="">
                                  Recipient's Team
                                </div>
                              </td>
                              <td>
                                <input class="visibilityCheckbox answerCheckbox" type="checkbox" value="TEAM">
                              </td>
                              <td>
                                <input class="visibilityCheckbox giverCheckbox" type="checkbox" value="TEAM">
                              </td>
                              <td>
                                <input class="visibilityCheckbox recipientCheckbox" type="checkbox" value="TEAM">
                              </td>
                            </tr>
                            <tr id="recipient-section0">
                              <td class="text-left">
                                <div data-original-title="Control what other students in the same section can view" data-placement="top" data-toggle="tooltip" title="">
                                  Recipient's Section
                                </div>
                              </td>
                              <td>
                                <input class="visibilityCheckbox answerCheckbox" type="checkbox" value="SECTION">
                              </td>
                              <td>
                                <input class="visibilityCheckbox giverCheckbox" type="checkbox" value="SECTION">
                              </td>
                              <td>
                                <input class="visibilityCheckbox recipientCheckbox" type="checkbox" value="SECTION">
                              </td>
                            </tr>
                            <tr id="recipient-course0">
                              <td class="text-left">
                                <div data-original-title="Control what other students in this course can view" data-placement="top" data-toggle="tooltip" title="">
                                  Other students in this course
                                </div>
                              </td>
                              <td>
                                <input class="visibilityCheckbox answerCheckbox" type="checkbox" value="COURSE">
                              </td>
                              <td>
                                <input class="visibilityCheckbox giverCheckbox" type="checkbox" value="COURSE">
                              </td>
                              <td>
                                <input class="visibilityCheckbox recipientCheckbox" type="checkbox" value="COURSE">
                              </td>
                            </tr>
                            <tr>
                              <td class="text-left">
                                <div data-original-title="Control what instructors can view" data-placement="top" data-toggle="tooltip" title="">
                                  Instructors
                                </div>
                              </td>
                              <td>
                                <input class="visibilityCheckbox answerCheckbox" type="checkbox" value="INSTRUCTOR">
                              </td>
                              <td>
                                <input class="visibilityCheckbox giverCheckbox" type="checkbox" value="INSTRUCTOR">
                              </td>
                              <td>
                                <input class="visibilityCheckbox recipientCheckbox" type="checkbox" value="INSTRUCTOR">
                              </td>
                            </tr>
                          </tbody>
                        </table>
                      </div>
                      <div class="form-group">
                        <textarea class="form-control" id="commentText" name="commenttext" placeholder="Your comment about this student" rows="3">
                        </textarea>
                      </div>
<<<<<<< HEAD
                      <div class="col-sm-offset-5">
                        <input class="btn btn-primary" id="button_save_comment" type="submit" value="Save">
                        <input class="btn btn-default" onclick="hideAddCommentBox();" type="button" value="Cancel">
                        <input name="courseid" type="hidden" value="ISR.CS1101">
                        <input name="studentemail" type="hidden" value="teammates.test@gmail.tmt">
                        <input name="recipienttype" type="hidden" value="PERSON">
                        <input name="recipients" type="hidden" value="teammates.test@gmail.tmt">
                        <input name="showcommentsto" type="hidden" value="">
                        <input name="showgiverto" type="hidden" value="">
                        <input name="showrecipientto" type="hidden" value="">
                        <input name="user" type="hidden" value="ISR.teammates.test">
                      </div>
                    </form>
                  </li>
                </ul>
              </div>
=======
                      <table class="table text-center" style="color: #000;">
                        <tbody>
                          <tr>
                            <th class="text-center">
                              User/Group
                            </th>
                            <th class="text-center">
                              Can see your comment
                            </th>
                            <th class="text-center">
                              Can see giver's name
                            </th>
                            <th class="text-center">
                              Can see recipient's name
                            </th>
                          </tr>
                          <tr id="recipient-person0">
                            <td class="text-left">
                              <div data-original-title="Control what comment recipient(s) can view" data-placement="top" data-toggle="tooltip" title="">
                                Recipient(s)
                              </div>
                            </td>
                            <td>
                              <input class="visibilityCheckbox answerCheckbox centered" name="receiverLeaderCheckbox" type="checkbox" value="PERSON">
                            </td>
                            <td>
                              <input class="visibilityCheckbox giverCheckbox" type="checkbox" value="PERSON">
                            </td>
                            <td>
                              <input class="visibilityCheckbox recipientCheckbox" disabled="" name="receiverFollowerCheckbox" type="checkbox" value="PERSON">
                            </td>
                          </tr>
                          <tr id="recipient-team0">
                            <td class="text-left">
                              <div data-original-title="Control what team members of comment recipients can view" data-placement="top" data-toggle="tooltip" title="">
                                Recipient's Team
                              </div>
                            </td>
                            <td>
                              <input class="visibilityCheckbox answerCheckbox" type="checkbox" value="TEAM">
                            </td>
                            <td>
                              <input class="visibilityCheckbox giverCheckbox" type="checkbox" value="TEAM">
                            </td>
                            <td>
                              <input class="visibilityCheckbox recipientCheckbox" type="checkbox" value="TEAM">
                            </td>
                          </tr>
                          <tr id="recipient-section0">
                            <td class="text-left">
                              <div data-original-title="Control what other students in the same section can view" data-placement="top" data-toggle="tooltip" title="">
                                Recipient's Section
                              </div>
                            </td>
                            <td>
                              <input class="visibilityCheckbox answerCheckbox" type="checkbox" value="SECTION">
                            </td>
                            <td>
                              <input class="visibilityCheckbox giverCheckbox" type="checkbox" value="SECTION">
                            </td>
                            <td>
                              <input class="visibilityCheckbox recipientCheckbox" type="checkbox" value="SECTION">
                            </td>
                          </tr>
                          <tr id="recipient-course0">
                            <td class="text-left">
                              <div data-original-title="Control what other students in this course can view" data-placement="top" data-toggle="tooltip" title="">
                                Other students in this course
                              </div>
                            </td>
                            <td>
                              <input class="visibilityCheckbox answerCheckbox" type="checkbox" value="COURSE">
                            </td>
                            <td>
                              <input class="visibilityCheckbox giverCheckbox" type="checkbox" value="COURSE">
                            </td>
                            <td>
                              <input class="visibilityCheckbox recipientCheckbox" type="checkbox" value="COURSE">
                            </td>
                          </tr>
                          <tr>
                            <td class="text-left">
                              <div data-original-title="Control what instructors can view" data-placement="top" data-toggle="tooltip" title="">
                                Instructors
                              </div>
                            </td>
                            <td>
                              <input class="visibilityCheckbox answerCheckbox" type="checkbox" value="INSTRUCTOR">
                            </td>
                            <td>
                              <input class="visibilityCheckbox giverCheckbox" type="checkbox" value="INSTRUCTOR">
                            </td>
                            <td>
                              <input class="visibilityCheckbox recipientCheckbox" type="checkbox" value="INSTRUCTOR">
                            </td>
                          </tr>
                        </tbody>
                      </table>
                    </div>
                    <div class="form-group">
                      <textarea class="form-control" id="commentText" name="commenttext" placeholder="Your comment about this student" rows="3">
                      </textarea>
                    </div>
                    <div class="col-sm-offset-5">
                      <input class="btn btn-primary" id="button_save_comment" type="submit" value="Save">
                      <input class="btn btn-default" onclick="hideAddCommentBox();" type="button" value="Cancel">
                      <input name="courseid" type="hidden" value="ISR.CS1101">
                      <input name="studentemail" type="hidden" value="teammates.test@gmail.tmt">
                      <input name="recipienttype" type="hidden" value="PERSON">
                      <input name="recipients" type="hidden" value="teammates.test@gmail.tmt">
                      <input name="showcommentsto" type="hidden" value="">
                      <input name="showgiverto" type="hidden" value="">
                      <input name="showrecipientto" type="hidden" value="">
                      <input name="user" type="hidden" value="ISR.teammates.test">
                    </div>
                  </form>
                </li>
              </ul>
>>>>>>> 4369aa3d
            </div>
          </div>
        </div>
        <br>
        <div class="well well-plain student_feedback" id="studentFeedback-0">
          <div class="text-primary">
            <h2 id="feedback_name-0">
              <strong>
                Feedback Session : Instructor feedback session
              </strong>
            </h2>
          </div>
          <div class="placeholder-img-loading">
          </div>
          <div id="target-feedback-0">
            <br>
            <div class="panel panel-info">
              <div class="panel-body">
                No feedback for Teammates Test (Team 1) found
              </div>
            </div>
            <br>
            <div class="panel panel-info">
              <div class="panel-body">
                No feedback by Teammates Test (Team 1) found
              </div>
            </div>
          </div>
        </div>
        <br>
        <div class="well well-plain student_feedback" id="studentFeedback-1">
          <div class="text-primary">
            <h2 id="feedback_name-1">
              <strong>
                Feedback Session : Private feedback session
              </strong>
            </h2>
          </div>
          <div class="placeholder-img-loading">
          </div>
          <div id="target-feedback-1">
            <br>
            <div class="panel panel-info">
              <div class="panel-body">
                No feedback for Teammates Test (Team 1) found
              </div>
            </div>
            <br>
            <div class="panel panel-info">
              <div class="panel-body">
                No feedback by Teammates Test (Team 1) found
              </div>
            </div>
          </div>
        </div>
        <br>
      </div>
    </div>
  </div>
</div><|MERGE_RESOLUTION|>--- conflicted
+++ resolved
@@ -206,7 +206,7 @@
                                 <input class="visibilityCheckbox giverCheckbox" type="checkbox" value="PERSON">
                               </td>
                               <td>
-                                <input class="visibilityCheckbox recipientCheckbox" disabled="disabled" name="receiverFollowerCheckbox" type="checkbox" value="PERSON">
+                              <input class="visibilityCheckbox recipientCheckbox" disabled="" name="receiverFollowerCheckbox" type="checkbox" value="PERSON">
                               </td>
                             </tr>
                             <tr id="recipient-team0">
@@ -280,7 +280,6 @@
                         <textarea class="form-control" id="commentText" name="commenttext" placeholder="Your comment about this student" rows="3">
                         </textarea>
                       </div>
-<<<<<<< HEAD
                       <div class="col-sm-offset-5">
                         <input class="btn btn-primary" id="button_save_comment" type="submit" value="Save">
                         <input class="btn btn-default" onclick="hideAddCommentBox();" type="button" value="Cancel">
@@ -297,126 +296,6 @@
                   </li>
                 </ul>
               </div>
-=======
-                      <table class="table text-center" style="color: #000;">
-                        <tbody>
-                          <tr>
-                            <th class="text-center">
-                              User/Group
-                            </th>
-                            <th class="text-center">
-                              Can see your comment
-                            </th>
-                            <th class="text-center">
-                              Can see giver's name
-                            </th>
-                            <th class="text-center">
-                              Can see recipient's name
-                            </th>
-                          </tr>
-                          <tr id="recipient-person0">
-                            <td class="text-left">
-                              <div data-original-title="Control what comment recipient(s) can view" data-placement="top" data-toggle="tooltip" title="">
-                                Recipient(s)
-                              </div>
-                            </td>
-                            <td>
-                              <input class="visibilityCheckbox answerCheckbox centered" name="receiverLeaderCheckbox" type="checkbox" value="PERSON">
-                            </td>
-                            <td>
-                              <input class="visibilityCheckbox giverCheckbox" type="checkbox" value="PERSON">
-                            </td>
-                            <td>
-                              <input class="visibilityCheckbox recipientCheckbox" disabled="" name="receiverFollowerCheckbox" type="checkbox" value="PERSON">
-                            </td>
-                          </tr>
-                          <tr id="recipient-team0">
-                            <td class="text-left">
-                              <div data-original-title="Control what team members of comment recipients can view" data-placement="top" data-toggle="tooltip" title="">
-                                Recipient's Team
-                              </div>
-                            </td>
-                            <td>
-                              <input class="visibilityCheckbox answerCheckbox" type="checkbox" value="TEAM">
-                            </td>
-                            <td>
-                              <input class="visibilityCheckbox giverCheckbox" type="checkbox" value="TEAM">
-                            </td>
-                            <td>
-                              <input class="visibilityCheckbox recipientCheckbox" type="checkbox" value="TEAM">
-                            </td>
-                          </tr>
-                          <tr id="recipient-section0">
-                            <td class="text-left">
-                              <div data-original-title="Control what other students in the same section can view" data-placement="top" data-toggle="tooltip" title="">
-                                Recipient's Section
-                              </div>
-                            </td>
-                            <td>
-                              <input class="visibilityCheckbox answerCheckbox" type="checkbox" value="SECTION">
-                            </td>
-                            <td>
-                              <input class="visibilityCheckbox giverCheckbox" type="checkbox" value="SECTION">
-                            </td>
-                            <td>
-                              <input class="visibilityCheckbox recipientCheckbox" type="checkbox" value="SECTION">
-                            </td>
-                          </tr>
-                          <tr id="recipient-course0">
-                            <td class="text-left">
-                              <div data-original-title="Control what other students in this course can view" data-placement="top" data-toggle="tooltip" title="">
-                                Other students in this course
-                              </div>
-                            </td>
-                            <td>
-                              <input class="visibilityCheckbox answerCheckbox" type="checkbox" value="COURSE">
-                            </td>
-                            <td>
-                              <input class="visibilityCheckbox giverCheckbox" type="checkbox" value="COURSE">
-                            </td>
-                            <td>
-                              <input class="visibilityCheckbox recipientCheckbox" type="checkbox" value="COURSE">
-                            </td>
-                          </tr>
-                          <tr>
-                            <td class="text-left">
-                              <div data-original-title="Control what instructors can view" data-placement="top" data-toggle="tooltip" title="">
-                                Instructors
-                              </div>
-                            </td>
-                            <td>
-                              <input class="visibilityCheckbox answerCheckbox" type="checkbox" value="INSTRUCTOR">
-                            </td>
-                            <td>
-                              <input class="visibilityCheckbox giverCheckbox" type="checkbox" value="INSTRUCTOR">
-                            </td>
-                            <td>
-                              <input class="visibilityCheckbox recipientCheckbox" type="checkbox" value="INSTRUCTOR">
-                            </td>
-                          </tr>
-                        </tbody>
-                      </table>
-                    </div>
-                    <div class="form-group">
-                      <textarea class="form-control" id="commentText" name="commenttext" placeholder="Your comment about this student" rows="3">
-                      </textarea>
-                    </div>
-                    <div class="col-sm-offset-5">
-                      <input class="btn btn-primary" id="button_save_comment" type="submit" value="Save">
-                      <input class="btn btn-default" onclick="hideAddCommentBox();" type="button" value="Cancel">
-                      <input name="courseid" type="hidden" value="ISR.CS1101">
-                      <input name="studentemail" type="hidden" value="teammates.test@gmail.tmt">
-                      <input name="recipienttype" type="hidden" value="PERSON">
-                      <input name="recipients" type="hidden" value="teammates.test@gmail.tmt">
-                      <input name="showcommentsto" type="hidden" value="">
-                      <input name="showgiverto" type="hidden" value="">
-                      <input name="showrecipientto" type="hidden" value="">
-                      <input name="user" type="hidden" value="ISR.teammates.test">
-                    </div>
-                  </form>
-                </li>
-              </ul>
->>>>>>> 4369aa3d
             </div>
           </div>
         </div>
