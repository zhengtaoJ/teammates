--- conflicted
+++ resolved
@@ -300,7 +300,7 @@
                                 <input class="visibilityCheckbox giverCheckbox" type="checkbox" value="PERSON">
                               </td>
                               <td>
-                                <input class="visibilityCheckbox recipientCheckbox" disabled="disabled" name="receiverFollowerCheckbox" type="checkbox" value="PERSON">
+                              <input class="visibilityCheckbox recipientCheckbox" disabled="" name="receiverFollowerCheckbox" type="checkbox" value="PERSON">
                               </td>
                             </tr>
                             <tr id="recipient-team1">
@@ -310,13 +310,13 @@
                                 </div>
                               </td>
                               <td>
-                                <input checked="checked" class="visibilityCheckbox answerCheckbox" type="checkbox" value="TEAM">
-                              </td>
-                              <td>
-                                <input checked="checked" class="visibilityCheckbox giverCheckbox" type="checkbox" value="TEAM">
-                              </td>
-                              <td>
-                                <input checked="checked" class="visibilityCheckbox recipientCheckbox" type="checkbox" value="TEAM">
+                              <input checked="" class="visibilityCheckbox answerCheckbox" type="checkbox" value="TEAM">
+                              </td>
+                              <td>
+                              <input checked="" class="visibilityCheckbox giverCheckbox" type="checkbox" value="TEAM">
+                              </td>
+                              <td>
+                              <input checked="" class="visibilityCheckbox recipientCheckbox" type="checkbox" value="TEAM">
                               </td>
                             </tr>
                             <tr id="recipient-section1">
@@ -379,116 +379,6 @@
                         <input class="btn btn-primary" id="commentsave-1" onclick="return submitCommentForm('1');" title="Save comment" type="submit" value="Save">
                         <input class="btn btn-default" onclick="return disableComment('1');" type="button" value="Cancel">
                       </div>
-<<<<<<< HEAD
-=======
-                      <table class="table text-center" style="color: #000;">
-                        <tbody>
-                          <tr>
-                            <th class="text-center">
-                              User/Group
-                            </th>
-                            <th class="text-center">
-                              Can see your comment
-                            </th>
-                            <th class="text-center">
-                              Can see giver's name
-                            </th>
-                            <th class="text-center">
-                              Can see recipient's name
-                            </th>
-                          </tr>
-                          <tr id="recipient-person1">
-                            <td class="text-left">
-                              <div data-original-title="Control what comment recipient(s) can view" data-placement="top" data-toggle="tooltip" title="">
-                                Recipient(s)
-                              </div>
-                            </td>
-                            <td>
-                              <input class="visibilityCheckbox answerCheckbox centered" name="receiverLeaderCheckbox" type="checkbox" value="PERSON">
-                            </td>
-                            <td>
-                              <input class="visibilityCheckbox giverCheckbox" type="checkbox" value="PERSON">
-                            </td>
-                            <td>
-                              <input class="visibilityCheckbox recipientCheckbox" disabled="" name="receiverFollowerCheckbox" type="checkbox" value="PERSON">
-                            </td>
-                          </tr>
-                          <tr id="recipient-team1">
-                            <td class="text-left">
-                              <div data-original-title="Control what team members of comment recipients can view" data-placement="top" data-toggle="tooltip" title="">
-                                Recipient's Team
-                              </div>
-                            </td>
-                            <td>
-                              <input checked="" class="visibilityCheckbox answerCheckbox" type="checkbox" value="TEAM">
-                            </td>
-                            <td>
-                              <input checked="" class="visibilityCheckbox giverCheckbox" type="checkbox" value="TEAM">
-                            </td>
-                            <td>
-                              <input checked="" class="visibilityCheckbox recipientCheckbox" type="checkbox" value="TEAM">
-                            </td>
-                          </tr>
-                          <tr id="recipient-section1">
-                            <td class="text-left">
-                              <div data-original-title="Control what other students in the same section can view" data-placement="top" data-toggle="tooltip" title="">
-                                Recipient's Section
-                              </div>
-                            </td>
-                            <td>
-                              <input class="visibilityCheckbox answerCheckbox" type="checkbox" value="SECTION">
-                            </td>
-                            <td>
-                              <input class="visibilityCheckbox giverCheckbox" type="checkbox" value="SECTION">
-                            </td>
-                            <td>
-                              <input class="visibilityCheckbox recipientCheckbox" type="checkbox" value="SECTION">
-                            </td>
-                          </tr>
-                          <tr id="recipient-course1">
-                            <td class="text-left">
-                              <div data-original-title="Control what other students in this course can view" data-placement="top" data-toggle="tooltip" title="">
-                                Other students in this course
-                              </div>
-                            </td>
-                            <td>
-                              <input class="visibilityCheckbox answerCheckbox" type="checkbox" value="COURSE">
-                            </td>
-                            <td>
-                              <input class="visibilityCheckbox giverCheckbox" type="checkbox" value="COURSE">
-                            </td>
-                            <td>
-                              <input class="visibilityCheckbox recipientCheckbox" type="checkbox" value="COURSE">
-                            </td>
-                          </tr>
-                          <tr>
-                            <td class="text-left">
-                              <div data-original-title="Control what instructors can view" data-placement="top" data-toggle="tooltip" title="">
-                                Instructors
-                              </div>
-                            </td>
-                            <td>
-                              <input class="visibilityCheckbox answerCheckbox" type="checkbox" value="INSTRUCTOR">
-                            </td>
-                            <td>
-                              <input class="visibilityCheckbox giverCheckbox" type="checkbox" value="INSTRUCTOR">
-                            </td>
-                            <td>
-                              <input class="visibilityCheckbox recipientCheckbox" type="checkbox" value="INSTRUCTOR">
-                            </td>
-                          </tr>
-                        </tbody>
-                      </table>
-                    </div>
-                    <div class="form-group">
-                      <textarea class="form-control" id="commentText1" name="commenttext" placeholder="Your comment about this student" rows="3">
-                        Benny, Thanks for helping Alice in her project work. Keep up the good work!
-                      </textarea>
-                    </div>
-                    <div class="col-sm-offset-5">
-                      <input class="btn btn-primary" id="commentsave-1" onclick="return submitCommentForm('1');" title="Save comment" type="submit" value="Save">
-                      <input class="btn btn-default" onclick="return disableComment('1');" type="button" value="Cancel">
->>>>>>> 4369aa3d
                     </div>
                     <input id="commentedittype-1" name="commentedittype" type="hidden" value="edit">
                     <input name="commentid" type="hidden" value="${comment.id}">
@@ -569,7 +459,7 @@
                                 <input class="visibilityCheckbox giverCheckbox" type="checkbox" value="PERSON">
                               </td>
                               <td>
-                                <input class="visibilityCheckbox recipientCheckbox" disabled="disabled" name="receiverFollowerCheckbox" type="checkbox" value="PERSON">
+                              <input class="visibilityCheckbox recipientCheckbox" disabled="" name="receiverFollowerCheckbox" type="checkbox" value="PERSON">
                               </td>
                             </tr>
                             <tr id="recipient-team2">
@@ -648,116 +538,6 @@
                         <input class="btn btn-primary" id="commentsave-2" onclick="return submitCommentForm('2');" title="Save comment" type="submit" value="Save">
                         <input class="btn btn-default" onclick="return disableComment('2');" type="button" value="Cancel">
                       </div>
-<<<<<<< HEAD
-=======
-                      <table class="table text-center" style="color: #000;">
-                        <tbody>
-                          <tr>
-                            <th class="text-center">
-                              User/Group
-                            </th>
-                            <th class="text-center">
-                              Can see your comment
-                            </th>
-                            <th class="text-center">
-                              Can see giver's name
-                            </th>
-                            <th class="text-center">
-                              Can see recipient's name
-                            </th>
-                          </tr>
-                          <tr id="recipient-person2">
-                            <td class="text-left">
-                              <div data-original-title="Control what comment recipient(s) can view" data-placement="top" data-toggle="tooltip" title="">
-                                Recipient(s)
-                              </div>
-                            </td>
-                            <td>
-                              <input class="visibilityCheckbox answerCheckbox centered" name="receiverLeaderCheckbox" type="checkbox" value="PERSON">
-                            </td>
-                            <td>
-                              <input class="visibilityCheckbox giverCheckbox" type="checkbox" value="PERSON">
-                            </td>
-                            <td>
-                              <input class="visibilityCheckbox recipientCheckbox" disabled="" name="receiverFollowerCheckbox" type="checkbox" value="PERSON">
-                            </td>
-                          </tr>
-                          <tr id="recipient-team2">
-                            <td class="text-left">
-                              <div data-original-title="Control what team members of comment recipients can view" data-placement="top" data-toggle="tooltip" title="">
-                                Recipient's Team
-                              </div>
-                            </td>
-                            <td>
-                              <input class="visibilityCheckbox answerCheckbox" type="checkbox" value="TEAM">
-                            </td>
-                            <td>
-                              <input class="visibilityCheckbox giverCheckbox" type="checkbox" value="TEAM">
-                            </td>
-                            <td>
-                              <input class="visibilityCheckbox recipientCheckbox" type="checkbox" value="TEAM">
-                            </td>
-                          </tr>
-                          <tr id="recipient-section2">
-                            <td class="text-left">
-                              <div data-original-title="Control what other students in the same section can view" data-placement="top" data-toggle="tooltip" title="">
-                                Recipient's Section
-                              </div>
-                            </td>
-                            <td>
-                              <input class="visibilityCheckbox answerCheckbox" type="checkbox" value="SECTION">
-                            </td>
-                            <td>
-                              <input class="visibilityCheckbox giverCheckbox" type="checkbox" value="SECTION">
-                            </td>
-                            <td>
-                              <input class="visibilityCheckbox recipientCheckbox" type="checkbox" value="SECTION">
-                            </td>
-                          </tr>
-                          <tr id="recipient-course2">
-                            <td class="text-left">
-                              <div data-original-title="Control what other students in this course can view" data-placement="top" data-toggle="tooltip" title="">
-                                Other students in this course
-                              </div>
-                            </td>
-                            <td>
-                              <input class="visibilityCheckbox answerCheckbox" type="checkbox" value="COURSE">
-                            </td>
-                            <td>
-                              <input class="visibilityCheckbox giverCheckbox" type="checkbox" value="COURSE">
-                            </td>
-                            <td>
-                              <input class="visibilityCheckbox recipientCheckbox" type="checkbox" value="COURSE">
-                            </td>
-                          </tr>
-                          <tr>
-                            <td class="text-left">
-                              <div data-original-title="Control what instructors can view" data-placement="top" data-toggle="tooltip" title="">
-                                Instructors
-                              </div>
-                            </td>
-                            <td>
-                              <input class="visibilityCheckbox answerCheckbox" type="checkbox" value="INSTRUCTOR">
-                            </td>
-                            <td>
-                              <input class="visibilityCheckbox giverCheckbox" type="checkbox" value="INSTRUCTOR">
-                            </td>
-                            <td>
-                              <input class="visibilityCheckbox recipientCheckbox" type="checkbox" value="INSTRUCTOR">
-                            </td>
-                          </tr>
-                        </tbody>
-                      </table>
-                    </div>
-                    <div class="form-group">
-                      <textarea class="form-control" id="commentText2" name="commenttext" placeholder="Your comment about this student" rows="3">
-                        Alice wanted me to help her catch up with project work
-                      </textarea>
-                    </div>
-                    <div class="col-sm-offset-5">
-                      <input class="btn btn-primary" id="commentsave-2" onclick="return submitCommentForm('2');" title="Save comment" type="submit" value="Save">
-                      <input class="btn btn-default" onclick="return disableComment('2');" type="button" value="Cancel">
->>>>>>> 4369aa3d
                     </div>
                     <input id="commentedittype-2" name="commentedittype" type="hidden" value="edit">
                     <input name="commentid" type="hidden" value="${comment.id}">
