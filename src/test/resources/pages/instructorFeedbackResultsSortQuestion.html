<div class="container" id="mainContent">
  <div id="topOfPage">
  </div>
  <h1>
    Session Results
  </h1>
  <br>
  <div class="well well-plain padding-0">
    <div class="form-horizontal">
      <div class="panel-heading">
        <div class="row">
          <div class="col-sm-5 col-lg-4">
            <div class="form-group">
              <label class="col-lg-4 control-label">
                Course ID:
              </label>
              <div class="col-lg-8">
                <p class="form-control-static">
                  CFResultsUiT.CS2104
                </p>
              </div>
            </div>
            <div class="form-group">
              <label class="col-lg-4 control-label">
                Session:
              </label>
              <div class="col-lg-8">
                <p class="form-control-static">
                  First Session
                  <a href="/page/instructorFeedbackEditPage?courseid=CFResultsUiT.CS2104&fsname=First+Session&user=CFResultsUiT.instr">
                    [Edit]
                  </a>
                </p>
              </div>
            </div>
          </div>
          <div class="col-sm-7 col-lg-6">
            <div class="form-group">
              <label class="col-lg-4 control-label">
                Session duration:
              </label>
              <div class="col-lg-8">
                <p class="form-control-static">
                  Sun, 01 Apr 2012, 11:59 PM   
                  <b>
                    to
                  </b>
                     Thu, 30 Apr 2026, 11:59 PM
                </p>
              </div>
            </div>
            <div class="form-group">
              <label class="col-lg-4 control-label">
                Results visible from:
              </label>
              <div class="col-lg-8">
                <p class="form-control-static">
                  Tue, 01 May 2012, 11:59 PM
                </p>
              </div>
            </div>
          </div>
          <div class="col-sm-4 col-lg-2">
            <div class="form-group">
              <div class="col-md-12">
                <form action="/page/instructorFeedbackResultsDownload" method="post">
                  <div id="feedbackDataButtons">
                    <input class="btn btn-primary btn-block" id="button_download" name="fruploaddownloadbtn" type="submit" value="Download Results">
                  </div>
                  <input name="user" type="hidden" value="CFResultsUiT.instr">
                  <input name="fsname" type="hidden" value="First Session">
                  <input name="courseid" type="hidden" value="CFResultsUiT.CS2104">
                  <input name="sectionname" type="hidden" value="All">
                </form>
                <br>
                <div>
                  <a class="btn btn-primary btn-block btn-tm-actions session-unpublish-for-test" data-fsname="First Session" data-original-title="Make responses no longer visible" data-placement="top" data-sending-published-email="true" data-toggle="tooltip" href="/page/instructorFeedbackUnpublish?courseid=CFResultsUiT.CS2104&fsname=First+Session&next=%2Fpage%2FinstructorFeedbacksPage%3Fuser%3DCFResultsUiT.instr&user=CFResultsUiT.instr" title="">
                    Unpublish Results
                  </a>
                </div>
              </div>
            </div>
          </div>
        </div>
        <div class="row">
          <span class="help-block align-center">
            Non-English characters not displayed properly in the downloaded file?
            <span class="btn-link" data-target="#fsResultsTableWindow" data-toggle="modal" onclick="submitFormAjax()">
              click here
            </span>
          </span>
        </div>
      </div>
    </div>
  </div>
  <form id="csvToHtmlForm">
    <input name="courseid" type="hidden" value="CFResultsUiT.CS2104">
    <input name="fsname" type="hidden" value="First Session">
    <input name="user" type="hidden" value="CFResultsUiT.instr">
    <input name="frgroupbysection" type="hidden" value="All">
    <input name="csvtohtmltable" type="hidden" value="true">
  </form>
  <div class="modal fade align-center" id="fsResultsTableWindow">
    <div class="modal-dialog modal-lg">
      <div class="modal-content">
        <div class="modal-header">
          <span class="help-block" style="display:inline;">
            Tips: After selecting the table,
            <kbd>
              Ctrl + C
            </kbd>
            to COPY and
            <kbd>
              Ctrl + V
            </kbd>
            to PASTE to your Excel Workbook.
          </span>
               
          <button class="btn btn-default" data-dismiss="modal" type="button">
            Close
          </button>
          <button class="btn btn-primary" onclick="selectElementContents(document.getElementById('fsModalTable'));" type="button">
            Select Table
          </button>
        </div>
        <div class="modal-body">
          <div class="table-responsive">
            <div id="fsModalTable">
            </div>
            <br>
            <div id="ajaxStatus">
            </div>
          </div>
        </div>
        <div class="modal-footer">
        </div>
      </div>
    </div>
  </div>
  <form action="/page/instructorFeedbackResultsPage?courseid=CFResultsUiT.CS2104&fsname=First+Session&user=CFResultsUiT.instr" class="form-horizontal" method="post" role="form">
    <div class="panel panel-info margin-0">
      <div class="panel-body">
        <div class="row">
          <div class="col-sm-12 col-md-5">
            <div class="form-group">
              <label class="col-sm-2 control-label" for="viewSelect">
                View:
              </label>
              <div class="col-sm-10" data-original-title="View results in different formats" data-toggle="tooltip" title="">
                <select class="form-control" id="viewSelect" name="frsorttype" onchange="this.form.submit()">
                  <option selected="" value="question">
                    Group by - Question
                  </option>
                  <option value="giver-recipient-question">
                    Group by - Giver > Recipient > Question
                  </option>
                  <option value="recipient-giver-question">
                    Group by - Recipient > Giver > Question
                  </option>
                  <option value="giver-question-recipient">
                    Group by - Giver > Question > Recipient
                  </option>
                  <option value="recipient-question-giver">
                    Group by - Recipient > Question > Giver
                  </option>
                </select>
              </div>
            </div>
          </div>
          <div class="col-sm-12 col-md-5">
            <div class="form-group">
              <label class="col-sm-2 control-label" for="viewSelect">
                Filter:
              </label>
              <div class="col-sm-10" data-original-title="Filter the results in the current view" data-toggle="tooltip" title="">
                <div class="input-group">
                  <input class="form-control" id="results-search-box" onchange="updateResultsFilter()" placeholder="Type keywords from the question to filter" type="text">
                  <a class="input-group-addon btn btn-default">
                    <span class="glyphicon glyphicon-search">
                    </span>
                  </a>
                </div>
              </div>
            </div>
          </div>
          <div class="col-sm-offset-2 col-sm-10 col-md-offset-0 col-md-2 margin-bottom-15px">
            <div data-original-title="Group results in the current view by team" data-toggle="tooltip" title="">
              <div class="checkbox padding-top-0 min-height-0">
                <label class="text-strike">
                  <input id="frgroupbyteam" name="frgroupbyteam" type="checkbox">
                  Group by Teams
                </label>
              </div>
            </div>
            <div data-original-title="Show statistics" data-toggle="tooltip" title="">
              <div class="checkbox padding-top-0 min-height-0">
                <label>
                  <input checked="" id="show-stats-checkbox" name="frshowstats" type="checkbox">
                  Show Statistics
                </label>
              </div>
            </div>
          </div>
        </div>
        <div class="row">
          <div class="col-sm-12 col-md-5" data-original-title="View results by sections" data-toggle="tooltip" title="">
            <div class="form-group">
              <label class="col-sm-2 control-label" for="sectionSelect">
                Section:
              </label>
              <div class="col-sm-10">
                <select class="form-control" id="sectionSelect" name="frgroupbysection" onchange="this.form.submit()">
                  <option selected="" value="All">
                    All
                  </option>
                  <option value="Section A">
                    Section A
                  </option>
                  <option value="Section B">
                    Section B
                  </option>
                  <option value="None">
                    Not in a section
                  </option>
                </select>
              </div>
            </div>
          </div>
          <div class="col-sm-7 pull-right" style="padding-top:8px;">
            <a class="btn btn-default btn-xs pull-right" data-original-title="Collapse all panels. You can also click on the panel heading to toggle each one individually." data-toggle="tooltip" id="collapse-panels-button" onclick="toggleCollapse(this)" title="">
              Collapse Questions
            </a>
          </div>
        </div>
      </div>
    </div>
    <input name="fsname" type="hidden" value="First Session">
    <input name="courseid" type="hidden" value="CFResultsUiT.CS2104">
    <input name="user" type="hidden" value="CFResultsUiT.instr">
  </form>
  <br>
  <div id="statusMessagesToUser" style="display: none;">
  </div>
  <script src="/js/statusMessage.js" type="text/javascript">
  </script>
  <br>
  <br>
  <div class="panel panel-info">
    <div class="panel-heading" data-target="#panelBodyCollapse-1" id="panelHeading-1" style="cursor: pointer;">
      <form action="/page/instructorFeedbackResultsPage" class="seeMoreForm-1" id="seeMore-1" style="display:none;">
        <input name="courseid" type="hidden" value="CFResultsUiT.CS2104">
        <input name="fsname" type="hidden" value="First Session">
        <input name="user" type="hidden" value="CFResultsUiT.instr">
        <input name="frgroupbyteam" type="hidden" value="null">
        <input name="frsorttype" type="hidden" value="question">
        <input id="showStats-1" name="frshowstats" type="hidden" value="on">
        <input name="questionid" type="hidden" value="${question.id}">
        <input name="frgroupbysection" type="hidden" value="All">
      </form>
      <div class="display-icon pull-right">
        <span class="glyphicon pull-right glyphicon-chevron-up">
        </span>
      </div>
      <strong>
        Question 1:
      </strong>
      <div class="inline panel-heading-text">
        <span class="text-preserve-space">
          Rate 3 other students' products
        </span>
      </div>
    </div>
    <div class="panel-collapse collapse in" id="panelBodyCollapse-1" style="height: auto;">
      <div class="panel-body padding-0" id="questionBody-0">
        <div class="resultStatistics">
        </div>
        <div class="table-responsive">
          <table class="table table-striped table-bordered dataTable margin-0">
            <thead class="background-color-medium-gray text-color-gray font-weight-normal">
              <tr>
                <th class="button-sort-none" id="button_sortFromTeam" onclick="toggleSort(this)" style="width: 15%; min-width: 67px;">
                  Team
                  <span class="icon-sort unsorted">
                  </span>
                </th>
                <th class="button-sort-none" id="button_sortFromName" onclick="toggleSort(this)" style="width: 15%; min-width: 65px;">
                  Giver
                  <span class="icon-sort unsorted">
                  </span>
                </th>
                <th class="button-sort-ascending" id="button_sortToTeam" onclick="toggleSort(this)" style="width: 15%; min-width: 67px;">
                  Team
                  <span class="icon-sort unsorted">
                  </span>
                </th>
                <th class="button-sort-none" id="button_sortToName" onclick="toggleSort(this)" style="width: 15%; min-width: 90px;">
                  Recipient
                  <span class="icon-sort unsorted">
                  </span>
                </th>
                <th class="button-sort-none" id="button_sortFeedback" onclick="toggleSort(this)" style="min-width: 95px;">
                  Feedback
                  <span class="icon-sort unsorted">
                  </span>
                </th>
                <th>
                  Actions
                </th>
              </tr>
            </thead>
            <thead>
            </thead>
            <tbody>
              <tr>
                <td class="middlealign">
                  Team 1</td></div>'"
                </td>
                <td class="middlealign">
                  <div class="profile-pic-icon-hover" data-link="/page/studentProfilePic?studentemail=${student.email.enc}&courseid=${course.id.enc}&user=CFResultsUiT.instr" data-original-title="" title="">
                    Alice Betsy</td>'"
                    <img alt="No Image Given" class="hidden profile-pic-icon-hidden" src="">
                  </div>
                </td>
                <td class="middlealign">
                  Team 1</td></div>'"
                </td>
                <td class="middlealign">
                  <div class="profile-pic-icon-hover" data-link="/page/studentProfilePic?studentemail=${student.email.enc}&courseid=${course.id.enc}&user=CFResultsUiT.instr" data-original-title="" title="">
                    Benny Charles
                    <img alt="No Image Given" class="hidden profile-pic-icon-hidden" src="">
                  </div>
                </td>
                <td class="text-preserve-space">
                  2 Response to Benny.
                </td>
                <td>
                  <form action="/page/instructorEditStudentFeedbackPage?user=CFResultsUiT.instr" class="inline" method="post" target="_blank">
                    <input class="btn btn-default btn-xs" data-original-title="Edit the responses given by this student" data-toggle="tooltip" title="" type="submit" value="Moderate Response">
                    <input name="courseid" type="hidden" value="CFResultsUiT.CS2104">
                    <input name="fsname" type="hidden" value="First Session">
                    <input name="moderatedquestion" type="hidden" value="1">
                    <input name="moderatedperson" type="hidden" value="CFResultsUiT.alice.b@gmail.tmt">
                  </form>
                </td>
              </tr>
              <tr>
                <td class="middlealign">
                  Team 1</td></div>'"
                </td>
                <td class="middlealign">
                  <div class="profile-pic-icon-hover" data-link="/page/studentProfilePic?studentemail=${student.email.enc}&courseid=${course.id.enc}&user=CFResultsUiT.instr" data-original-title="" title="">
                    Alice Betsy</td>'"
                    <img alt="No Image Given" class="hidden profile-pic-icon-hidden" src="">
                  </div>
                </td>
                <td class="middlealign">
                  Team 2
                </td>
                <td class="middlealign">
                  <div class="profile-pic-icon-hover" data-link="/page/studentProfilePic?studentemail=${student.email.enc}&courseid=${course.id.enc}&user=CFResultsUiT.instr" data-original-title="" title="">
                    Drop out
                    <img alt="No Image Given" class="hidden profile-pic-icon-hidden" src="">
                  </div>
                </td>
                <td class="text-preserve-space">
                  Response to Dropout.
                </td>
                <td>
                  <form action="/page/instructorEditStudentFeedbackPage?user=CFResultsUiT.instr" class="inline" method="post" target="_blank">
                    <input class="btn btn-default btn-xs" data-original-title="Edit the responses given by this student" data-toggle="tooltip" title="" type="submit" value="Moderate Response">
                    <input name="courseid" type="hidden" value="CFResultsUiT.CS2104">
                    <input name="fsname" type="hidden" value="First Session">
                    <input name="moderatedquestion" type="hidden" value="1">
                    <input name="moderatedperson" type="hidden" value="CFResultsUiT.alice.b@gmail.tmt">
                  </form>
                </td>
              </tr>
              <tr>
                <td class="middlealign">
                  Team 1</td></div>'"
                </td>
                <td class="middlealign">
                  <div class="profile-pic-icon-hover" data-link="/page/studentProfilePic?studentemail=${student.email.enc}&courseid=${course.id.enc}&user=CFResultsUiT.instr" data-original-title="" title="">
                    Benny Charles
                    <img alt="No Image Given" class="hidden profile-pic-icon-hidden" src="">
                  </div>
                </td>
                <td class="middlealign">
                  Team 2
                </td>
                <td class="middlealign">
                  <div class="profile-pic-icon-hover" data-link="/page/studentProfilePic?studentemail=${student.email.enc}&courseid=${course.id.enc}&user=CFResultsUiT.instr" data-original-title="" title="">
                    Charlie Dávis
                    <img alt="No Image Given" class="hidden profile-pic-icon-hidden" src="">
                  </div>
                </td>
                <td class="text-preserve-space">
                  4 Response to Charlie.
                </td>
                <td>
                  <form action="/page/instructorEditStudentFeedbackPage?user=CFResultsUiT.instr" class="inline" method="post" target="_blank">
                    <input class="btn btn-default btn-xs" data-original-title="Edit the responses given by this student" data-toggle="tooltip" title="" type="submit" value="Moderate Response">
                    <input name="courseid" type="hidden" value="CFResultsUiT.CS2104">
                    <input name="fsname" type="hidden" value="First Session">
                    <input name="moderatedquestion" type="hidden" value="1">
                    <input name="moderatedperson" type="hidden" value="CFResultsUiT.benny.c@gmail.tmt">
                  </form>
                </td>
              </tr>
              <tr>
                <td class="middlealign">
                  Team 1</td></div>'"
                </td>
                <td class="middlealign">
                  <div class="profile-pic-icon-hover" data-link="/page/studentProfilePic?studentemail=${student.email.enc}&courseid=${course.id.enc}&user=CFResultsUiT.instr" data-original-title="" title="">
                    Benny Charles
                    <img alt="No Image Given" class="hidden profile-pic-icon-hidden" src="">
                  </div>
                </td>
                <td class="middlealign">
                  Team 2
                </td>
                <td class="middlealign">
                  <div class="profile-pic-icon-hover" data-link="/page/studentProfilePic?studentemail=${student.email.enc}&courseid=${course.id.enc}&user=CFResultsUiT.instr" data-original-title="" title="">
                    Danny Engrid
                    <img alt="No Image Given" class="hidden profile-pic-icon-hidden" src="">
                  </div>
                </td>
                <td class="text-preserve-space">
                  1 Response to Danny.
                </td>
                <td>
                  <form action="/page/instructorEditStudentFeedbackPage?user=CFResultsUiT.instr" class="inline" method="post" target="_blank">
                    <input class="btn btn-default btn-xs" data-original-title="Edit the responses given by this student" data-toggle="tooltip" title="" type="submit" value="Moderate Response">
                    <input name="courseid" type="hidden" value="CFResultsUiT.CS2104">
                    <input name="fsname" type="hidden" value="First Session">
                    <input name="moderatedquestion" type="hidden" value="1">
                    <input name="moderatedperson" type="hidden" value="CFResultsUiT.benny.c@gmail.tmt">
                  </form>
                </td>
              </tr>
              <tr>
                <td class="middlealign">
                  Team 2
                </td>
                <td class="middlealign">
                  <div class="profile-pic-icon-hover" data-link="/page/studentProfilePic?studentemail=${student.email.enc}&courseid=${course.id.enc}&user=CFResultsUiT.instr" data-original-title="" title="">
                    Charlie Dávis
                    <img alt="No Image Given" class="hidden profile-pic-icon-hidden" src="">
                  </div>
                </td>
                <td class="middlealign">
                  Team 3
                </td>
                <td class="middlealign">
                  <div class="profile-pic-icon-hover" data-link="/page/studentProfilePic?studentemail=${student.email.enc}&courseid=${course.id.enc}&user=CFResultsUiT.instr" data-original-title="" title="">
                    Emily
                    <img alt="No Image Given" class="hidden profile-pic-icon-hidden" src="">
                  </div>
                </td>
                <td class="text-preserve-space">
                  3 Response to Emily.
                </td>
                <td>
                  <form action="/page/instructorEditStudentFeedbackPage?user=CFResultsUiT.instr" class="inline" method="post" target="_blank">
                    <input class="btn btn-default btn-xs" data-original-title="Edit the responses given by this student" data-toggle="tooltip" title="" type="submit" value="Moderate Response">
                    <input name="courseid" type="hidden" value="CFResultsUiT.CS2104">
                    <input name="fsname" type="hidden" value="First Session">
                    <input name="moderatedquestion" type="hidden" value="1">
                    <input name="moderatedperson" type="hidden" value="CFResultsUiT.charlie.d@gmail.tmt">
                  </form>
                </td>
              </tr>
              <tr>
                <td class="middlealign">
                  Team 2
                </td>
                <td class="middlealign">
                  <div class="profile-pic-icon-hover" data-link="/page/studentProfilePic?studentemail=${student.email.enc}&courseid=${course.id.enc}&user=CFResultsUiT.instr" data-original-title="" title="">
                    Drop out
                    <img alt="No Image Given" class="hidden profile-pic-icon-hidden" src="">
                  </div>
                </td>
                <td class="middlealign">
                  Team 1</td></div>'"
                </td>
                <td class="middlealign">
                  <div class="profile-pic-icon-hover" data-link="/page/studentProfilePic?studentemail=${student.email.enc}&courseid=${course.id.enc}&user=CFResultsUiT.instr" data-original-title="" title="">
                    Alice Betsy</td>'"
                    <img alt="No Image Given" class="hidden profile-pic-icon-hidden" src="">
                  </div>
                </td>
                <td class="text-preserve-space">
                  Response to Alice from Dropout.
                </td>
                <td>
                  <form action="/page/instructorEditStudentFeedbackPage?user=CFResultsUiT.instr" class="inline" method="post" target="_blank">
                    <input class="btn btn-default btn-xs" data-original-title="Edit the responses given by this student" data-toggle="tooltip" title="" type="submit" value="Moderate Response">
                    <input name="courseid" type="hidden" value="CFResultsUiT.CS2104">
                    <input name="fsname" type="hidden" value="First Session">
                    <input name="moderatedquestion" type="hidden" value="1">
                    <input name="moderatedperson" type="hidden" value="drop.out@gmail.tmt">
                  </form>
                </td>
              </tr>
              <tr>
                <td class="middlealign">
                  Team 2
                </td>
                <td class="middlealign">
                  <div class="profile-pic-icon-hover" data-link="/page/studentProfilePic?studentemail=${student.email.enc}&courseid=${course.id.enc}&user=CFResultsUiT.instr" data-original-title="" title="">
                    Drop out
                    <img alt="No Image Given" class="hidden profile-pic-icon-hidden" src="">
                  </div>
                </td>
                <td class="middlealign">
                  Team 1</td></div>'"
                </td>
                <td class="middlealign">
                  <div class="profile-pic-icon-hover" data-link="/page/studentProfilePic?studentemail=${student.email.enc}&courseid=${course.id.enc}&user=CFResultsUiT.instr" data-original-title="" title="">
                    Benny Charles
                    <img alt="No Image Given" class="hidden profile-pic-icon-hidden" src="">
                  </div>
                </td>
                <td class="text-preserve-space">
                  Response to Benny from Dropout.
                </td>
                <td>
                  <form action="/page/instructorEditStudentFeedbackPage?user=CFResultsUiT.instr" class="inline" method="post" target="_blank">
                    <input class="btn btn-default btn-xs" data-original-title="Edit the responses given by this student" data-toggle="tooltip" title="" type="submit" value="Moderate Response">
                    <input name="courseid" type="hidden" value="CFResultsUiT.CS2104">
                    <input name="fsname" type="hidden" value="First Session">
                    <input name="moderatedquestion" type="hidden" value="1">
                    <input name="moderatedperson" type="hidden" value="drop.out@gmail.tmt">
                  </form>
                </td>
              </tr>
              <tr>
                <td class="middlealign">
                  Team 2
                </td>
                <td class="middlealign">
                  <div class="profile-pic-icon-hover" data-link="/page/studentProfilePic?studentemail=${student.email.enc}&courseid=${course.id.enc}&user=CFResultsUiT.instr" data-original-title="" title="">
                    Drop out
                    <img alt="No Image Given" class="hidden profile-pic-icon-hidden" src="">
                  </div>
                </td>
                <td class="middlealign">
                  Team 2
                </td>
                <td class="middlealign">
                  <div class="profile-pic-icon-hover" data-link="/page/studentProfilePic?studentemail=${student.email.enc}&courseid=${course.id.enc}&user=CFResultsUiT.instr" data-original-title="" title="">
                    Danny Engrid
                    <img alt="No Image Given" class="hidden profile-pic-icon-hidden" src="">
                  </div>
                </td>
                <td class="text-preserve-space">
                  Response to Danny from Dropout.
                </td>
                <td>
                  <form action="/page/instructorEditStudentFeedbackPage?user=CFResultsUiT.instr" class="inline" method="post" target="_blank">
                    <input class="btn btn-default btn-xs" data-original-title="Edit the responses given by this student" data-toggle="tooltip" title="" type="submit" value="Moderate Response">
                    <input name="courseid" type="hidden" value="CFResultsUiT.CS2104">
                    <input name="fsname" type="hidden" value="First Session">
                    <input name="moderatedquestion" type="hidden" value="1">
                    <input name="moderatedperson" type="hidden" value="drop.out@gmail.tmt">
                  </form>
                </td>
              </tr>
            </tbody>
          </table>
        </div>
      </div>
    </div>
  </div>
  <div class="panel panel-info">
    <div class="panel-heading" data-target="#panelBodyCollapse-2" id="panelHeading-2" style="cursor: pointer;">
      <form action="/page/instructorFeedbackResultsPage" class="seeMoreForm-2" id="seeMore-2" style="display:none;">
        <input name="courseid" type="hidden" value="CFResultsUiT.CS2104">
        <input name="fsname" type="hidden" value="First Session">
        <input name="user" type="hidden" value="CFResultsUiT.instr">
        <input name="frgroupbyteam" type="hidden" value="null">
        <input name="frsorttype" type="hidden" value="question">
        <input id="showStats-2" name="frshowstats" type="hidden" value="on">
        <input name="questionid" type="hidden" value="${question.id}">
        <input name="frgroupbysection" type="hidden" value="All">
      </form>
      <div class="display-icon pull-right">
        <span class="glyphicon pull-right glyphicon-chevron-up">
        </span>
      </div>
      <strong>
        Question 2:
      </strong>
      <div class="inline panel-heading-text">
        <span class="text-preserve-space">
          What is the best selling point of your product?
        </span>
      </div>
    </div>
    <div class="panel-collapse collapse in" id="panelBodyCollapse-2" style="height: auto;">
      <div class="panel-body padding-0" id="questionBody-1">
        <div class="resultStatistics">
        </div>
        <div class="table-responsive">
          <table class="table table-striped table-bordered dataTable margin-0">
            <thead class="background-color-medium-gray text-color-gray font-weight-normal">
              <tr>
                <th class="button-sort-none" id="button_sortFromTeam" onclick="toggleSort(this)" style="width: 15%; min-width: 67px;">
                  Team
                  <span class="icon-sort unsorted">
                  </span>
                </th>
                <th class="button-sort-none" id="button_sortFromName" onclick="toggleSort(this)" style="width: 15%; min-width: 65px;">
                  Giver
                  <span class="icon-sort unsorted">
                  </span>
                </th>
                <th class="button-sort-ascending" id="button_sortToTeam" onclick="toggleSort(this)" style="width: 15%; min-width: 67px;">
                  Team
                  <span class="icon-sort unsorted">
                  </span>
                </th>
                <th class="button-sort-none" id="button_sortToName" onclick="toggleSort(this)" style="width: 15%; min-width: 90px;">
                  Recipient
                  <span class="icon-sort unsorted">
                  </span>
                </th>
                <th class="button-sort-none" id="button_sortFeedback" onclick="toggleSort(this)" style="min-width: 95px;">
                  Feedback
                  <span class="icon-sort unsorted">
                  </span>
                </th>
                <th>
                  Actions
                </th>
              </tr>
            </thead>
            <thead>
            </thead>
            <tbody>
              <tr>
                <td class="middlealign">
                  Team 1</td></div>'"
                </td>
                <td class="middlealign">
                  <div class="profile-pic-icon-hover" data-link="/page/studentProfilePic?studentemail=${student.email.enc}&courseid=${course.id.enc}&user=CFResultsUiT.instr" data-original-title="" title="">
                    Alice Betsy</td>'"
                    <img alt="No Image Given" class="hidden profile-pic-icon-hidden" src="">
                  </div>
                </td>
                <td class="middlealign">
                  Team 1</td></div>'"
                </td>
                <td class="middlealign">
                  <div class="profile-pic-icon-hover" data-link="/page/studentProfilePic?studentemail=${student.email.enc}&courseid=${course.id.enc}&user=CFResultsUiT.instr" data-original-title="" title="">
                    Alice Betsy</td>'"
                    <img alt="No Image Given" class="hidden profile-pic-icon-hidden" src="">
                  </div>
                </td>
                <td class="text-preserve-space">
                  Alice self feedback.
                </td>
                <td>
                  <form action="/page/instructorEditStudentFeedbackPage?user=CFResultsUiT.instr" class="inline" method="post" target="_blank">
                    <input class="btn btn-default btn-xs" data-original-title="Edit the responses given by this student" data-toggle="tooltip" title="" type="submit" value="Moderate Response">
                    <input name="courseid" type="hidden" value="CFResultsUiT.CS2104">
                    <input name="fsname" type="hidden" value="First Session">
                    <input name="moderatedquestion" type="hidden" value="2">
                    <input name="moderatedperson" type="hidden" value="CFResultsUiT.alice.b@gmail.tmt">
                  </form>
                </td>
              </tr>
              <tr class="pending_response_row">
                <td class="middlealign color_neutral">
                  Team 1</td></div>'"
                </td>
                <td class="middlealign color_neutral">
                  <div class="profile-pic-icon-hover" data-link="/page/studentProfilePic?studentemail=${student.email.enc}&courseid=${course.id.enc}&user=CFResultsUiT.instr" data-original-title="" title="">
                    Benny Charles
                    <img alt="No Image Given" class="hidden profile-pic-icon-hidden" src="">
                  </div>
                </td>
                <td class="middlealign color_neutral">
                  Team 1</td></div>'"
                </td>
                <td class="middlealign color_neutral">
                  <div class="profile-pic-icon-hover" data-link="/page/studentProfilePic?studentemail=${student.email.enc}&courseid=${course.id.enc}&user=CFResultsUiT.instr" data-original-title="" title="">
                    Benny Charles
                    <img alt="No Image Given" class="hidden profile-pic-icon-hidden" src="">
                  </div>
                </td>
                <td class="text-preserve-space color_neutral">
                  <i>
                    No Response
                  </i>
                </td>
                <td>
                  <form action="/page/instructorEditStudentFeedbackPage?user=CFResultsUiT.instr" class="inline" method="post" target="_blank">
                    <input class="btn btn-default btn-xs" data-original-title="Edit the responses given by this student" data-toggle="tooltip" title="" type="submit" value="Moderate Response">
                    <input name="courseid" type="hidden" value="CFResultsUiT.CS2104">
                    <input name="fsname" type="hidden" value="First Session">
                    <input name="moderatedquestion" type="hidden" value="2">
                    <input name="moderatedperson" type="hidden" value="CFResultsUiT.benny.c@gmail.tmt">
                  </form>
                </td>
              </tr>
              <tr class="pending_response_row">
                <td class="middlealign color_neutral">
                  Team 2
                </td>
                <td class="middlealign color_neutral">
                  <div class="profile-pic-icon-hover" data-link="/page/studentProfilePic?studentemail=${student.email.enc}&courseid=${course.id.enc}&user=CFResultsUiT.instr" data-original-title="" title="">
                    Charlie Dávis
                    <img alt="No Image Given" class="hidden profile-pic-icon-hidden" src="">
                  </div>
                </td>
                <td class="middlealign color_neutral">
                  Team 2
                </td>
                <td class="middlealign color_neutral">
                  <div class="profile-pic-icon-hover" data-link="/page/studentProfilePic?studentemail=${student.email.enc}&courseid=${course.id.enc}&user=CFResultsUiT.instr" data-original-title="" title="">
                    Charlie Dávis
                    <img alt="No Image Given" class="hidden profile-pic-icon-hidden" src="">
                  </div>
                </td>
                <td class="text-preserve-space color_neutral">
                  <i>
                    No Response
                  </i>
                </td>
                <td>
                  <form action="/page/instructorEditStudentFeedbackPage?user=CFResultsUiT.instr" class="inline" method="post" target="_blank">
                    <input class="btn btn-default btn-xs" data-original-title="Edit the responses given by this student" data-toggle="tooltip" title="" type="submit" value="Moderate Response">
                    <input name="courseid" type="hidden" value="CFResultsUiT.CS2104">
                    <input name="fsname" type="hidden" value="First Session">
                    <input name="moderatedquestion" type="hidden" value="2">
                    <input name="moderatedperson" type="hidden" value="CFResultsUiT.charlie.d@gmail.tmt">
                  </form>
                </td>
              </tr>
              <tr class="pending_response_row">
                <td class="middlealign color_neutral">
                  Team 2
                </td>
                <td class="middlealign color_neutral">
                  <div class="profile-pic-icon-hover" data-link="/page/studentProfilePic?studentemail=${student.email.enc}&courseid=${course.id.enc}&user=CFResultsUiT.instr" data-original-title="" title="">
                    Danny Engrid
                    <img alt="No Image Given" class="hidden profile-pic-icon-hidden" src="">
                  </div>
                </td>
                <td class="middlealign color_neutral">
                  Team 2
                </td>
                <td class="middlealign color_neutral">
                  <div class="profile-pic-icon-hover" data-link="/page/studentProfilePic?studentemail=${student.email.enc}&courseid=${course.id.enc}&user=CFResultsUiT.instr" data-original-title="" title="">
                    Danny Engrid
                    <img alt="No Image Given" class="hidden profile-pic-icon-hidden" src="">
                  </div>
                </td>
                <td class="text-preserve-space color_neutral">
                  <i>
                    No Response
                  </i>
                </td>
                <td>
                  <form action="/page/instructorEditStudentFeedbackPage?user=CFResultsUiT.instr" class="inline" method="post" target="_blank">
                    <input class="btn btn-default btn-xs" data-original-title="Edit the responses given by this student" data-toggle="tooltip" title="" type="submit" value="Moderate Response">
                    <input name="courseid" type="hidden" value="CFResultsUiT.CS2104">
                    <input name="fsname" type="hidden" value="First Session">
                    <input name="moderatedquestion" type="hidden" value="2">
                    <input name="moderatedperson" type="hidden" value="CFResultsUiT.danny.e@gmail.tmt">
                  </form>
                </td>
              </tr>
              <tr class="pending_response_row">
                <td class="middlealign color_neutral">
                  Team 2
                </td>
                <td class="middlealign color_neutral">
                  <div class="profile-pic-icon-hover" data-link="/page/studentProfilePic?studentemail=${student.email.enc}&courseid=${course.id.enc}&user=CFResultsUiT.instr" data-original-title="" title="">
                    Drop out
                    <img alt="No Image Given" class="hidden profile-pic-icon-hidden" src="">
                  </div>
                </td>
                <td class="middlealign color_neutral">
                  Team 2
                </td>
                <td class="middlealign color_neutral">
                  <div class="profile-pic-icon-hover" data-link="/page/studentProfilePic?studentemail=${student.email.enc}&courseid=${course.id.enc}&user=CFResultsUiT.instr" data-original-title="" title="">
                    Drop out
                    <img alt="No Image Given" class="hidden profile-pic-icon-hidden" src="">
                  </div>
                </td>
                <td class="text-preserve-space color_neutral">
                  <i>
                    No Response
                  </i>
                </td>
                <td>
                  <form action="/page/instructorEditStudentFeedbackPage?user=CFResultsUiT.instr" class="inline" method="post" target="_blank">
                    <input class="btn btn-default btn-xs" data-original-title="Edit the responses given by this student" data-toggle="tooltip" title="" type="submit" value="Moderate Response">
                    <input name="courseid" type="hidden" value="CFResultsUiT.CS2104">
                    <input name="fsname" type="hidden" value="First Session">
                    <input name="moderatedquestion" type="hidden" value="2">
                    <input name="moderatedperson" type="hidden" value="drop.out@gmail.tmt">
                  </form>
                </td>
              </tr>
              <tr class="pending_response_row">
                <td class="middlealign color_neutral">
                  Team 2
                </td>
                <td class="middlealign color_neutral">
                  <div class="profile-pic-icon-hover" data-link="/page/studentProfilePic?studentemail=${student.email.enc}&courseid=${course.id.enc}&user=CFResultsUiT.instr" data-original-title="" title="">
                    Extra guy
                    <img alt="No Image Given" class="hidden profile-pic-icon-hidden" src="">
                  </div>
                </td>
                <td class="middlealign color_neutral">
                  Team 2
                </td>
                <td class="middlealign color_neutral">
                  <div class="profile-pic-icon-hover" data-link="/page/studentProfilePic?studentemail=${student.email.enc}&courseid=${course.id.enc}&user=CFResultsUiT.instr" data-original-title="" title="">
                    Extra guy
                    <img alt="No Image Given" class="hidden profile-pic-icon-hidden" src="">
                  </div>
                </td>
                <td class="text-preserve-space color_neutral">
                  <i>
                    No Response
                  </i>
                </td>
                <td>
                  <form action="/page/instructorEditStudentFeedbackPage?user=CFResultsUiT.instr" class="inline" method="post" target="_blank">
                    <input class="btn btn-default btn-xs" data-original-title="Edit the responses given by this student" data-toggle="tooltip" title="" type="submit" value="Moderate Response">
                    <input name="courseid" type="hidden" value="CFResultsUiT.CS2104">
                    <input name="fsname" type="hidden" value="First Session">
                    <input name="moderatedquestion" type="hidden" value="2">
                    <input name="moderatedperson" type="hidden" value="extra.guy@gmail.tmt">
                  </form>
                </td>
              </tr>
              <tr class="pending_response_row">
                <td class="middlealign color_neutral">
                  Team 3
                </td>
                <td class="middlealign color_neutral">
                  <div class="profile-pic-icon-hover" data-link="/page/studentProfilePic?studentemail=${student.email.enc}&courseid=${course.id.enc}&user=CFResultsUiT.instr" data-original-title="" title="">
                    Emily
                    <img alt="No Image Given" class="hidden profile-pic-icon-hidden" src="">
                  </div>
                </td>
                <td class="middlealign color_neutral">
                  Team 3
                </td>
                <td class="middlealign color_neutral">
                  <div class="profile-pic-icon-hover" data-link="/page/studentProfilePic?studentemail=${student.email.enc}&courseid=${course.id.enc}&user=CFResultsUiT.instr" data-original-title="" title="">
                    Emily
                    <img alt="No Image Given" class="hidden profile-pic-icon-hidden" src="">
                  </div>
                </td>
                <td class="text-preserve-space color_neutral">
                  <i>
                    No Response
                  </i>
                </td>
                <td>
                  <form action="/page/instructorEditStudentFeedbackPage?user=CFResultsUiT.instr" class="inline" method="post" target="_blank">
                    <input class="btn btn-default btn-xs" data-original-title="Edit the responses given by this student" data-toggle="tooltip" title="" type="submit" value="Moderate Response">
                    <input name="courseid" type="hidden" value="CFResultsUiT.CS2104">
                    <input name="fsname" type="hidden" value="First Session">
                    <input name="moderatedquestion" type="hidden" value="2">
                    <input name="moderatedperson" type="hidden" value="CFResultsUiT.emily.f@gmail.tmt">
                  </form>
                </td>
              </tr>
            </tbody>
          </table>
        </div>
      </div>
    </div>
  </div>
  <div class="panel panel-info">
    <div class="panel-heading" data-target="#panelBodyCollapse-3" id="panelHeading-3" style="cursor: pointer;">
      <form action="/page/instructorFeedbackResultsPage" class="seeMoreForm-3" id="seeMore-3" style="display:none;">
        <input name="courseid" type="hidden" value="CFResultsUiT.CS2104">
        <input name="fsname" type="hidden" value="First Session">
        <input name="user" type="hidden" value="CFResultsUiT.instr">
        <input name="frgroupbyteam" type="hidden" value="null">
        <input name="frsorttype" type="hidden" value="question">
        <input id="showStats-3" name="frshowstats" type="hidden" value="on">
        <input name="questionid" type="hidden" value="${question.id}">
        <input name="frgroupbysection" type="hidden" value="All">
      </form>
      <div class="display-icon pull-right">
        <span class="glyphicon pull-right glyphicon-chevron-up">
        </span>
      </div>
      <strong>
        Question 3:
      </strong>
      <div class="inline panel-heading-text">
        <span class="text-preserve-space">
          My comments on the class
        </span>
      </div>
    </div>
    <div class="panel-collapse collapse in" id="panelBodyCollapse-3" style="height: auto;">
      <div class="panel-body padding-0" id="questionBody-2">
        <div class="resultStatistics">
        </div>
        <div class="table-responsive">
          <table class="table table-striped table-bordered dataTable margin-0">
            <thead class="background-color-medium-gray text-color-gray font-weight-normal">
              <tr>
                <th class="button-sort-none" id="button_sortFromTeam" onclick="toggleSort(this)" style="width: 15%; min-width: 67px;">
                  Team
                  <span class="icon-sort unsorted">
                  </span>
                </th>
                <th class="button-sort-none" id="button_sortFromName" onclick="toggleSort(this)" style="width: 15%; min-width: 65px;">
                  Giver
                  <span class="icon-sort unsorted">
                  </span>
                </th>
                <th class="button-sort-ascending" id="button_sortToTeam" onclick="toggleSort(this)" style="width: 15%; min-width: 67px;">
                  Team
                  <span class="icon-sort unsorted">
                  </span>
                </th>
                <th class="button-sort-none" id="button_sortToName" onclick="toggleSort(this)" style="width: 15%; min-width: 90px;">
                  Recipient
                  <span class="icon-sort unsorted">
                  </span>
                </th>
                <th class="button-sort-none" id="button_sortFeedback" onclick="toggleSort(this)" style="min-width: 95px;">
                  Feedback
                  <span class="icon-sort unsorted">
                  </span>
                </th>
                <th>
                  Actions
                </th>
              </tr>
            </thead>
            <thead>
            </thead>
            <tbody>
              <tr>
                <td class="middlealign">
                  Instructors
                </td>
                <td class="middlealign">
                  <div class="profile-pic-icon-hover" data-link="/page/studentProfilePic?studentemail=${student.email.enc}&courseid=${course.id.enc}&user=CFResultsUiT.instr" data-original-title="" title="">
                    Teammates Test
                    <img alt="No Image Given" class="hidden profile-pic-icon-hidden" src="">
                  </div>
                </td>
                <td class="middlealign">
                  -
                </td>
                <td class="middlealign">
                  -
                </td>
                <td class="text-preserve-space">
                  This is for nobody specific.
                </td>
                <td>
                </td>
              </tr>
            </tbody>
          </table>
        </div>
      </div>
    </div>
  </div>
  <div class="panel panel-info">
    <div class="panel-heading" data-target="#panelBodyCollapse-4" id="panelHeading-4" style="cursor: pointer;">
      <form action="/page/instructorFeedbackResultsPage" class="seeMoreForm-4" id="seeMore-4" style="display:none;">
        <input name="courseid" type="hidden" value="CFResultsUiT.CS2104">
        <input name="fsname" type="hidden" value="First Session">
        <input name="user" type="hidden" value="CFResultsUiT.instr">
        <input name="frgroupbyteam" type="hidden" value="null">
        <input name="frsorttype" type="hidden" value="question">
        <input id="showStats-4" name="frshowstats" type="hidden" value="on">
        <input name="questionid" type="hidden" value="${question.id}">
        <input name="frgroupbysection" type="hidden" value="All">
      </form>
      <div class="display-icon pull-right">
        <span class="glyphicon pull-right glyphicon-chevron-up">
        </span>
      </div>
      <strong>
        Question 4:
      </strong>
      <div class="inline panel-heading-text">
        <span class="text-preserve-space">
          Give feedback to 3 other teams.
        </span>
      </div>
    </div>
    <div class="panel-collapse collapse in" id="panelBodyCollapse-4" style="height: auto;">
      <div class="panel-body padding-0" id="questionBody-3">
        <div class="resultStatistics">
        </div>
        <div class="table-responsive">
          <table class="table table-striped table-bordered dataTable margin-0">
            <thead class="background-color-medium-gray text-color-gray font-weight-normal">
              <tr>
                <th class="button-sort-none" id="button_sortFromTeam" onclick="toggleSort(this)" style="width: 15%; min-width: 67px;">
                  Team
                  <span class="icon-sort unsorted">
                  </span>
                </th>
                <th class="button-sort-none" id="button_sortFromName" onclick="toggleSort(this)" style="width: 15%; min-width: 65px;">
                  Giver
                  <span class="icon-sort unsorted">
                  </span>
                </th>
                <th class="button-sort-ascending" id="button_sortToTeam" onclick="toggleSort(this)" style="width: 15%; min-width: 67px;">
                  Team
                  <span class="icon-sort unsorted">
                  </span>
                </th>
                <th class="button-sort-none" id="button_sortToName" onclick="toggleSort(this)" style="width: 15%; min-width: 90px;">
                  Recipient
                  <span class="icon-sort unsorted">
                  </span>
                </th>
                <th class="button-sort-none" id="button_sortFeedback" onclick="toggleSort(this)" style="min-width: 95px;">
                  Feedback
                  <span class="icon-sort unsorted">
                  </span>
                </th>
                <th>
                  Actions
                </th>
              </tr>
            </thead>
            <thead>
            </thead>
            <tbody>
              <tr>
                <td class="middlealign">
                </td>
                <td class="middlealign">
                  Team 1</td></div>'"
                </td>
                <td class="middlealign">
                </td>
                <td class="middlealign">
                  Team 2
                </td>
                <td class="text-preserve-space">
                  Response from team 1 (by alice) to team 2.
                </td>
                <td>
                  <form action="/page/instructorEditStudentFeedbackPage?user=CFResultsUiT.instr" class="inline" method="post" target="_blank">
                    <input class="btn btn-default btn-xs" data-original-title="Edit the responses given by this student" data-toggle="tooltip" title="" type="submit" value="Moderate Response">
                    <input name="courseid" type="hidden" value="CFResultsUiT.CS2104">
                    <input name="fsname" type="hidden" value="First Session">
                    <input name="moderatedquestion" type="hidden" value="4">
<<<<<<< HEAD
                    <input name="moderatedperson" type="hidden" value="Team 1">
=======
                    <input name="moderatedstudent" type="hidden" value="Team 1</td></div>'&quot;">
>>>>>>> b3bdc63b
                  </form>
                </td>
              </tr>
            </tbody>
          </table>
        </div>
      </div>
    </div>
  </div>
  <div class="panel panel-default">
    <div class="panel-heading" data-target="#panelBodyCollapse-5" id="panelHeading-5" style="cursor: pointer;">
      <form action="/page/instructorFeedbackResultsPage" class="seeMoreForm-5" id="seeMore-5" style="display:none;">
        <input name="courseid" type="hidden" value="CFResultsUiT.CS2104">
        <input name="fsname" type="hidden" value="First Session">
        <input name="user" type="hidden" value="CFResultsUiT.instr">
        <input name="frgroupbyteam" type="hidden" value="null">
        <input name="frsorttype" type="hidden" value="question">
        <input id="showStats-5" name="frshowstats" type="hidden" value="on">
        <input name="questionid" type="hidden" value="${question.id}">
        <input name="frgroupbysection" type="hidden" value="All">
      </form>
      <div class="display-icon pull-right">
        <span class="glyphicon pull-right glyphicon-chevron-up">
        </span>
      </div>
      <strong>
        Question 5:
      </strong>
      <div class="inline panel-heading-text">
        <span class="text-preserve-space">
          Give feedback to your team mates
        </span>
      </div>
    </div>
    <div class="panel-collapse collapse in" id="panelBodyCollapse-5" style="height: auto;">
      <div class="panel-body" id="questionBody-4">
        <div class="col-sm-12 no-response">
          <i class="text-muted">
            There are no responses for this question or you may not have the permission to see the response
          </i>
        </div>
      </div>
    </div>
  </div>
  <div class="panel panel-default">
    <div class="panel-heading" data-target="#panelBodyCollapse-6" id="panelHeading-6" style="cursor: pointer;">
      <form action="/page/instructorFeedbackResultsPage" class="seeMoreForm-6" id="seeMore-6" style="display:none;">
        <input name="courseid" type="hidden" value="CFResultsUiT.CS2104">
        <input name="fsname" type="hidden" value="First Session">
        <input name="user" type="hidden" value="CFResultsUiT.instr">
        <input name="frgroupbyteam" type="hidden" value="null">
        <input name="frsorttype" type="hidden" value="question">
        <input id="showStats-6" name="frshowstats" type="hidden" value="on">
        <input name="questionid" type="hidden" value="${question.id}">
        <input name="frgroupbysection" type="hidden" value="All">
      </form>
      <div class="display-icon pull-right">
        <span class="glyphicon pull-right glyphicon-chevron-up">
        </span>
      </div>
      <strong>
        Question 6:
      </strong>
      <div class="inline panel-heading-text">
        <span class="text-preserve-space">
          This question should be hidden.
        </span>
      </div>
    </div>
    <div class="panel-collapse collapse in" id="panelBodyCollapse-6" style="height: auto;">
      <div class="panel-body" id="questionBody-5">
        <div class="col-sm-12 no-response">
          <i class="text-muted">
            There are no responses for this question or you may not have the permission to see the response
          </i>
        </div>
      </div>
    </div>
  </div>
  <div class="panel panel-info">
    <div class="panel-heading" data-target="#panelBodyCollapse-7" id="panelHeading-7" style="cursor: pointer;">
      <form action="/page/instructorFeedbackResultsPage" class="seeMoreForm-7" id="seeMore-7" style="display:none;">
        <input name="courseid" type="hidden" value="CFResultsUiT.CS2104">
        <input name="fsname" type="hidden" value="First Session">
        <input name="user" type="hidden" value="CFResultsUiT.instr">
        <input name="frgroupbyteam" type="hidden" value="null">
        <input name="frsorttype" type="hidden" value="question">
        <input id="showStats-7" name="frshowstats" type="hidden" value="on">
        <input name="questionid" type="hidden" value="${question.id}">
        <input name="frgroupbysection" type="hidden" value="All">
      </form>
      <div class="display-icon pull-right">
        <span class="glyphicon pull-right glyphicon-chevron-up">
        </span>
      </div>
      <strong>
        Question 7:
      </strong>
      <div class="inline panel-heading-text">
        <span class="text-preserve-space">
          What is your extra feature? 
          <span style=" white-space: normal;">
            <a class="color_gray" data-less="[less]" data-more="[more]" href="javascript:;" id="questionAdditionalInfoButton-7-" onclick="toggleAdditionalQuestionInfo('7-')">
              [more]
            </a>
            <br>
            <span id="questionAdditionalInfo-7-" style="display:none;">
              Multiple-choice (single answer) question options:
              <ul style="list-style-type: disc;margin-left: 20px;">
                <li>
                  FlexiCommand
                </li>
                <li>
                  PowerSearch
                </li>
                <li>
                  GoodUI
                </li>
                <li>
                  Google Integration
                </li>
              </ul>
            </span>
          </span>
        </span>
      </div>
    </div>
    <div class="panel-collapse collapse in" id="panelBodyCollapse-7" style="height: auto;">
      <div class="panel-body padding-0" id="questionBody-6">
        <div class="resultStatistics">
          <div class="panel-body">
            <div class="row">
              <div class="col-sm-4 text-color-gray">
                <strong>
                  Response Summary
                </strong>
              </div>
            </div>
            <div class="row">
              <div class="col-sm-6 col-lg-4">
                <table class="table margin-0">
                  <thead>
                    <tr>
                      <td>
                        Choice
                      </td>
                      <td>
                        Response Count
                      </td>
                      <td>
                        Percentage
                      </td>
                    </tr>
                  </thead>
                  <tbody>
                    <tr>
                      <td>
                        FlexiCommand
                      </td>
                      <td>
                        0
                      </td>
                      <td>
                        0%
                      </td>
                    </tr>
                    <tr>
                      <td>
                        PowerSearch
                      </td>
                      <td>
                        2
                      </td>
                      <td>
                        100%
                      </td>
                    </tr>
                    <tr>
                      <td>
                        GoodUI
                      </td>
                      <td>
                        0
                      </td>
                      <td>
                        0%
                      </td>
                    </tr>
                    <tr>
                      <td>
                        Google Integration
                      </td>
                      <td>
                        0
                      </td>
                      <td>
                        0%
                      </td>
                    </tr>
                  </tbody>
                </table>
              </div>
            </div>
          </div>
        </div>
        <div class="table-responsive">
          <table class="table table-striped table-bordered dataTable margin-0">
            <thead class="background-color-medium-gray text-color-gray font-weight-normal">
              <tr>
                <th class="button-sort-none" id="button_sortFromTeam" onclick="toggleSort(this)" style="width: 15%; min-width: 67px;">
                  Team
                  <span class="icon-sort unsorted">
                  </span>
                </th>
                <th class="button-sort-none" id="button_sortFromName" onclick="toggleSort(this)" style="width: 15%; min-width: 65px;">
                  Giver
                  <span class="icon-sort unsorted">
                  </span>
                </th>
                <th class="button-sort-ascending" id="button_sortToTeam" onclick="toggleSort(this)" style="width: 15%; min-width: 67px;">
                  Team
                  <span class="icon-sort unsorted">
                  </span>
                </th>
                <th class="button-sort-none" id="button_sortToName" onclick="toggleSort(this)" style="width: 15%; min-width: 90px;">
                  Recipient
                  <span class="icon-sort unsorted">
                  </span>
                </th>
                <th class="button-sort-none" id="button_sortFeedback" onclick="toggleSort(this)" style="min-width: 95px;">
                  Feedback
                  <span class="icon-sort unsorted">
                  </span>
                </th>
                <th>
                  Actions
                </th>
              </tr>
            </thead>
            <thead>
            </thead>
            <tbody>
              <tr>
                <td class="middlealign">
                  Team 1</td></div>'"
                </td>
                <td class="middlealign">
                  <div class="profile-pic-icon-hover" data-link="/page/studentProfilePic?studentemail=${student.email.enc}&courseid=${course.id.enc}&user=CFResultsUiT.instr" data-original-title="" title="">
                    Alice Betsy</td>'"
                    <img alt="No Image Given" class="hidden profile-pic-icon-hidden" src="">
                  </div>
                </td>
                <td class="middlealign">
                  Team 1</td></div>'"
                </td>
                <td class="middlealign">
                  <div class="profile-pic-icon-hover" data-link="/page/studentProfilePic?studentemail=${student.email.enc}&courseid=${course.id.enc}&user=CFResultsUiT.instr" data-original-title="" title="">
                    Alice Betsy</td>'"
                    <img alt="No Image Given" class="hidden profile-pic-icon-hidden" src="">
                  </div>
                </td>
                <td class="text-preserve-space">
                  PowerSearch
                </td>
                <td>
                  <form action="/page/instructorEditStudentFeedbackPage?user=CFResultsUiT.instr" class="inline" method="post" target="_blank">
                    <input class="btn btn-default btn-xs" data-original-title="Edit the responses given by this student" data-toggle="tooltip" title="" type="submit" value="Moderate Response">
                    <input name="courseid" type="hidden" value="CFResultsUiT.CS2104">
                    <input name="fsname" type="hidden" value="First Session">
                    <input name="moderatedquestion" type="hidden" value="7">
                    <input name="moderatedperson" type="hidden" value="CFResultsUiT.alice.b@gmail.tmt">
                  </form>
                </td>
              </tr>
              <tr>
                <td class="middlealign">
                  Team 2
                </td>
                <td class="middlealign">
                  <div class="profile-pic-icon-hover" data-link="/page/studentProfilePic?studentemail=${student.email.enc}&courseid=${course.id.enc}&user=CFResultsUiT.instr" data-original-title="" title="">
                    Drop out
                    <img alt="No Image Given" class="hidden profile-pic-icon-hidden" src="">
                  </div>
                </td>
                <td class="middlealign">
                  Team 2
                </td>
                <td class="middlealign">
                  <div class="profile-pic-icon-hover" data-link="/page/studentProfilePic?studentemail=${student.email.enc}&courseid=${course.id.enc}&user=CFResultsUiT.instr" data-original-title="" title="">
                    Drop out
                    <img alt="No Image Given" class="hidden profile-pic-icon-hidden" src="">
                  </div>
                </td>
                <td class="text-preserve-space">
                  PowerSearch
                </td>
                <td>
                  <form action="/page/instructorEditStudentFeedbackPage?user=CFResultsUiT.instr" class="inline" method="post" target="_blank">
                    <input class="btn btn-default btn-xs" data-original-title="Edit the responses given by this student" data-toggle="tooltip" title="" type="submit" value="Moderate Response">
                    <input name="courseid" type="hidden" value="CFResultsUiT.CS2104">
                    <input name="fsname" type="hidden" value="First Session">
                    <input name="moderatedquestion" type="hidden" value="7">
                    <input name="moderatedperson" type="hidden" value="drop.out@gmail.tmt">
                  </form>
                </td>
              </tr>
              <tr class="pending_response_row">
                <td class="middlealign color_neutral">
                  Team 1</td></div>'"
                </td>
                <td class="middlealign color_neutral">
                  <div class="profile-pic-icon-hover" data-link="/page/studentProfilePic?studentemail=${student.email.enc}&courseid=${course.id.enc}&user=CFResultsUiT.instr" data-original-title="" title="">
                    Benny Charles
                    <img alt="No Image Given" class="hidden profile-pic-icon-hidden" src="">
                  </div>
                </td>
                <td class="middlealign color_neutral">
                  Team 1</td></div>'"
                </td>
                <td class="middlealign color_neutral">
                  <div class="profile-pic-icon-hover" data-link="/page/studentProfilePic?studentemail=${student.email.enc}&courseid=${course.id.enc}&user=CFResultsUiT.instr" data-original-title="" title="">
                    Benny Charles
                    <img alt="No Image Given" class="hidden profile-pic-icon-hidden" src="">
                  </div>
                </td>
                <td class="text-preserve-space color_neutral">
                  <i>
                    No Response
                  </i>
                </td>
                <td>
                  <form action="/page/instructorEditStudentFeedbackPage?user=CFResultsUiT.instr" class="inline" method="post" target="_blank">
                    <input class="btn btn-default btn-xs" data-original-title="Edit the responses given by this student" data-toggle="tooltip" title="" type="submit" value="Moderate Response">
                    <input name="courseid" type="hidden" value="CFResultsUiT.CS2104">
                    <input name="fsname" type="hidden" value="First Session">
                    <input name="moderatedquestion" type="hidden" value="7">
                    <input name="moderatedperson" type="hidden" value="CFResultsUiT.benny.c@gmail.tmt">
                  </form>
                </td>
              </tr>
              <tr class="pending_response_row">
                <td class="middlealign color_neutral">
                  Team 2
                </td>
                <td class="middlealign color_neutral">
                  <div class="profile-pic-icon-hover" data-link="/page/studentProfilePic?studentemail=${student.email.enc}&courseid=${course.id.enc}&user=CFResultsUiT.instr" data-original-title="" title="">
                    Charlie Dávis
                    <img alt="No Image Given" class="hidden profile-pic-icon-hidden" src="">
                  </div>
                </td>
                <td class="middlealign color_neutral">
                  Team 2
                </td>
                <td class="middlealign color_neutral">
                  <div class="profile-pic-icon-hover" data-link="/page/studentProfilePic?studentemail=${student.email.enc}&courseid=${course.id.enc}&user=CFResultsUiT.instr" data-original-title="" title="">
                    Charlie Dávis
                    <img alt="No Image Given" class="hidden profile-pic-icon-hidden" src="">
                  </div>
                </td>
                <td class="text-preserve-space color_neutral">
                  <i>
                    No Response
                  </i>
                </td>
                <td>
                  <form action="/page/instructorEditStudentFeedbackPage?user=CFResultsUiT.instr" class="inline" method="post" target="_blank">
                    <input class="btn btn-default btn-xs" data-original-title="Edit the responses given by this student" data-toggle="tooltip" title="" type="submit" value="Moderate Response">
                    <input name="courseid" type="hidden" value="CFResultsUiT.CS2104">
                    <input name="fsname" type="hidden" value="First Session">
                    <input name="moderatedquestion" type="hidden" value="7">
                    <input name="moderatedperson" type="hidden" value="CFResultsUiT.charlie.d@gmail.tmt">
                  </form>
                </td>
              </tr>
              <tr class="pending_response_row">
                <td class="middlealign color_neutral">
                  Team 2
                </td>
                <td class="middlealign color_neutral">
                  <div class="profile-pic-icon-hover" data-link="/page/studentProfilePic?studentemail=${student.email.enc}&courseid=${course.id.enc}&user=CFResultsUiT.instr" data-original-title="" title="">
                    Danny Engrid
                    <img alt="No Image Given" class="hidden profile-pic-icon-hidden" src="">
                  </div>
                </td>
                <td class="middlealign color_neutral">
                  Team 2
                </td>
                <td class="middlealign color_neutral">
                  <div class="profile-pic-icon-hover" data-link="/page/studentProfilePic?studentemail=${student.email.enc}&courseid=${course.id.enc}&user=CFResultsUiT.instr" data-original-title="" title="">
                    Danny Engrid
                    <img alt="No Image Given" class="hidden profile-pic-icon-hidden" src="">
                  </div>
                </td>
                <td class="text-preserve-space color_neutral">
                  <i>
                    No Response
                  </i>
                </td>
                <td>
                  <form action="/page/instructorEditStudentFeedbackPage?user=CFResultsUiT.instr" class="inline" method="post" target="_blank">
                    <input class="btn btn-default btn-xs" data-original-title="Edit the responses given by this student" data-toggle="tooltip" title="" type="submit" value="Moderate Response">
                    <input name="courseid" type="hidden" value="CFResultsUiT.CS2104">
                    <input name="fsname" type="hidden" value="First Session">
                    <input name="moderatedquestion" type="hidden" value="7">
                    <input name="moderatedperson" type="hidden" value="CFResultsUiT.danny.e@gmail.tmt">
                  </form>
                </td>
              </tr>
              <tr class="pending_response_row">
                <td class="middlealign color_neutral">
                  Team 2
                </td>
                <td class="middlealign color_neutral">
                  <div class="profile-pic-icon-hover" data-link="/page/studentProfilePic?studentemail=${student.email.enc}&courseid=${course.id.enc}&user=CFResultsUiT.instr" data-original-title="" title="">
                    Extra guy
                    <img alt="No Image Given" class="hidden profile-pic-icon-hidden" src="">
                  </div>
                </td>
                <td class="middlealign color_neutral">
                  Team 2
                </td>
                <td class="middlealign color_neutral">
                  <div class="profile-pic-icon-hover" data-link="/page/studentProfilePic?studentemail=${student.email.enc}&courseid=${course.id.enc}&user=CFResultsUiT.instr" data-original-title="" title="">
                    Extra guy
                    <img alt="No Image Given" class="hidden profile-pic-icon-hidden" src="">
                  </div>
                </td>
                <td class="text-preserve-space color_neutral">
                  <i>
                    No Response
                  </i>
                </td>
                <td>
                  <form action="/page/instructorEditStudentFeedbackPage?user=CFResultsUiT.instr" class="inline" method="post" target="_blank">
                    <input class="btn btn-default btn-xs" data-original-title="Edit the responses given by this student" data-toggle="tooltip" title="" type="submit" value="Moderate Response">
                    <input name="courseid" type="hidden" value="CFResultsUiT.CS2104">
                    <input name="fsname" type="hidden" value="First Session">
                    <input name="moderatedquestion" type="hidden" value="7">
                    <input name="moderatedperson" type="hidden" value="extra.guy@gmail.tmt">
                  </form>
                </td>
              </tr>
              <tr class="pending_response_row">
                <td class="middlealign color_neutral">
                  Team 3
                </td>
                <td class="middlealign color_neutral">
                  <div class="profile-pic-icon-hover" data-link="/page/studentProfilePic?studentemail=${student.email.enc}&courseid=${course.id.enc}&user=CFResultsUiT.instr" data-original-title="" title="">
                    Emily
                    <img alt="No Image Given" class="hidden profile-pic-icon-hidden" src="">
                  </div>
                </td>
                <td class="middlealign color_neutral">
                  Team 3
                </td>
                <td class="middlealign color_neutral">
                  <div class="profile-pic-icon-hover" data-link="/page/studentProfilePic?studentemail=${student.email.enc}&courseid=${course.id.enc}&user=CFResultsUiT.instr" data-original-title="" title="">
                    Emily
                    <img alt="No Image Given" class="hidden profile-pic-icon-hidden" src="">
                  </div>
                </td>
                <td class="text-preserve-space color_neutral">
                  <i>
                    No Response
                  </i>
                </td>
                <td>
                  <form action="/page/instructorEditStudentFeedbackPage?user=CFResultsUiT.instr" class="inline" method="post" target="_blank">
                    <input class="btn btn-default btn-xs" data-original-title="Edit the responses given by this student" data-toggle="tooltip" title="" type="submit" value="Moderate Response">
                    <input name="courseid" type="hidden" value="CFResultsUiT.CS2104">
                    <input name="fsname" type="hidden" value="First Session">
                    <input name="moderatedquestion" type="hidden" value="7">
                    <input name="moderatedperson" type="hidden" value="CFResultsUiT.emily.f@gmail.tmt">
                  </form>
                </td>
              </tr>
            </tbody>
          </table>
        </div>
      </div>
    </div>
  </div>
  <div class="panel panel-info">
    <div class="panel-heading" data-target="#panelBodyCollapse-8" id="panelHeading-8" style="cursor: pointer;">
      <form action="/page/instructorFeedbackResultsPage" class="seeMoreForm-8" id="seeMore-8" style="display:none;">
        <input name="courseid" type="hidden" value="CFResultsUiT.CS2104">
        <input name="fsname" type="hidden" value="First Session">
        <input name="user" type="hidden" value="CFResultsUiT.instr">
        <input name="frgroupbyteam" type="hidden" value="null">
        <input name="frsorttype" type="hidden" value="question">
        <input id="showStats-8" name="frshowstats" type="hidden" value="on">
        <input name="questionid" type="hidden" value="${question.id}">
        <input name="frgroupbysection" type="hidden" value="All">
      </form>
      <div class="display-icon pull-right">
        <span class="glyphicon pull-right glyphicon-chevron-up">
        </span>
      </div>
      <strong>
        Question 8:
      </strong>
      <div class="inline panel-heading-text">
        <span class="text-preserve-space">
          What is your extra feature? 
          <span style=" white-space: normal;">
            <a class="color_gray" data-less="[less]" data-more="[more]" href="javascript:;" id="questionAdditionalInfoButton-8-" onclick="toggleAdditionalQuestionInfo('8-')">
              [more]
            </a>
            <br>
            <span id="questionAdditionalInfo-8-" style="display:none;">
              Multiple-choice (multiple answers) question options:
              <ul style="list-style-type: disc;margin-left: 20px;">
                <li>
                  FlexiCommand
                </li>
                <li>
                  PowerSearch
                </li>
                <li>
                  GoodUI
                </li>
                <li>
                  Google Integration
                </li>
              </ul>
            </span>
          </span>
        </span>
      </div>
    </div>
    <div class="panel-collapse collapse in" id="panelBodyCollapse-8" style="height: auto;">
      <div class="panel-body padding-0" id="questionBody-7">
        <div class="resultStatistics">
          <div class="panel-body">
            <div class="row">
              <div class="col-sm-4 text-color-gray">
                <strong>
                  Response Summary
                </strong>
              </div>
            </div>
            <div class="row">
              <div class="col-sm-6 col-lg-4">
                <table class="table margin-0">
                  <thead>
                    <tr>
                      <td>
                        Choice
                      </td>
                      <td>
                        Response Count
                      </td>
                      <td>
                        Percentage
                      </td>
                    </tr>
                  </thead>
                  <tbody>
                    <tr>
                      <td>
                        FlexiCommand
                      </td>
                      <td>
                        0
                      </td>
                      <td>
                        0%
                      </td>
                    </tr>
                    <tr>
                      <td>
                        PowerSearch
                      </td>
                      <td>
                        1
                      </td>
                      <td>
                        50%
                      </td>
                    </tr>
                    <tr>
                      <td>
                        GoodUI
                      </td>
                      <td>
                        1
                      </td>
                      <td>
                        50%
                      </td>
                    </tr>
                    <tr>
                      <td>
                        Google Integration
                      </td>
                      <td>
                        0
                      </td>
                      <td>
                        0%
                      </td>
                    </tr>
                  </tbody>
                </table>
              </div>
            </div>
          </div>
        </div>
        <div class="table-responsive">
          <table class="table table-striped table-bordered dataTable margin-0">
            <thead class="background-color-medium-gray text-color-gray font-weight-normal">
              <tr>
                <th class="button-sort-none" id="button_sortFromTeam" onclick="toggleSort(this)" style="width: 15%; min-width: 67px;">
                  Team
                  <span class="icon-sort unsorted">
                  </span>
                </th>
                <th class="button-sort-none" id="button_sortFromName" onclick="toggleSort(this)" style="width: 15%; min-width: 65px;">
                  Giver
                  <span class="icon-sort unsorted">
                  </span>
                </th>
                <th class="button-sort-ascending" id="button_sortToTeam" onclick="toggleSort(this)" style="width: 15%; min-width: 67px;">
                  Team
                  <span class="icon-sort unsorted">
                  </span>
                </th>
                <th class="button-sort-none" id="button_sortToName" onclick="toggleSort(this)" style="width: 15%; min-width: 90px;">
                  Recipient
                  <span class="icon-sort unsorted">
                  </span>
                </th>
                <th class="button-sort-none" id="button_sortFeedback" onclick="toggleSort(this)" style="min-width: 95px;">
                  Feedback
                  <span class="icon-sort unsorted">
                  </span>
                </th>
                <th>
                  Actions
                </th>
              </tr>
            </thead>
            <thead>
            </thead>
            <tbody>
              <tr>
                <td class="middlealign">
                  Team 1</td></div>'"
                </td>
                <td class="middlealign">
                  <div class="profile-pic-icon-hover" data-link="/page/studentProfilePic?studentemail=${student.email.enc}&courseid=${course.id.enc}&user=CFResultsUiT.instr" data-original-title="" title="">
                    Alice Betsy</td>'"
                    <img alt="No Image Given" class="hidden profile-pic-icon-hidden" src="">
                  </div>
                </td>
                <td class="middlealign">
                  Team 1</td></div>'"
                </td>
                <td class="middlealign">
                  <div class="profile-pic-icon-hover" data-link="/page/studentProfilePic?studentemail=${student.email.enc}&courseid=${course.id.enc}&user=CFResultsUiT.instr" data-original-title="" title="">
                    Alice Betsy</td>'"
                    <img alt="No Image Given" class="hidden profile-pic-icon-hidden" src="">
                  </div>
                </td>
                <td class="text-preserve-space">
                  <ul class="selectedOptionsList">
                    <li>
                      PowerSearch
                    </li>
                    <li>
                      GoodUI
                    </li>
                  </ul>
                </td>
                <td>
                  <form action="/page/instructorEditStudentFeedbackPage?user=CFResultsUiT.instr" class="inline" method="post" target="_blank">
                    <input class="btn btn-default btn-xs" data-original-title="Edit the responses given by this student" data-toggle="tooltip" title="" type="submit" value="Moderate Response">
                    <input name="courseid" type="hidden" value="CFResultsUiT.CS2104">
                    <input name="fsname" type="hidden" value="First Session">
                    <input name="moderatedquestion" type="hidden" value="8">
                    <input name="moderatedperson" type="hidden" value="CFResultsUiT.alice.b@gmail.tmt">
                  </form>
                </td>
              </tr>
              <tr>
                <td class="middlealign">
                  Team 1</td></div>'"
                </td>
                <td class="middlealign">
                  <div class="profile-pic-icon-hover" data-link="/page/studentProfilePic?studentemail=${student.email.enc}&courseid=${course.id.enc}&user=CFResultsUiT.instr" data-original-title="" title="">
                    Benny Charles
                    <img alt="No Image Given" class="hidden profile-pic-icon-hidden" src="">
                  </div>
                </td>
                <td class="middlealign">
                  Team 1</td></div>'"
                </td>
                <td class="middlealign">
                  <div class="profile-pic-icon-hover" data-link="/page/studentProfilePic?studentemail=${student.email.enc}&courseid=${course.id.enc}&user=CFResultsUiT.instr" data-original-title="" title="">
                    Benny Charles
                    <img alt="No Image Given" class="hidden profile-pic-icon-hidden" src="">
                  </div>
                </td>
                <td class="text-preserve-space">
                </td>
                <td>
                  <form action="/page/instructorEditStudentFeedbackPage?user=CFResultsUiT.instr" class="inline" method="post" target="_blank">
                    <input class="btn btn-default btn-xs" data-original-title="Edit the responses given by this student" data-toggle="tooltip" title="" type="submit" value="Moderate Response">
                    <input name="courseid" type="hidden" value="CFResultsUiT.CS2104">
                    <input name="fsname" type="hidden" value="First Session">
                    <input name="moderatedquestion" type="hidden" value="8">
                    <input name="moderatedperson" type="hidden" value="CFResultsUiT.benny.c@gmail.tmt">
                  </form>
                </td>
              </tr>
              <tr class="pending_response_row">
                <td class="middlealign color_neutral">
                  Team 2
                </td>
                <td class="middlealign color_neutral">
                  <div class="profile-pic-icon-hover" data-link="/page/studentProfilePic?studentemail=${student.email.enc}&courseid=${course.id.enc}&user=CFResultsUiT.instr" data-original-title="" title="">
                    Charlie Dávis
                    <img alt="No Image Given" class="hidden profile-pic-icon-hidden" src="">
                  </div>
                </td>
                <td class="middlealign color_neutral">
                  Team 2
                </td>
                <td class="middlealign color_neutral">
                  <div class="profile-pic-icon-hover" data-link="/page/studentProfilePic?studentemail=${student.email.enc}&courseid=${course.id.enc}&user=CFResultsUiT.instr" data-original-title="" title="">
                    Charlie Dávis
                    <img alt="No Image Given" class="hidden profile-pic-icon-hidden" src="">
                  </div>
                </td>
                <td class="text-preserve-space color_neutral">
                  <i>
                    No Response
                  </i>
                </td>
                <td>
                  <form action="/page/instructorEditStudentFeedbackPage?user=CFResultsUiT.instr" class="inline" method="post" target="_blank">
                    <input class="btn btn-default btn-xs" data-original-title="Edit the responses given by this student" data-toggle="tooltip" title="" type="submit" value="Moderate Response">
                    <input name="courseid" type="hidden" value="CFResultsUiT.CS2104">
                    <input name="fsname" type="hidden" value="First Session">
                    <input name="moderatedquestion" type="hidden" value="8">
                    <input name="moderatedperson" type="hidden" value="CFResultsUiT.charlie.d@gmail.tmt">
                  </form>
                </td>
              </tr>
              <tr class="pending_response_row">
                <td class="middlealign color_neutral">
                  Team 2
                </td>
                <td class="middlealign color_neutral">
                  <div class="profile-pic-icon-hover" data-link="/page/studentProfilePic?studentemail=${student.email.enc}&courseid=${course.id.enc}&user=CFResultsUiT.instr" data-original-title="" title="">
                    Danny Engrid
                    <img alt="No Image Given" class="hidden profile-pic-icon-hidden" src="">
                  </div>
                </td>
                <td class="middlealign color_neutral">
                  Team 2
                </td>
                <td class="middlealign color_neutral">
                  <div class="profile-pic-icon-hover" data-link="/page/studentProfilePic?studentemail=${student.email.enc}&courseid=${course.id.enc}&user=CFResultsUiT.instr" data-original-title="" title="">
                    Danny Engrid
                    <img alt="No Image Given" class="hidden profile-pic-icon-hidden" src="">
                  </div>
                </td>
                <td class="text-preserve-space color_neutral">
                  <i>
                    No Response
                  </i>
                </td>
                <td>
                  <form action="/page/instructorEditStudentFeedbackPage?user=CFResultsUiT.instr" class="inline" method="post" target="_blank">
                    <input class="btn btn-default btn-xs" data-original-title="Edit the responses given by this student" data-toggle="tooltip" title="" type="submit" value="Moderate Response">
                    <input name="courseid" type="hidden" value="CFResultsUiT.CS2104">
                    <input name="fsname" type="hidden" value="First Session">
                    <input name="moderatedquestion" type="hidden" value="8">
                    <input name="moderatedperson" type="hidden" value="CFResultsUiT.danny.e@gmail.tmt">
                  </form>
                </td>
              </tr>
              <tr class="pending_response_row">
                <td class="middlealign color_neutral">
                  Team 2
                </td>
                <td class="middlealign color_neutral">
                  <div class="profile-pic-icon-hover" data-link="/page/studentProfilePic?studentemail=${student.email.enc}&courseid=${course.id.enc}&user=CFResultsUiT.instr" data-original-title="" title="">
                    Drop out
                    <img alt="No Image Given" class="hidden profile-pic-icon-hidden" src="">
                  </div>
                </td>
                <td class="middlealign color_neutral">
                  Team 2
                </td>
                <td class="middlealign color_neutral">
                  <div class="profile-pic-icon-hover" data-link="/page/studentProfilePic?studentemail=${student.email.enc}&courseid=${course.id.enc}&user=CFResultsUiT.instr" data-original-title="" title="">
                    Drop out
                    <img alt="No Image Given" class="hidden profile-pic-icon-hidden" src="">
                  </div>
                </td>
                <td class="text-preserve-space color_neutral">
                  <i>
                    No Response
                  </i>
                </td>
                <td>
                  <form action="/page/instructorEditStudentFeedbackPage?user=CFResultsUiT.instr" class="inline" method="post" target="_blank">
                    <input class="btn btn-default btn-xs" data-original-title="Edit the responses given by this student" data-toggle="tooltip" title="" type="submit" value="Moderate Response">
                    <input name="courseid" type="hidden" value="CFResultsUiT.CS2104">
                    <input name="fsname" type="hidden" value="First Session">
                    <input name="moderatedquestion" type="hidden" value="8">
                    <input name="moderatedperson" type="hidden" value="drop.out@gmail.tmt">
                  </form>
                </td>
              </tr>
              <tr class="pending_response_row">
                <td class="middlealign color_neutral">
                  Team 2
                </td>
                <td class="middlealign color_neutral">
                  <div class="profile-pic-icon-hover" data-link="/page/studentProfilePic?studentemail=${student.email.enc}&courseid=${course.id.enc}&user=CFResultsUiT.instr" data-original-title="" title="">
                    Extra guy
                    <img alt="No Image Given" class="hidden profile-pic-icon-hidden" src="">
                  </div>
                </td>
                <td class="middlealign color_neutral">
                  Team 2
                </td>
                <td class="middlealign color_neutral">
                  <div class="profile-pic-icon-hover" data-link="/page/studentProfilePic?studentemail=${student.email.enc}&courseid=${course.id.enc}&user=CFResultsUiT.instr" data-original-title="" title="">
                    Extra guy
                    <img alt="No Image Given" class="hidden profile-pic-icon-hidden" src="">
                  </div>
                </td>
                <td class="text-preserve-space color_neutral">
                  <i>
                    No Response
                  </i>
                </td>
                <td>
                  <form action="/page/instructorEditStudentFeedbackPage?user=CFResultsUiT.instr" class="inline" method="post" target="_blank">
                    <input class="btn btn-default btn-xs" data-original-title="Edit the responses given by this student" data-toggle="tooltip" title="" type="submit" value="Moderate Response">
                    <input name="courseid" type="hidden" value="CFResultsUiT.CS2104">
                    <input name="fsname" type="hidden" value="First Session">
                    <input name="moderatedquestion" type="hidden" value="8">
                    <input name="moderatedperson" type="hidden" value="extra.guy@gmail.tmt">
                  </form>
                </td>
              </tr>
              <tr class="pending_response_row">
                <td class="middlealign color_neutral">
                  Team 3
                </td>
                <td class="middlealign color_neutral">
                  <div class="profile-pic-icon-hover" data-link="/page/studentProfilePic?studentemail=${student.email.enc}&courseid=${course.id.enc}&user=CFResultsUiT.instr" data-original-title="" title="">
                    Emily
                    <img alt="No Image Given" class="hidden profile-pic-icon-hidden" src="">
                  </div>
                </td>
                <td class="middlealign color_neutral">
                  Team 3
                </td>
                <td class="middlealign color_neutral">
                  <div class="profile-pic-icon-hover" data-link="/page/studentProfilePic?studentemail=${student.email.enc}&courseid=${course.id.enc}&user=CFResultsUiT.instr" data-original-title="" title="">
                    Emily
                    <img alt="No Image Given" class="hidden profile-pic-icon-hidden" src="">
                  </div>
                </td>
                <td class="text-preserve-space color_neutral">
                  <i>
                    No Response
                  </i>
                </td>
                <td>
                  <form action="/page/instructorEditStudentFeedbackPage?user=CFResultsUiT.instr" class="inline" method="post" target="_blank">
                    <input class="btn btn-default btn-xs" data-original-title="Edit the responses given by this student" data-toggle="tooltip" title="" type="submit" value="Moderate Response">
                    <input name="courseid" type="hidden" value="CFResultsUiT.CS2104">
                    <input name="fsname" type="hidden" value="First Session">
                    <input name="moderatedquestion" type="hidden" value="8">
                    <input name="moderatedperson" type="hidden" value="CFResultsUiT.emily.f@gmail.tmt">
                  </form>
                </td>
              </tr>
            </tbody>
          </table>
        </div>
      </div>
    </div>
  </div>
  <div class="panel panel-info">
    <div class="panel-heading" data-target="#panelBodyCollapse-9" id="panelHeading-9" style="cursor: pointer;">
      <form action="/page/instructorFeedbackResultsPage" class="seeMoreForm-9" id="seeMore-9" style="display:none;">
        <input name="courseid" type="hidden" value="CFResultsUiT.CS2104">
        <input name="fsname" type="hidden" value="First Session">
        <input name="user" type="hidden" value="CFResultsUiT.instr">
        <input name="frgroupbyteam" type="hidden" value="null">
        <input name="frsorttype" type="hidden" value="question">
        <input id="showStats-9" name="frshowstats" type="hidden" value="on">
        <input name="questionid" type="hidden" value="${question.id}">
        <input name="frgroupbysection" type="hidden" value="All">
      </form>
      <div class="display-icon pull-right">
        <span class="glyphicon pull-right glyphicon-chevron-up">
        </span>
      </div>
      <strong>
        Question 9:
      </strong>
      <div class="inline panel-heading-text">
        <span class="text-preserve-space">
          Who do you think is the most hardworking student? 
          <span style=" white-space: normal;">
            <a class="color_gray" data-less="[less]" data-more="[more]" href="javascript:;" id="questionAdditionalInfoButton-9-" onclick="toggleAdditionalQuestionInfo('9-')">
              [more]
            </a>
            <br>
            <span id="questionAdditionalInfo-9-" style="display:none;">
              Multiple-choice (single answer) question options:
              <br>
              The options for this question is automatically generated from the list of all students in this course.
            </span>
          </span>
        </span>
      </div>
    </div>
    <div class="panel-collapse collapse in" id="panelBodyCollapse-9" style="height: auto;">
      <div class="panel-body padding-0" id="questionBody-8">
        <div class="resultStatistics">
          <div class="panel-body">
            <div class="row">
              <div class="col-sm-4 text-color-gray">
                <strong>
                  Response Summary
                </strong>
              </div>
            </div>
            <div class="row">
              <div class="col-sm-6 col-lg-4">
                <table class="table margin-0">
                  <thead>
                    <tr>
                      <td>
                        Choice
                      </td>
                      <td>
                        Response Count
                      </td>
                      <td>
                        Percentage
                      </td>
                    </tr>
                  </thead>
                  <tbody>
                    <tr>
                      <td>
                        Danny
                      </td>
                      <td>
                        1
                      </td>
                      <td>
                        100%
                      </td>
                    </tr>
                  </tbody>
                </table>
              </div>
            </div>
          </div>
        </div>
        <div class="table-responsive">
          <table class="table table-striped table-bordered dataTable margin-0">
            <thead class="background-color-medium-gray text-color-gray font-weight-normal">
              <tr>
                <th class="button-sort-none" id="button_sortFromTeam" onclick="toggleSort(this)" style="width: 15%; min-width: 67px;">
                  Team
                  <span class="icon-sort unsorted">
                  </span>
                </th>
                <th class="button-sort-none" id="button_sortFromName" onclick="toggleSort(this)" style="width: 15%; min-width: 65px;">
                  Giver
                  <span class="icon-sort unsorted">
                  </span>
                </th>
                <th class="button-sort-ascending" id="button_sortToTeam" onclick="toggleSort(this)" style="width: 15%; min-width: 67px;">
                  Team
                  <span class="icon-sort unsorted">
                  </span>
                </th>
                <th class="button-sort-none" id="button_sortToName" onclick="toggleSort(this)" style="width: 15%; min-width: 90px;">
                  Recipient
                  <span class="icon-sort unsorted">
                  </span>
                </th>
                <th class="button-sort-none" id="button_sortFeedback" onclick="toggleSort(this)" style="min-width: 95px;">
                  Feedback
                  <span class="icon-sort unsorted">
                  </span>
                </th>
                <th>
                  Actions
                </th>
              </tr>
            </thead>
            <thead>
            </thead>
            <tbody>
              <tr>
                <td class="middlealign">
                  Team 1</td></div>'"
                </td>
                <td class="middlealign">
                  <div class="profile-pic-icon-hover" data-link="/page/studentProfilePic?studentemail=${student.email.enc}&courseid=${course.id.enc}&user=CFResultsUiT.instr" data-original-title="" title="">
                    Alice Betsy</td>'"
                    <img alt="No Image Given" class="hidden profile-pic-icon-hidden" src="">
                  </div>
                </td>
                <td class="middlealign">
                  Team 1</td></div>'"
                </td>
                <td class="middlealign">
                  <div class="profile-pic-icon-hover" data-link="/page/studentProfilePic?studentemail=${student.email.enc}&courseid=${course.id.enc}&user=CFResultsUiT.instr" data-original-title="" title="">
                    Alice Betsy</td>'"
                    <img alt="No Image Given" class="hidden profile-pic-icon-hidden" src="">
                  </div>
                </td>
                <td class="text-preserve-space">
                  Danny
                </td>
                <td>
                  <form action="/page/instructorEditStudentFeedbackPage?user=CFResultsUiT.instr" class="inline" method="post" target="_blank">
                    <input class="btn btn-default btn-xs" data-original-title="Edit the responses given by this student" data-toggle="tooltip" title="" type="submit" value="Moderate Response">
                    <input name="courseid" type="hidden" value="CFResultsUiT.CS2104">
                    <input name="fsname" type="hidden" value="First Session">
                    <input name="moderatedquestion" type="hidden" value="9">
                    <input name="moderatedperson" type="hidden" value="CFResultsUiT.alice.b@gmail.tmt">
                  </form>
                </td>
              </tr>
              <tr class="pending_response_row">
                <td class="middlealign color_neutral">
                  Team 1</td></div>'"
                </td>
                <td class="middlealign color_neutral">
                  <div class="profile-pic-icon-hover" data-link="/page/studentProfilePic?studentemail=${student.email.enc}&courseid=${course.id.enc}&user=CFResultsUiT.instr" data-original-title="" title="">
                    Benny Charles
                    <img alt="No Image Given" class="hidden profile-pic-icon-hidden" src="">
                  </div>
                </td>
                <td class="middlealign color_neutral">
                  Team 1</td></div>'"
                </td>
                <td class="middlealign color_neutral">
                  <div class="profile-pic-icon-hover" data-link="/page/studentProfilePic?studentemail=${student.email.enc}&courseid=${course.id.enc}&user=CFResultsUiT.instr" data-original-title="" title="">
                    Benny Charles
                    <img alt="No Image Given" class="hidden profile-pic-icon-hidden" src="">
                  </div>
                </td>
                <td class="text-preserve-space color_neutral">
                  <i>
                    No Response
                  </i>
                </td>
                <td>
                  <form action="/page/instructorEditStudentFeedbackPage?user=CFResultsUiT.instr" class="inline" method="post" target="_blank">
                    <input class="btn btn-default btn-xs" data-original-title="Edit the responses given by this student" data-toggle="tooltip" title="" type="submit" value="Moderate Response">
                    <input name="courseid" type="hidden" value="CFResultsUiT.CS2104">
                    <input name="fsname" type="hidden" value="First Session">
                    <input name="moderatedquestion" type="hidden" value="9">
                    <input name="moderatedperson" type="hidden" value="CFResultsUiT.benny.c@gmail.tmt">
                  </form>
                </td>
              </tr>
              <tr class="pending_response_row">
                <td class="middlealign color_neutral">
                  Team 2
                </td>
                <td class="middlealign color_neutral">
                  <div class="profile-pic-icon-hover" data-link="/page/studentProfilePic?studentemail=${student.email.enc}&courseid=${course.id.enc}&user=CFResultsUiT.instr" data-original-title="" title="">
                    Charlie Dávis
                    <img alt="No Image Given" class="hidden profile-pic-icon-hidden" src="">
                  </div>
                </td>
                <td class="middlealign color_neutral">
                  Team 2
                </td>
                <td class="middlealign color_neutral">
                  <div class="profile-pic-icon-hover" data-link="/page/studentProfilePic?studentemail=${student.email.enc}&courseid=${course.id.enc}&user=CFResultsUiT.instr" data-original-title="" title="">
                    Charlie Dávis
                    <img alt="No Image Given" class="hidden profile-pic-icon-hidden" src="">
                  </div>
                </td>
                <td class="text-preserve-space color_neutral">
                  <i>
                    No Response
                  </i>
                </td>
                <td>
                  <form action="/page/instructorEditStudentFeedbackPage?user=CFResultsUiT.instr" class="inline" method="post" target="_blank">
                    <input class="btn btn-default btn-xs" data-original-title="Edit the responses given by this student" data-toggle="tooltip" title="" type="submit" value="Moderate Response">
                    <input name="courseid" type="hidden" value="CFResultsUiT.CS2104">
                    <input name="fsname" type="hidden" value="First Session">
                    <input name="moderatedquestion" type="hidden" value="9">
                    <input name="moderatedperson" type="hidden" value="CFResultsUiT.charlie.d@gmail.tmt">
                  </form>
                </td>
              </tr>
              <tr class="pending_response_row">
                <td class="middlealign color_neutral">
                  Team 2
                </td>
                <td class="middlealign color_neutral">
                  <div class="profile-pic-icon-hover" data-link="/page/studentProfilePic?studentemail=${student.email.enc}&courseid=${course.id.enc}&user=CFResultsUiT.instr" data-original-title="" title="">
                    Danny Engrid
                    <img alt="No Image Given" class="hidden profile-pic-icon-hidden" src="">
                  </div>
                </td>
                <td class="middlealign color_neutral">
                  Team 2
                </td>
                <td class="middlealign color_neutral">
                  <div class="profile-pic-icon-hover" data-link="/page/studentProfilePic?studentemail=${student.email.enc}&courseid=${course.id.enc}&user=CFResultsUiT.instr" data-original-title="" title="">
                    Danny Engrid
                    <img alt="No Image Given" class="hidden profile-pic-icon-hidden" src="">
                  </div>
                </td>
                <td class="text-preserve-space color_neutral">
                  <i>
                    No Response
                  </i>
                </td>
                <td>
                  <form action="/page/instructorEditStudentFeedbackPage?user=CFResultsUiT.instr" class="inline" method="post" target="_blank">
                    <input class="btn btn-default btn-xs" data-original-title="Edit the responses given by this student" data-toggle="tooltip" title="" type="submit" value="Moderate Response">
                    <input name="courseid" type="hidden" value="CFResultsUiT.CS2104">
                    <input name="fsname" type="hidden" value="First Session">
                    <input name="moderatedquestion" type="hidden" value="9">
                    <input name="moderatedperson" type="hidden" value="CFResultsUiT.danny.e@gmail.tmt">
                  </form>
                </td>
              </tr>
              <tr class="pending_response_row">
                <td class="middlealign color_neutral">
                  Team 2
                </td>
                <td class="middlealign color_neutral">
                  <div class="profile-pic-icon-hover" data-link="/page/studentProfilePic?studentemail=${student.email.enc}&courseid=${course.id.enc}&user=CFResultsUiT.instr" data-original-title="" title="">
                    Drop out
                    <img alt="No Image Given" class="hidden profile-pic-icon-hidden" src="">
                  </div>
                </td>
                <td class="middlealign color_neutral">
                  Team 2
                </td>
                <td class="middlealign color_neutral">
                  <div class="profile-pic-icon-hover" data-link="/page/studentProfilePic?studentemail=${student.email.enc}&courseid=${course.id.enc}&user=CFResultsUiT.instr" data-original-title="" title="">
                    Drop out
                    <img alt="No Image Given" class="hidden profile-pic-icon-hidden" src="">
                  </div>
                </td>
                <td class="text-preserve-space color_neutral">
                  <i>
                    No Response
                  </i>
                </td>
                <td>
                  <form action="/page/instructorEditStudentFeedbackPage?user=CFResultsUiT.instr" class="inline" method="post" target="_blank">
                    <input class="btn btn-default btn-xs" data-original-title="Edit the responses given by this student" data-toggle="tooltip" title="" type="submit" value="Moderate Response">
                    <input name="courseid" type="hidden" value="CFResultsUiT.CS2104">
                    <input name="fsname" type="hidden" value="First Session">
                    <input name="moderatedquestion" type="hidden" value="9">
                    <input name="moderatedperson" type="hidden" value="drop.out@gmail.tmt">
                  </form>
                </td>
              </tr>
              <tr class="pending_response_row">
                <td class="middlealign color_neutral">
                  Team 2
                </td>
                <td class="middlealign color_neutral">
                  <div class="profile-pic-icon-hover" data-link="/page/studentProfilePic?studentemail=${student.email.enc}&courseid=${course.id.enc}&user=CFResultsUiT.instr" data-original-title="" title="">
                    Extra guy
                    <img alt="No Image Given" class="hidden profile-pic-icon-hidden" src="">
                  </div>
                </td>
                <td class="middlealign color_neutral">
                  Team 2
                </td>
                <td class="middlealign color_neutral">
                  <div class="profile-pic-icon-hover" data-link="/page/studentProfilePic?studentemail=${student.email.enc}&courseid=${course.id.enc}&user=CFResultsUiT.instr" data-original-title="" title="">
                    Extra guy
                    <img alt="No Image Given" class="hidden profile-pic-icon-hidden" src="">
                  </div>
                </td>
                <td class="text-preserve-space color_neutral">
                  <i>
                    No Response
                  </i>
                </td>
                <td>
                  <form action="/page/instructorEditStudentFeedbackPage?user=CFResultsUiT.instr" class="inline" method="post" target="_blank">
                    <input class="btn btn-default btn-xs" data-original-title="Edit the responses given by this student" data-toggle="tooltip" title="" type="submit" value="Moderate Response">
                    <input name="courseid" type="hidden" value="CFResultsUiT.CS2104">
                    <input name="fsname" type="hidden" value="First Session">
                    <input name="moderatedquestion" type="hidden" value="9">
                    <input name="moderatedperson" type="hidden" value="extra.guy@gmail.tmt">
                  </form>
                </td>
              </tr>
              <tr class="pending_response_row">
                <td class="middlealign color_neutral">
                  Team 3
                </td>
                <td class="middlealign color_neutral">
                  <div class="profile-pic-icon-hover" data-link="/page/studentProfilePic?studentemail=${student.email.enc}&courseid=${course.id.enc}&user=CFResultsUiT.instr" data-original-title="" title="">
                    Emily
                    <img alt="No Image Given" class="hidden profile-pic-icon-hidden" src="">
                  </div>
                </td>
                <td class="middlealign color_neutral">
                  Team 3
                </td>
                <td class="middlealign color_neutral">
                  <div class="profile-pic-icon-hover" data-link="/page/studentProfilePic?studentemail=${student.email.enc}&courseid=${course.id.enc}&user=CFResultsUiT.instr" data-original-title="" title="">
                    Emily
                    <img alt="No Image Given" class="hidden profile-pic-icon-hidden" src="">
                  </div>
                </td>
                <td class="text-preserve-space color_neutral">
                  <i>
                    No Response
                  </i>
                </td>
                <td>
                  <form action="/page/instructorEditStudentFeedbackPage?user=CFResultsUiT.instr" class="inline" method="post" target="_blank">
                    <input class="btn btn-default btn-xs" data-original-title="Edit the responses given by this student" data-toggle="tooltip" title="" type="submit" value="Moderate Response">
                    <input name="courseid" type="hidden" value="CFResultsUiT.CS2104">
                    <input name="fsname" type="hidden" value="First Session">
                    <input name="moderatedquestion" type="hidden" value="9">
                    <input name="moderatedperson" type="hidden" value="CFResultsUiT.emily.f@gmail.tmt">
                  </form>
                </td>
              </tr>
            </tbody>
          </table>
        </div>
      </div>
    </div>
  </div>
  <div class="panel panel-info">
    <div class="panel-heading" data-target="#panelBodyCollapse-10" id="panelHeading-10" style="cursor: pointer;">
      <form action="/page/instructorFeedbackResultsPage" class="seeMoreForm-10" id="seeMore-10" style="display:none;">
        <input name="courseid" type="hidden" value="CFResultsUiT.CS2104">
        <input name="fsname" type="hidden" value="First Session">
        <input name="user" type="hidden" value="CFResultsUiT.instr">
        <input name="frgroupbyteam" type="hidden" value="null">
        <input name="frsorttype" type="hidden" value="question">
        <input id="showStats-10" name="frshowstats" type="hidden" value="on">
        <input name="questionid" type="hidden" value="${question.id}">
        <input name="frgroupbysection" type="hidden" value="All">
      </form>
      <div class="display-icon pull-right">
        <span class="glyphicon pull-right glyphicon-chevron-up">
        </span>
      </div>
      <strong>
        Question 10:
      </strong>
      <div class="inline panel-heading-text">
        <span class="text-preserve-space">
          Which team do you think has the best feature? 
          <span style=" white-space: normal;">
            <a class="color_gray" data-less="[less]" data-more="[more]" href="javascript:;" id="questionAdditionalInfoButton-10-" onclick="toggleAdditionalQuestionInfo('10-')">
              [more]
            </a>
            <br>
            <span id="questionAdditionalInfo-10-" style="display:none;">
              Multiple-choice (single answer) question options:
              <br>
              The options for this question is automatically generated from the list of all teams in this course.
            </span>
          </span>
        </span>
      </div>
    </div>
    <div class="panel-collapse collapse in" id="panelBodyCollapse-10" style="height: auto;">
      <div class="panel-body padding-0" id="questionBody-9">
        <div class="resultStatistics">
          <div class="panel-body">
            <div class="row">
              <div class="col-sm-4 text-color-gray">
                <strong>
                  Response Summary
                </strong>
              </div>
            </div>
            <div class="row">
              <div class="col-sm-6 col-lg-4">
                <table class="table margin-0">
                  <thead>
                    <tr>
                      <td>
                        Choice
                      </td>
                      <td>
                        Response Count
                      </td>
                      <td>
                        Percentage
                      </td>
                    </tr>
                  </thead>
                  <tbody>
                    <tr>
                      <td>
                        Team 1
                      </td>
                      <td>
                        1
                      </td>
                      <td>
                        50%
                      </td>
                    </tr>
                    <tr>
                      <td>
                        Team 2
                      </td>
                      <td>
                        1
                      </td>
                      <td>
                        50%
                      </td>
                    </tr>
                  </tbody>
                </table>
              </div>
            </div>
          </div>
        </div>
        <div class="table-responsive">
          <table class="table table-striped table-bordered dataTable margin-0">
            <thead class="background-color-medium-gray text-color-gray font-weight-normal">
              <tr>
                <th class="button-sort-none" id="button_sortFromTeam" onclick="toggleSort(this)" style="width: 15%; min-width: 67px;">
                  Team
                  <span class="icon-sort unsorted">
                  </span>
                </th>
                <th class="button-sort-none" id="button_sortFromName" onclick="toggleSort(this)" style="width: 15%; min-width: 65px;">
                  Giver
                  <span class="icon-sort unsorted">
                  </span>
                </th>
                <th class="button-sort-ascending" id="button_sortToTeam" onclick="toggleSort(this)" style="width: 15%; min-width: 67px;">
                  Team
                  <span class="icon-sort unsorted">
                  </span>
                </th>
                <th class="button-sort-none" id="button_sortToName" onclick="toggleSort(this)" style="width: 15%; min-width: 90px;">
                  Recipient
                  <span class="icon-sort unsorted">
                  </span>
                </th>
                <th class="button-sort-none" id="button_sortFeedback" onclick="toggleSort(this)" style="min-width: 95px;">
                  Feedback
                  <span class="icon-sort unsorted">
                  </span>
                </th>
                <th>
                  Actions
                </th>
              </tr>
            </thead>
            <thead>
            </thead>
            <tbody>
              <tr>
                <td class="middlealign">
                  Team 1</td></div>'"
                </td>
                <td class="middlealign">
                  <div class="profile-pic-icon-hover" data-link="/page/studentProfilePic?studentemail=${student.email.enc}&courseid=${course.id.enc}&user=CFResultsUiT.instr" data-original-title="" title="">
                    Alice Betsy</td>'"
                    <img alt="No Image Given" class="hidden profile-pic-icon-hidden" src="">
                  </div>
                </td>
                <td class="middlealign">
                  Team 1</td></div>'"
                </td>
                <td class="middlealign">
                  <div class="profile-pic-icon-hover" data-link="/page/studentProfilePic?studentemail=${student.email.enc}&courseid=${course.id.enc}&user=CFResultsUiT.instr" data-original-title="" title="">
                    Alice Betsy</td>'"
                    <img alt="No Image Given" class="hidden profile-pic-icon-hidden" src="">
                  </div>
                </td>
                <td class="text-preserve-space">
                  Team 1
                </td>
                <td>
                  <form action="/page/instructorEditStudentFeedbackPage?user=CFResultsUiT.instr" class="inline" method="post" target="_blank">
                    <input class="btn btn-default btn-xs" data-original-title="Edit the responses given by this student" data-toggle="tooltip" title="" type="submit" value="Moderate Response">
                    <input name="courseid" type="hidden" value="CFResultsUiT.CS2104">
                    <input name="fsname" type="hidden" value="First Session">
                    <input name="moderatedquestion" type="hidden" value="10">
                    <input name="moderatedperson" type="hidden" value="CFResultsUiT.alice.b@gmail.tmt">
                  </form>
                </td>
              </tr>
              <tr>
                <td class="middlealign">
                  Team 2
                </td>
                <td class="middlealign">
                  <div class="profile-pic-icon-hover" data-link="/page/studentProfilePic?studentemail=${student.email.enc}&courseid=${course.id.enc}&user=CFResultsUiT.instr" data-original-title="" title="">
                    Drop out
                    <img alt="No Image Given" class="hidden profile-pic-icon-hidden" src="">
                  </div>
                </td>
                <td class="middlealign">
                  Team 2
                </td>
                <td class="middlealign">
                  <div class="profile-pic-icon-hover" data-link="/page/studentProfilePic?studentemail=${student.email.enc}&courseid=${course.id.enc}&user=CFResultsUiT.instr" data-original-title="" title="">
                    Drop out
                    <img alt="No Image Given" class="hidden profile-pic-icon-hidden" src="">
                  </div>
                </td>
                <td class="text-preserve-space">
                  Team 2
                </td>
                <td>
                  <form action="/page/instructorEditStudentFeedbackPage?user=CFResultsUiT.instr" class="inline" method="post" target="_blank">
                    <input class="btn btn-default btn-xs" data-original-title="Edit the responses given by this student" data-toggle="tooltip" title="" type="submit" value="Moderate Response">
                    <input name="courseid" type="hidden" value="CFResultsUiT.CS2104">
                    <input name="fsname" type="hidden" value="First Session">
                    <input name="moderatedquestion" type="hidden" value="10">
                    <input name="moderatedperson" type="hidden" value="drop.out@gmail.tmt">
                  </form>
                </td>
              </tr>
              <tr class="pending_response_row">
                <td class="middlealign color_neutral">
                  Team 1</td></div>'"
                </td>
                <td class="middlealign color_neutral">
                  <div class="profile-pic-icon-hover" data-link="/page/studentProfilePic?studentemail=${student.email.enc}&courseid=${course.id.enc}&user=CFResultsUiT.instr" data-original-title="" title="">
                    Benny Charles
                    <img alt="No Image Given" class="hidden profile-pic-icon-hidden" src="">
                  </div>
                </td>
                <td class="middlealign color_neutral">
                  Team 1</td></div>'"
                </td>
                <td class="middlealign color_neutral">
                  <div class="profile-pic-icon-hover" data-link="/page/studentProfilePic?studentemail=${student.email.enc}&courseid=${course.id.enc}&user=CFResultsUiT.instr" data-original-title="" title="">
                    Benny Charles
                    <img alt="No Image Given" class="hidden profile-pic-icon-hidden" src="">
                  </div>
                </td>
                <td class="text-preserve-space color_neutral">
                  <i>
                    No Response
                  </i>
                </td>
                <td>
                  <form action="/page/instructorEditStudentFeedbackPage?user=CFResultsUiT.instr" class="inline" method="post" target="_blank">
                    <input class="btn btn-default btn-xs" data-original-title="Edit the responses given by this student" data-toggle="tooltip" title="" type="submit" value="Moderate Response">
                    <input name="courseid" type="hidden" value="CFResultsUiT.CS2104">
                    <input name="fsname" type="hidden" value="First Session">
                    <input name="moderatedquestion" type="hidden" value="10">
                    <input name="moderatedperson" type="hidden" value="CFResultsUiT.benny.c@gmail.tmt">
                  </form>
                </td>
              </tr>
              <tr class="pending_response_row">
                <td class="middlealign color_neutral">
                  Team 2
                </td>
                <td class="middlealign color_neutral">
                  <div class="profile-pic-icon-hover" data-link="/page/studentProfilePic?studentemail=${student.email.enc}&courseid=${course.id.enc}&user=CFResultsUiT.instr" data-original-title="" title="">
                    Charlie Dávis
                    <img alt="No Image Given" class="hidden profile-pic-icon-hidden" src="">
                  </div>
                </td>
                <td class="middlealign color_neutral">
                  Team 2
                </td>
                <td class="middlealign color_neutral">
                  <div class="profile-pic-icon-hover" data-link="/page/studentProfilePic?studentemail=${student.email.enc}&courseid=${course.id.enc}&user=CFResultsUiT.instr" data-original-title="" title="">
                    Charlie Dávis
                    <img alt="No Image Given" class="hidden profile-pic-icon-hidden" src="">
                  </div>
                </td>
                <td class="text-preserve-space color_neutral">
                  <i>
                    No Response
                  </i>
                </td>
                <td>
                  <form action="/page/instructorEditStudentFeedbackPage?user=CFResultsUiT.instr" class="inline" method="post" target="_blank">
                    <input class="btn btn-default btn-xs" data-original-title="Edit the responses given by this student" data-toggle="tooltip" title="" type="submit" value="Moderate Response">
                    <input name="courseid" type="hidden" value="CFResultsUiT.CS2104">
                    <input name="fsname" type="hidden" value="First Session">
                    <input name="moderatedquestion" type="hidden" value="10">
                    <input name="moderatedperson" type="hidden" value="CFResultsUiT.charlie.d@gmail.tmt">
                  </form>
                </td>
              </tr>
              <tr class="pending_response_row">
                <td class="middlealign color_neutral">
                  Team 2
                </td>
                <td class="middlealign color_neutral">
                  <div class="profile-pic-icon-hover" data-link="/page/studentProfilePic?studentemail=${student.email.enc}&courseid=${course.id.enc}&user=CFResultsUiT.instr" data-original-title="" title="">
                    Danny Engrid
                    <img alt="No Image Given" class="hidden profile-pic-icon-hidden" src="">
                  </div>
                </td>
                <td class="middlealign color_neutral">
                  Team 2
                </td>
                <td class="middlealign color_neutral">
                  <div class="profile-pic-icon-hover" data-link="/page/studentProfilePic?studentemail=${student.email.enc}&courseid=${course.id.enc}&user=CFResultsUiT.instr" data-original-title="" title="">
                    Danny Engrid
                    <img alt="No Image Given" class="hidden profile-pic-icon-hidden" src="">
                  </div>
                </td>
                <td class="text-preserve-space color_neutral">
                  <i>
                    No Response
                  </i>
                </td>
                <td>
                  <form action="/page/instructorEditStudentFeedbackPage?user=CFResultsUiT.instr" class="inline" method="post" target="_blank">
                    <input class="btn btn-default btn-xs" data-original-title="Edit the responses given by this student" data-toggle="tooltip" title="" type="submit" value="Moderate Response">
                    <input name="courseid" type="hidden" value="CFResultsUiT.CS2104">
                    <input name="fsname" type="hidden" value="First Session">
                    <input name="moderatedquestion" type="hidden" value="10">
                    <input name="moderatedperson" type="hidden" value="CFResultsUiT.danny.e@gmail.tmt">
                  </form>
                </td>
              </tr>
              <tr class="pending_response_row">
                <td class="middlealign color_neutral">
                  Team 2
                </td>
                <td class="middlealign color_neutral">
                  <div class="profile-pic-icon-hover" data-link="/page/studentProfilePic?studentemail=${student.email.enc}&courseid=${course.id.enc}&user=CFResultsUiT.instr" data-original-title="" title="">
                    Extra guy
                    <img alt="No Image Given" class="hidden profile-pic-icon-hidden" src="">
                  </div>
                </td>
                <td class="middlealign color_neutral">
                  Team 2
                </td>
                <td class="middlealign color_neutral">
                  <div class="profile-pic-icon-hover" data-link="/page/studentProfilePic?studentemail=${student.email.enc}&courseid=${course.id.enc}&user=CFResultsUiT.instr" data-original-title="" title="">
                    Extra guy
                    <img alt="No Image Given" class="hidden profile-pic-icon-hidden" src="">
                  </div>
                </td>
                <td class="text-preserve-space color_neutral">
                  <i>
                    No Response
                  </i>
                </td>
                <td>
                  <form action="/page/instructorEditStudentFeedbackPage?user=CFResultsUiT.instr" class="inline" method="post" target="_blank">
                    <input class="btn btn-default btn-xs" data-original-title="Edit the responses given by this student" data-toggle="tooltip" title="" type="submit" value="Moderate Response">
                    <input name="courseid" type="hidden" value="CFResultsUiT.CS2104">
                    <input name="fsname" type="hidden" value="First Session">
                    <input name="moderatedquestion" type="hidden" value="10">
                    <input name="moderatedperson" type="hidden" value="extra.guy@gmail.tmt">
                  </form>
                </td>
              </tr>
              <tr class="pending_response_row">
                <td class="middlealign color_neutral">
                  Team 3
                </td>
                <td class="middlealign color_neutral">
                  <div class="profile-pic-icon-hover" data-link="/page/studentProfilePic?studentemail=${student.email.enc}&courseid=${course.id.enc}&user=CFResultsUiT.instr" data-original-title="" title="">
                    Emily
                    <img alt="No Image Given" class="hidden profile-pic-icon-hidden" src="">
                  </div>
                </td>
                <td class="middlealign color_neutral">
                  Team 3
                </td>
                <td class="middlealign color_neutral">
                  <div class="profile-pic-icon-hover" data-link="/page/studentProfilePic?studentemail=${student.email.enc}&courseid=${course.id.enc}&user=CFResultsUiT.instr" data-original-title="" title="">
                    Emily
                    <img alt="No Image Given" class="hidden profile-pic-icon-hidden" src="">
                  </div>
                </td>
                <td class="text-preserve-space color_neutral">
                  <i>
                    No Response
                  </i>
                </td>
                <td>
                  <form action="/page/instructorEditStudentFeedbackPage?user=CFResultsUiT.instr" class="inline" method="post" target="_blank">
                    <input class="btn btn-default btn-xs" data-original-title="Edit the responses given by this student" data-toggle="tooltip" title="" type="submit" value="Moderate Response">
                    <input name="courseid" type="hidden" value="CFResultsUiT.CS2104">
                    <input name="fsname" type="hidden" value="First Session">
                    <input name="moderatedquestion" type="hidden" value="10">
                    <input name="moderatedperson" type="hidden" value="CFResultsUiT.emily.f@gmail.tmt">
                  </form>
                </td>
              </tr>
            </tbody>
          </table>
        </div>
      </div>
    </div>
  </div>
  <div class="panel panel-warning">
    <div class="panel-heading ajax_response_rate_auto" data-target="#panelBodyCollapse-11" id="panelHeading-11" style="cursor: pointer;">
      <form action="/page/instructorFeedbackResultsPage" class="responseRateForm" id="responseRate" style="display:none;">
        <input name="courseid" type="hidden" value="CFResultsUiT.CS2104">
        <input name="fsname" type="hidden" value="First Session">
        <input name="user" type="hidden" value="CFResultsUiT.instr">
        <input name="questionid" type="hidden" value="-1">
      </form>
      <div class="display-icon pull-right">
        <span class="glyphicon pull-right glyphicon-chevron-up">
        </span>
      </div>
      Participants who have not responded to any question
    </div>
    <div class="panel-collapse collapse in" id="panelBodyCollapse-11" style="height: auto;">
      <div class="panel-body padding-0">
        <table class="table table-striped table-bordered margin-0">
          <thead class="background-color-medium-gray text-color-gray font-weight-normal">
            <tr>
              <th class="button-sort-ascending" id="button_sortFromTeam" onclick="toggleSort(this)" style="width: 30%;">
                Team
                <span class="icon-sort unsorted">
                </span>
              </th>
              <th class="button-sort-none" id="button_sortTo" onclick="toggleSort(this)" style="width: 30%;">
                Name
                <span class="icon-sort unsorted">
                </span>
              </th>
              <th>
                Actions
              </th>
            </tr>
          </thead>
          <tbody>
            <tr>
              <td>
                <i>Instructors</i>
              </td>
              <td>
                Teammates Helper1
              </td>
              <td>
              </td>
            </tr>
            <tr>
              <td>
                <i>Instructors</i>
              </td>
              <td>
                Teammates Helper2
              </td>
              <td>
              </td>
            </tr>
            <tr>
              <td>
                Team 2
              </td>
              <td>
                Danny Engrid
              </td>
              <td>
                <form action="/page/instructorEditStudentFeedbackPage?user=CFResultsUiT.instr" class="inline" method="post" target="_blank">
                  <input class="btn btn-default btn-xs" data-original-title="Edit the responses given by this student" data-toggle="tooltip" title="" type="submit" value="Submit Responses">
                  <input name="courseid" type="hidden" value="CFResultsUiT.CS2104">
                  <input name="fsname" type="hidden" value="First Session">
                  <input name="moderatedperson" type="hidden" value="CFResultsUiT.danny.e@gmail.tmt">
                </form>
              </td>
            </tr>
            <tr>
              <td>
                Team 2
              </td>
              <td>
                Extra guy
              </td>
              <td>
                <form action="/page/instructorEditStudentFeedbackPage?user=CFResultsUiT.instr" class="inline" method="post" target="_blank">
                  <input class="btn btn-default btn-xs" data-original-title="Edit the responses given by this student" data-toggle="tooltip" title="" type="submit" value="Submit Responses">
                  <input name="courseid" type="hidden" value="CFResultsUiT.CS2104">
                  <input name="fsname" type="hidden" value="First Session">
                  <input name="moderatedperson" type="hidden" value="extra.guy@gmail.tmt">
                </form>
              </td>
            </tr>
            <tr>
              <td>
                Team 3
              </td>
              <td>
                Emily
              </td>
              <td>
                <form action="/page/instructorEditStudentFeedbackPage?user=CFResultsUiT.instr" class="inline" method="post" target="_blank">
                  <input class="btn btn-default btn-xs" data-original-title="Edit the responses given by this student" data-toggle="tooltip" title="" type="submit" value="Submit Responses">
                  <input name="courseid" type="hidden" value="CFResultsUiT.CS2104">
                  <input name="fsname" type="hidden" value="First Session">
                  <input name="moderatedperson" type="hidden" value="CFResultsUiT.emily.f@gmail.tmt">
                </form>
              </td>
            </tr>
          </tbody>
        </table>
      </div>
    </div>
  </div>
</div><|MERGE_RESOLUTION|>--- conflicted
+++ resolved
@@ -1061,11 +1061,7 @@
                     <input name="courseid" type="hidden" value="CFResultsUiT.CS2104">
                     <input name="fsname" type="hidden" value="First Session">
                     <input name="moderatedquestion" type="hidden" value="4">
-<<<<<<< HEAD
-                    <input name="moderatedperson" type="hidden" value="Team 1">
-=======
-                    <input name="moderatedstudent" type="hidden" value="Team 1</td></div>'&quot;">
->>>>>>> b3bdc63b
+                    <input name="moderatedperson" type="hidden" value="Team 1</td></div>'&quot;">
                   </form>
                 </td>
               </tr>
