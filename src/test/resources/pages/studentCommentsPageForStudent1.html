--- conflicted
+++ resolved
@@ -131,109 +131,19 @@
     </div>
     <br>
     <div class="panel panel-primary">
-      <div class="panel-heading cursor-pointer" data-target="#panelBodyCollapse" data-toggle="collapse" id="panelHeading" onclick="toggleChevron(this)">
-        <div class="display-icon pull-right">
-          <span class="glyphicon glyphicon-chevron-up pull-right">
-          </span>
-        </div>
+      <div class="panel-heading">
         <strong>
           Comments for students
         </strong>
       </div>
-      <div class="panel-collapse collapse in" id="panelBodyCollapse">
-        <div class="panel-body">
-          <div class="panel panel-info student-record-comments">
-            <div class="panel-heading">
-              From
-              <b>
-                Anonymous (comments.idOfTypicalCourse1)
-              </b>
-            </div>
-            <ul class="list-group comments">
-              <li class="list-group-item list-group-item-warning">
-                <div id="commentBar-1">
-                  <span class="text-muted">
-                    To
-                    <b>
-                      Team 1.1
-                    </b>
-                    [Mon, 07 May 2012, 08:54 AM UTC]
-                  </span>
-                </div>
-                <div id="plainCommentText1" style="margin-left: 15px;">
-                  team can see this comment without giver's name
-                </div>
-              </li>
-              <li class="list-group-item list-group-item-warning">
-                <div id="commentBar-2">
-                  <span class="text-muted">
-                    To
-                    <b>
-                      you
-                    </b>
-                    [Wed, 02 May 2012, 08:50 AM UTC] (last edited at Wed, 02 May 2012, 08:51 AM UTC)
-                  </span>
-                </div>
-                <div id="plainCommentText2" style="margin-left: 15px;">
-                  recipient can see this comment without giver's name
-                </div>
-              </li>
-            </ul>
+      <div class="panel-body">
+        <div class="panel panel-info student-record-comments">
+          <div class="panel-heading">
+            From
+            <b>
+              Anonymous (comments.idOfTypicalCourse1)
+            </b>
           </div>
-<<<<<<< HEAD
-          <div class="panel panel-info student-record-comments">
-            <div class="panel-heading">
-              From
-              <b>
-                Instructor Instructor1 Course1 (comments.idOfTypicalCourse1)
-              </b>
-            </div>
-            <ul class="list-group comments">
-              <li class="list-group-item list-group-item-warning">
-                <div id="commentBar-3">
-                  <span class="text-muted">
-                    To
-                    <b>
-                      all students in this course
-                    </b>
-                    [Fri, 01 Jun 2012, 07:20 PM UTC]
-                  </span>
-                </div>
-                <div id="plainCommentText3" style="margin-left: 15px;">
-                  Students in this course can see this comment
-                </div>
-              </li>
-              <li class="list-group-item list-group-item-warning">
-                <div id="commentBar-4">
-                  <span class="text-muted">
-                    To
-                    <b>
-                      Team 1.1
-                    </b>
-                    [Sat, 05 May 2012, 08:53 AM UTC] (last edited by comments.instructor1@course1.tmt at Sat, 05 May 2012, 08:54 AM UTC)
-                  </span>
-                </div>
-                <div id="plainCommentText4" style="margin-left: 15px;">
-                  team can see this comment with giver and recipient's name
-                </div>
-              </li>
-              <li class="list-group-item list-group-item-warning">
-                <div id="commentBar-5">
-                  <span class="text-muted">
-                    To
-                    <b>
-                      you
-                    </b>
-                    [Tue, 01 May 2012, 08:49 AM UTC]
-                  </span>
-                </div>
-                <div id="plainCommentText5" style="margin-left: 15px;">
-                  recipient can see this comment with giver and recipient's name
-                </div>
-              </li>
-            </ul>
-          </div>
-=======
           <ul class="list-group comments">
             <li class="list-group-item list-group-item-warning">
               <div id="commentBar-1">
@@ -316,7 +226,6 @@
               </div>
             </li>
           </ul>
->>>>>>> 5d6cebb6
         </div>
       </div>
     </div>
