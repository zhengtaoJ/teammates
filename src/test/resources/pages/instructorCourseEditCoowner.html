--- conflicted
+++ resolved
@@ -206,9 +206,6 @@
                                                             <input name="canviewsessioninsectionsection0" value="true" type="checkbox"> Sessions: View Responses and Comments<br>
                                                             <input name="canmodifysessioncommentinsectionsection0" value="true" type="checkbox"> Sessions: Edit/Delete Responses/Comments by Others<br><br>
                                                         </div>
-<<<<<<< HEAD
-                                                        
-=======
                                                         <a href="javascript:;" onclick="showTuneSessionnPermissionsDiv(1, 0)" id="toggleSessionLevelInSection0ForInstructor1" class="small col-sm-5">
                                                              
                                                             Give different permissions for sessions in this section
@@ -237,7 +234,6 @@
                                                                 </tbody>
                                                             </table>
                                                         </div>
->>>>>>> 7a17ad72
                                                     </div>
                                                 </div>
                                             </div>
@@ -275,9 +271,6 @@
                                                             <input name="canviewsessioninsectionsection1" value="true" type="checkbox"> Sessions: View Responses and Comments<br>
                                                             <input name="canmodifysessioncommentinsectionsection1" value="true" type="checkbox"> Sessions: Edit/Delete Responses/Comments by Others<br><br>
                                                         </div>
-<<<<<<< HEAD
-                                                        
-=======
                                                         <a href="javascript:;" onclick="showTuneSessionnPermissionsDiv(1, 1)" id="toggleSessionLevelInSection1ForInstructor1" class="small col-sm-5">
                                                              
                                                             Give different permissions for sessions in this section
@@ -306,7 +299,6 @@
                                                                 </tbody>
                                                             </table>
                                                         </div>
->>>>>>> 7a17ad72
                                                     </div>
                                                 </div>
                                             </div>
@@ -344,9 +336,6 @@
                                                             <input name="canviewsessioninsectionsection2" value="true" type="checkbox"> Sessions: View Responses and Comments<br>
                                                             <input name="canmodifysessioncommentinsectionsection2" value="true" type="checkbox"> Sessions: Edit/Delete Responses/Comments by Others<br><br>
                                                         </div>
-<<<<<<< HEAD
-                                                        
-=======
                                                         <a href="javascript:;" onclick="showTuneSessionnPermissionsDiv(1, 2)" id="toggleSessionLevelInSection2ForInstructor1" class="small col-sm-5">
                                                              
                                                             Give different permissions for sessions in this section
@@ -375,7 +364,6 @@
                                                                 </tbody>
                                                             </table>
                                                         </div>
->>>>>>> 7a17ad72
                                                     </div>
                                                 </div>
                                             </div>
@@ -558,9 +546,6 @@
                                                             <input name="canviewsessioninsectionsection0" value="true" checked="checked" type="checkbox"> Sessions: View Responses and Comments<br>
                                                             <input name="canmodifysessioncommentinsectionsection0" value="true" checked="checked" type="checkbox"> Sessions: Edit/Delete Responses/Comments by Others<br><br>
                                                         </div>
-<<<<<<< HEAD
-                                                        
-=======
                                                         <a href="javascript:;" onclick="showTuneSessionnPermissionsDiv(2, 0)" id="toggleSessionLevelInSection0ForInstructor2" class="small col-sm-5">
                                                              
                                                             Give different permissions for sessions in this section
@@ -589,7 +574,6 @@
                                                                 </tbody>
                                                             </table>
                                                         </div>
->>>>>>> 7a17ad72
                                                     </div>
                                                 </div>
                                             </div>
@@ -627,9 +611,6 @@
                                                             <input name="canviewsessioninsectionsection1" value="true" checked="checked" type="checkbox"> Sessions: View Responses and Comments<br>
                                                             <input name="canmodifysessioncommentinsectionsection1" value="true" checked="checked" type="checkbox"> Sessions: Edit/Delete Responses/Comments by Others<br><br>
                                                         </div>
-<<<<<<< HEAD
-                                                        
-=======
                                                         <a href="javascript:;" onclick="showTuneSessionnPermissionsDiv(2, 1)" id="toggleSessionLevelInSection1ForInstructor2" class="small col-sm-5">
                                                              
                                                             Give different permissions for sessions in this section
@@ -658,7 +639,6 @@
                                                                 </tbody>
                                                             </table>
                                                         </div>
->>>>>>> 7a17ad72
                                                     </div>
                                                 </div>
                                             </div>
@@ -696,9 +676,6 @@
                                                             <input name="canviewsessioninsectionsection2" value="true" checked="checked" type="checkbox"> Sessions: View Responses and Comments<br>
                                                             <input name="canmodifysessioncommentinsectionsection2" value="true" checked="checked" type="checkbox"> Sessions: Edit/Delete Responses/Comments by Others<br><br>
                                                         </div>
-<<<<<<< HEAD
-                                                        
-=======
                                                         <a href="javascript:;" onclick="showTuneSessionnPermissionsDiv(2, 2)" id="toggleSessionLevelInSection2ForInstructor2" class="small col-sm-5">
                                                              
                                                             Give different permissions for sessions in this section
@@ -727,7 +704,6 @@
                                                                 </tbody>
                                                             </table>
                                                         </div>
->>>>>>> 7a17ad72
                                                     </div>
                                                 </div>
                                             </div>
@@ -905,9 +881,6 @@
                                                             <input name="canviewsessioninsectionsection0" value="true" type="checkbox"> Sessions: View Responses and Comments<br>
                                                             <input name="canmodifysessioncommentinsectionsection0" value="true" type="checkbox"> Sessions: Edit/Delete Responses/Comments by Others<br><br>
                                                         </div>
-<<<<<<< HEAD
-                                                        
-=======
                                                         <a href="javascript:;" onclick="showTuneSessionnPermissionsDiv(3, 0)" id="toggleSessionLevelInSection0ForInstructor3" class="small col-sm-5">
                                                              
                                                             Give different permissions for sessions in this section
@@ -936,7 +909,6 @@
                                                                 </tbody>
                                                             </table>
                                                         </div>
->>>>>>> 7a17ad72
                                                     </div>
                                                 </div>
                                             </div>
@@ -974,9 +946,6 @@
                                                             <input name="canviewsessioninsectionsection1" value="true" type="checkbox"> Sessions: View Responses and Comments<br>
                                                             <input name="canmodifysessioncommentinsectionsection1" value="true" type="checkbox"> Sessions: Edit/Delete Responses/Comments by Others<br><br>
                                                         </div>
-<<<<<<< HEAD
-                                                        
-=======
                                                         <a href="javascript:;" onclick="showTuneSessionnPermissionsDiv(3, 1)" id="toggleSessionLevelInSection1ForInstructor3" class="small col-sm-5">
                                                              
                                                             Give different permissions for sessions in this section
@@ -1005,7 +974,6 @@
                                                                 </tbody>
                                                             </table>
                                                         </div>
->>>>>>> 7a17ad72
                                                     </div>
                                                 </div>
                                             </div>
@@ -1043,9 +1011,6 @@
                                                             <input name="canviewsessioninsectionsection2" value="true" type="checkbox"> Sessions: View Responses and Comments<br>
                                                             <input name="canmodifysessioncommentinsectionsection2" value="true" type="checkbox"> Sessions: Edit/Delete Responses/Comments by Others<br><br>
                                                         </div>
-<<<<<<< HEAD
-                                                        
-=======
                                                         <a href="javascript:;" onclick="showTuneSessionnPermissionsDiv(3, 2)" id="toggleSessionLevelInSection2ForInstructor3" class="small col-sm-5">
                                                              
                                                             Give different permissions for sessions in this section
@@ -1074,7 +1039,6 @@
                                                                 </tbody>
                                                             </table>
                                                         </div>
->>>>>>> 7a17ad72
                                                     </div>
                                                 </div>
                                             </div>
@@ -1257,9 +1221,6 @@
                                                             <input name="canviewsessioninsectionsection0" value="true" checked="checked" type="checkbox"> Sessions: View Responses and Comments<br>
                                                             <input name="canmodifysessioncommentinsectionsection0" value="true" checked="checked" type="checkbox"> Sessions: Edit/Delete Responses/Comments by Others<br><br>
                                                         </div>
-<<<<<<< HEAD
-                                                        
-=======
                                                         <a href="javascript:;" onclick="showTuneSessionnPermissionsDiv(4, 0)" id="toggleSessionLevelInSection0ForInstructor4" class="small col-sm-5">
                                                              
                                                             Give different permissions for sessions in this section
@@ -1288,7 +1249,6 @@
                                                                 </tbody>
                                                             </table>
                                                         </div>
->>>>>>> 7a17ad72
                                                     </div>
                                                 </div>
                                             </div>
@@ -1326,9 +1286,6 @@
                                                             <input name="canviewsessioninsectionsection1" value="true" checked="checked" type="checkbox"> Sessions: View Responses and Comments<br>
                                                             <input name="canmodifysessioncommentinsectionsection1" value="true" checked="checked" type="checkbox"> Sessions: Edit/Delete Responses/Comments by Others<br><br>
                                                         </div>
-<<<<<<< HEAD
-                                                        
-=======
                                                         <a href="javascript:;" onclick="showTuneSessionnPermissionsDiv(4, 1)" id="toggleSessionLevelInSection1ForInstructor4" class="small col-sm-5">
                                                              
                                                             Give different permissions for sessions in this section
@@ -1357,7 +1314,6 @@
                                                                 </tbody>
                                                             </table>
                                                         </div>
->>>>>>> 7a17ad72
                                                     </div>
                                                 </div>
                                             </div>
@@ -1395,9 +1351,6 @@
                                                             <input name="canviewsessioninsectionsection2" value="true" checked="checked" type="checkbox"> Sessions: View Responses and Comments<br>
                                                             <input name="canmodifysessioncommentinsectionsection2" value="true" checked="checked" type="checkbox"> Sessions: Edit/Delete Responses/Comments by Others<br><br>
                                                         </div>
-<<<<<<< HEAD
-                                                        
-=======
                                                         <a href="javascript:;" onclick="showTuneSessionnPermissionsDiv(4, 2)" id="toggleSessionLevelInSection2ForInstructor4" class="small col-sm-5">
                                                              
                                                             Give different permissions for sessions in this section
@@ -1426,7 +1379,6 @@
                                                                 </tbody>
                                                             </table>
                                                         </div>
->>>>>>> 7a17ad72
                                                     </div>
                                                 </div>
                                             </div>
@@ -1573,9 +1525,6 @@
                                                             <input name="canviewsessioninsectionsection0" value="true" checked="checked" type="checkbox"> Sessions: View Responses and Comments<br>
                                                             <input name="canmodifysessioncommentinsectionsection0" value="true" checked="checked" type="checkbox"> Sessions: Edit/Delete Responses/Comments by Others<br><br>
                                                         </div>
-<<<<<<< HEAD
-                                                        
-=======
                                                         <a href="javascript:;" onclick="showTuneSessionnPermissionsDiv(5, 0)" id="toggleSessionLevelInSection0ForInstructor5" class="small col-sm-5">Give different permissions for sessions in this section</a>      
                                                         <div id="tuneSessionPermissionsDiv0ForInstructor5" style="display: none;">
                                                             <input name="issection0sessionsset" value="false" type="hidden">
@@ -1599,7 +1548,6 @@
                                                                 </tbody>
                                                             </table>
                                                         </div>
->>>>>>> 7a17ad72
                                                     </div>
                                                 </div>
                                             </div>
@@ -1635,9 +1583,6 @@
                                                             <input name="canviewsessioninsectionsection1" value="true" checked="checked" type="checkbox"> Sessions: View Responses and Comments<br>
                                                             <input name="canmodifysessioncommentinsectionsection1" value="true" checked="checked" type="checkbox"> Sessions: Edit/Delete Responses/Comments by Others<br><br>
                                                         </div>
-<<<<<<< HEAD
-                                                        
-=======
                                                         <a href="javascript:;" onclick="showTuneSessionnPermissionsDiv(5, 1)" id="toggleSessionLevelInSection1ForInstructor5" class="small col-sm-5">Give different permissions for sessions in this section</a>      
                                                         <div id="tuneSessionPermissionsDiv1ForInstructor5" style="display: none;">
                                                             <input name="issection1sessionsset" value="false" type="hidden">
@@ -1661,7 +1606,6 @@
                                                                 </tbody>
                                                             </table>
                                                         </div>
->>>>>>> 7a17ad72
                                                     </div>
                                                 </div>
                                             </div>
@@ -1697,9 +1641,6 @@
                                                             <input name="canviewsessioninsectionsection2" value="true" checked="checked" type="checkbox"> Sessions: View Responses and Comments<br>
                                                             <input name="canmodifysessioncommentinsectionsection2" value="true" checked="checked" type="checkbox"> Sessions: Edit/Delete Responses/Comments by Others<br><br>
                                                         </div>
-<<<<<<< HEAD
-                                                        
-=======
                                                         <a href="javascript:;" onclick="showTuneSessionnPermissionsDiv(5, 2)" id="toggleSessionLevelInSection2ForInstructor5" class="small col-sm-5">Give different permissions for sessions in this section</a>      
                                                         <div id="tuneSessionPermissionsDiv2ForInstructor5" style="display: none;">
                                                             <input name="issection2sessionsset" value="false" type="hidden">
@@ -1723,7 +1664,6 @@
                                                                 </tbody>
                                                             </table>
                                                         </div>
->>>>>>> 7a17ad72
                                                     </div>
                                                 </div>
                                             </div>
