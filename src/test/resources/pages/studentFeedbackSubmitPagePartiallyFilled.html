<div class="container" id="mainContent">
  <div id="topOfPage">
  </div>
  <h1>
    Submit Feedback
  </h1>
  <br>
  <div id="student-motd-wrapper">
    <script>
      var motdUrl = window.location.origin + '/${studentmotd.url}';
    </script>
    <script src="/js/studentMotd.js" type="text/javascript">
    </script>
    ${studentmotd.container}
  </div>
  <form action="/page/studentFeedbackSubmissionEditSave" method="post" name="form_student_submit_response">
    <input name="fsname" type="hidden" value="First Session">
    <input name="courseid" type="hidden" value="SFSubmitUiT.CS2104">
    <input name="user" type="hidden" value="SFSubmitUiT.alice.b">
    <div id="statusMessagesToUser" style="display: none;">
    </div>
    <script src="/js/statusMessage.js" type="text/javascript">
    </script>
    <div class="well well-plain" id="course1">
      <div class="panel-body">
        <div class="form-horizontal">
          <div class="panel-heading">
            <div class="form-group">
              <label class="col-sm-2 control-label">
                Course ID:
              </label>
              <div class="col-sm-10">
                <p class="form-control-static">
                  SFSubmitUiT.CS2104
                </p>
              </div>
            </div>
            <div class="form-group">
              <label class="col-sm-2 control-label">
                Session:
              </label>
              <div class="col-sm-10">
                <p class="form-control-static">
                  First Session
                </p>
              </div>
            </div>
            <div class="form-group">
              <label class="col-sm-2 control-label">
                Opening time:
              </label>
              <div class="col-sm-10">
                <p class="form-control-static">
                  Sun, 01 Apr 2012, 11:59 PM
                </p>
              </div>
            </div>
            <div class="form-group">
              <label class="col-sm-2 control-label">
                Closing time:
              </label>
              <div class="col-sm-10">
                <p class="form-control-static">
                  Thu, 30 Apr 2026, 11:59 PM
                </p>
              </div>
            </div>
            <div class="form-group">
              <label class="col-sm-2 control-label">
                Instructions:
              </label>
              <div class="col-sm-10">
                <p class="form-control-static text-preserve-space">
                  Instructions for first session
                </p>
              </div>
            </div>
          </div>
        </div>
      </div>
    </div>
    <br>
    <input name="questiontype-1" type="hidden" value="TEXT">
    <input name="questionid-1" type="hidden" value="${question.id}">
    <input name="questionresponsetotal-1" type="hidden" value="1">
    <div class="form-horizontal">
      <div class="panel panel-primary">
        <div class="panel-heading">
          Question 1:
          <br>
          <span class="text-preserve-space">
            What is the best selling point of your product?
          </span>
        </div>
        <div class="panel-body">
          <p class="text-muted">
            Only the following persons can see your responses:
          </p>
          <ul class="text-muted">
            <li class="unordered">
              You can see your own feedback in the results page later on.
            </li>
            <li class="unordered">
              Your team members can see your response, but not the name of the recipient, or your name.
            </li>
            <li class="unordered">
              Other students in the course can see your response, but not the name of the recipient, or your name.
            </li>
            <li class="unordered">
              Instructors in this course can see your response, the name of the recipient, and your name.
            </li>
          </ul>
          <br>
          <div class="form-group margin-0">
            <div class="col-sm-2 form-inline mobile-align-left" style="display:none">
              <label for="input">
                To:
              </label>
              <select class="participantSelect middlealign form-control" name="responserecipient-1-0" style="display:none;max-width:125px">
                <option value="">
                </option>
                <option selected="" value="SFSubmitUiT.alice.b@gmail.tmt">
                  Myself
                </option>
              </select>
              <span>
                Myself
              </span>
            </div>
            <div class="col-sm-12">
              <textarea class="form-control" cols="100%" name="responsetext-1-0" rows="4">
                Test Self Feedback
              </textarea>
              <input name="responseid-1-0" type="hidden" value="${question.id}%SFSubmitUiT.alice.b@gmail.tmt%SFSubmitUiT.alice.b@gmail.tmt">
            </div>
          </div>
        </div>
      </div>
    </div>
    <br>
    <br>
    <input name="questiontype-2" type="hidden" value="TEXT">
    <input name="questionid-2" type="hidden" value="${question.id}">
    <input name="questionresponsetotal-2" type="hidden" value="3">
    <div class="form-horizontal">
      <div class="panel panel-primary">
        <div class="panel-heading">
          Question 2:
          <br>
          <span class="text-preserve-space">
            Rate 3 other students' products
          </span>
        </div>
        <div class="panel-body">
          <p class="text-muted">
            Only the following persons can see your responses:
          </p>
          <ul class="text-muted">
            <li class="unordered">
              Instructors in this course can see your response, the name of the recipient, and your name.
            </li>
            <li class="unordered">
              The receiving students can see your response, but not your name.
            </li>
            <li class="unordered">
              Your team members can see your response, and your name, but not the name of the recipient.
            </li>
          </ul>
          <br>
          <div class="form-group margin-0">
            <div class="col-sm-4 form-inline mobile-align-left" style="text-align:right">
              <label for="input">
                To:
              </label>
              <select class="participantSelect middlealign form-control" name="responserecipient-2-0" style="width:275px;max-width:275px">
                <option value="">
                </option>
                <option selected="" value="SFSubmitUiT.benny.c@gmail.tmt">
                  Benny Charles
                </option>
                <option value="SFSubmitUiT.charlie.d@gmail.tmt">
                  Charlie Davis
                </option>
                <option value="SFSubmitUiT.danny.e@gmail.tmt">
                  Danny Engrid
                </option>
                <option style="display: none;" value="drop.out@gmail.tmt">
                  Drop out
                </option>
                <option value="SFSubmitUiT.emily.f@gmail.tmt">
                  Emily
                </option>
                <option style="display: none;" value="extra.guy@gmail.tmt">
                  Extra guy
                </option>
              </select>
            </div>
            <div class="col-sm-8">
              <textarea class="form-control" cols="100%" name="responsetext-2-0" rows="4">
                Response to Benny.
              </textarea>
              <input name="responseid-2-0" type="hidden" value="${question.id}%SFSubmitUiT.alice.b@gmail.tmt%SFSubmitUiT.benny.c@gmail.tmt">
            </div>
          </div>
          <br>
          <div class="form-group margin-0">
            <div class="col-sm-4 form-inline mobile-align-left" style="text-align:right">
              <label for="input">
                To:
              </label>
              <select class="participantSelect middlealign form-control" name="responserecipient-2-1" style="width:275px;max-width:275px">
                <option value="">
                </option>
                <option style="display: none;" value="SFSubmitUiT.benny.c@gmail.tmt">
                  Benny Charles
                </option>
                <option value="SFSubmitUiT.charlie.d@gmail.tmt">
                  Charlie Davis
                </option>
                <option value="SFSubmitUiT.danny.e@gmail.tmt">
                  Danny Engrid
                </option>
                <option selected="" value="drop.out@gmail.tmt">
                  Drop out
                </option>
                <option value="SFSubmitUiT.emily.f@gmail.tmt">
                  Emily
                </option>
                <option style="display: none;" value="extra.guy@gmail.tmt">
                  Extra guy
                </option>
              </select>
            </div>
            <div class="col-sm-8">
              <textarea class="form-control" cols="100%" name="responsetext-2-1" rows="4">
                Response to student who is going to drop out.
              </textarea>
              <input name="responseid-2-1" type="hidden" value="${question.id}%SFSubmitUiT.alice.b@gmail.tmt%drop.out@gmail.tmt">
            </div>
          </div>
          <br>
          <div class="form-group margin-0">
            <div class="col-sm-4 form-inline mobile-align-left" style="text-align:right">
              <label for="input">
                To:
              </label>
              <select class="participantSelect middlealign form-control" name="responserecipient-2-2" style="width:275px;max-width:275px">
                <option value="">
                </option>
                <option style="display: none;" value="SFSubmitUiT.benny.c@gmail.tmt">
                  Benny Charles
                </option>
                <option value="SFSubmitUiT.charlie.d@gmail.tmt">
                  Charlie Davis
                </option>
                <option value="SFSubmitUiT.danny.e@gmail.tmt">
                  Danny Engrid
                </option>
                <option style="display: none;" value="drop.out@gmail.tmt">
                  Drop out
                </option>
                <option value="SFSubmitUiT.emily.f@gmail.tmt">
                  Emily
                </option>
                <option selected="" value="extra.guy@gmail.tmt">
                  Extra guy
                </option>
              </select>
            </div>
            <div class="col-sm-8">
              <textarea class="form-control" cols="100%" name="responsetext-2-2" rows="4">
                Response to extra guy.
              </textarea>
              <input name="responseid-2-2" type="hidden" value="${question.id}%SFSubmitUiT.alice.b@gmail.tmt%extra.guy@gmail.tmt">
            </div>
          </div>
        </div>
      </div>
    </div>
    <br>
    <br>
    <input name="questiontype-3" type="hidden" value="TEXT">
    <input name="questionid-3" type="hidden" value="${question.id}">
    <input name="questionresponsetotal-3" type="hidden" value="1">
    <div class="form-horizontal">
      <div class="panel panel-primary">
        <div class="panel-heading">
          Question 3:
          <br>
          <span class="text-preserve-space">
            Comments about the class
          </span>
        </div>
        <div class="panel-body">
          <p class="text-muted">
            Only the following persons can see your responses:
          </p>
          <ul class="text-muted">
            <li class="unordered">
              Instructors in this course can see your response, but not your name.
            </li>
            <li class="unordered">
              Your team members can see your response, but not your name.
            </li>
          </ul>
          <br>
          <div class="form-group margin-0">
            <div class="col-sm-2 form-inline mobile-align-left" style="display:none">
              <label for="input">
                To:
              </label>
              <select class="participantSelect middlealign newResponse form-control" name="responserecipient-3-0" style="display:none;max-width:125px">
                <option selected="" value="">
                </option>
                <option value="%GENERAL%">
                  %GENERAL%
                </option>
              </select>
              <span>
                %GENERAL%
              </span>
            </div>
            <div class="col-sm-12">
              <textarea class="form-control" cols="100%" name="responsetext-3-0" rows="4">
              </textarea>
            </div>
          </div>
        </div>
      </div>
    </div>
    <br>
    <br>
    <input name="questiontype-4" type="hidden" value="TEXT">
    <input name="questionid-4" type="hidden" value="${question.id}">
    <input name="questionresponsetotal-4" type="hidden" value="2">
    <div class="form-horizontal">
      <div class="panel panel-primary">
        <div class="panel-heading">
          Question 4:
          <br>
          <span class="text-preserve-space">
            Give feedback to 3 other teams.
          </span>
        </div>
        <div class="panel-body">
          <p class="text-muted">
            Only the following persons can see your responses:
          </p>
          <ul class="text-muted">
            <li class="unordered">
              The receiving teams can see your response, and your name.
            </li>
          </ul>
          <br>
          <div class="form-group margin-0">
            <div class="col-sm-2 form-inline mobile-align-left" style="text-align:right">
              <label for="input">
                To:
              </label>
              <select class="participantSelect middlealign form-control" name="responserecipient-4-0" style="display:none;max-width:125px">
                <option value="">
                </option>
                <option style="display: none;" value="Team 2">
                  Team 2
                </option>
                <option selected="" value="Team 3">
                  Team 3
                </option>
              </select>
              <span>
                Team 3
              </span>
            </div>
            <div class="col-sm-10">
              <textarea class="form-control" cols="100%" name="responsetext-4-0" rows="4">
                Feedback to team 3
              </textarea>
              <input name="responseid-4-0" type="hidden" value="${question.id}%Team >'&quot;< 1</td></div>'&quot;%Team 3">
            </div>
          </div>
          <br>
          <div class="form-group margin-0">
            <div class="col-sm-2 form-inline mobile-align-left" style="text-align:right">
              <label for="input">
                To:
              </label>
              <select class="participantSelect middlealign newResponse form-control" name="responserecipient-4-1" style="display:none;max-width:125px">
                <option selected="" value="">
                </option>
                <option value="Team 2">
                  Team 2
                </option>
                <option style="display: none;" value="Team 3">
                  Team 3
                </option>
              </select>
              <span>
                Team 2
              </span>
            </div>
            <div class="col-sm-10">
              <textarea class="form-control" cols="100%" name="responsetext-4-1" rows="4">
              </textarea>
            </div>
          </div>
        </div>
      </div>
    </div>
    <br>
    <br>
    <input name="questiontype-5" type="hidden" value="TEXT">
    <input name="questionid-5" type="hidden" value="${question.id}">
    <input name="questionresponsetotal-5" type="hidden" value="1">
    <div class="form-horizontal">
      <div class="panel panel-primary">
        <div class="panel-heading">
          Question 5:
          <br>
          <span class="text-preserve-space">
            Give feedback to your team mates
          </span>
        </div>
        <div class="panel-body">
          <p class="text-muted">
            Only the following persons can see your responses:
          </p>
          <ul class="text-muted">
            <li class="unordered">
              The receiving student can see your response, and your name.
            </li>
          </ul>
          <br>
          <div class="form-group margin-0">
            <div class="col-sm-2 form-inline mobile-align-left" style="text-align:right">
              <label for="input">
                To:
              </label>
              <select class="participantSelect middlealign newResponse form-control" name="responserecipient-5-0" style="display:none;max-width:125px">
                <option selected="" value="">
                </option>
                <option value="SFSubmitUiT.benny.c@gmail.tmt">
                  Benny Charles
                </option>
              </select>
              <span>
                Benny Charles
              </span>
            </div>
            <div class="col-sm-10">
              <textarea class="form-control" cols="100%" name="responsetext-5-0" rows="4">
              </textarea>
            </div>
          </div>
        </div>
      </div>
    </div>
    <br>
    <br>
    <input name="questiontype-6" type="hidden" value="MCQ">
    <input name="questionid-6" type="hidden" value="${question.id}">
    <input name="questionresponsetotal-6" type="hidden" value="1">
    <div class="form-horizontal">
      <div class="panel panel-primary">
        <div class="panel-heading">
          Question 6:
          <br>
          <span class="text-preserve-space">
            What is the best selling point of your product?
          </span>
        </div>
        <div class="panel-body">
          <p class="text-muted">
            Only the following persons can see your responses:
          </p>
          <ul class="text-muted">
            <li class="unordered">
              You can see your own feedback in the results page later on.
            </li>
            <li class="unordered">
              Your team members can see your response, but not the name of the recipient, or your name.
            </li>
            <li class="unordered">
              Other students in the course can see your response, but not the name of the recipient, or your name.
            </li>
            <li class="unordered">
              Instructors in this course can see your response, the name of the recipient, and your name.
            </li>
          </ul>
          <br>
          <div class="form-group margin-0">
            <div class="col-sm-2 form-inline mobile-align-left" style="display:none">
              <label for="input">
                To:
              </label>
              <select class="participantSelect middlealign newResponse form-control" name="responserecipient-6-0" style="display:none;max-width:125px">
                <option selected="" value="">
                </option>
                <option value="SFSubmitUiT.alice.b@gmail.tmt">
                  Myself
                </option>
              </select>
              <span>
                Myself
              </span>
            </div>
            <div class="col-sm-12">
              <table>
                <tbody>
                  <tr>
                    <td>
                      <div class="radio">
                        <label class="bold-label">
                          <input name="responsetext-6-0" type="radio" value="UI">
                          UI
                        </label>
                      </div>
                    </td>
                  </tr>
                  <tr>
                    <td>
                      <div class="radio">
                        <label class="bold-label">
                          <input name="responsetext-6-0" type="radio" value="Algo">
                          Algo
                        </label>
                      </div>
                    </td>
                  </tr>
                </tbody>
              </table>
            </div>
          </div>
        </div>
      </div>
    </div>
    <br>
    <br>
    <input name="questiontype-7" type="hidden" value="MCQ">
    <input name="questionid-7" type="hidden" value="${question.id}">
    <input name="questionresponsetotal-7" type="hidden" value="2">
    <div class="form-horizontal">
      <div class="panel panel-primary">
        <div class="panel-heading">
          Question 7:
          <br>
          <span class="text-preserve-space">
            What do you think is the other teams' best feature?
          </span>
        </div>
        <div class="panel-body">
          <p class="text-muted">
            Only the following persons can see your responses:
          </p>
          <ul class="text-muted">
            <li class="unordered">
              The receiving teams can see your response, and your name.
            </li>
          </ul>
          <br>
          <div class="form-group margin-0">
            <div class="col-sm-2 form-inline mobile-align-left" style="text-align:right">
              <label for="input">
                To:
              </label>
              <select class="participantSelect middlealign form-control" name="responserecipient-7-0" style="display:none;max-width:125px">
                <option value="">
                </option>
                <option selected="" value="Team 2">
                  Team 2
                </option>
                <option style="display: none;" value="Team 3">
                  Team 3
                </option>
              </select>
              <span>
                Team 2
              </span>
            </div>
            <div class="col-sm-10">
              <table>
                <tbody>
                  <tr>
                    <td>
                      <div class="radio">
                        <label class="bold-label">
                          <input name="responsetext-7-0" type="radio" value="UI">
                          UI
                        </label>
                      </div>
                    </td>
                  </tr>
                  <tr>
                    <td>
                      <div class="radio">
                        <label class="bold-label">
                          <input checked="" name="responsetext-7-0" type="radio" value="Algo">
                          Algo
                        </label>
                      </div>
                    </td>
                  </tr>
                </tbody>
              </table>
              <input name="responseid-7-0" type="hidden" value="${question.id}%Team >'&quot;< 1</td></div>'&quot;%Team 2">
            </div>
          </div>
          <br>
          <div class="form-group margin-0">
            <div class="col-sm-2 form-inline mobile-align-left" style="text-align:right">
              <label for="input">
                To:
              </label>
              <select class="participantSelect middlealign newResponse form-control" name="responserecipient-7-1" style="display:none;max-width:125px">
                <option selected="" value="">
                </option>
                <option style="display: none;" value="Team 2">
                  Team 2
                </option>
                <option value="Team 3">
                  Team 3
                </option>
              </select>
              <span>
                Team 3
              </span>
            </div>
            <div class="col-sm-10">
              <table>
                <tbody>
                  <tr>
                    <td>
                      <div class="radio">
                        <label class="bold-label">
                          <input name="responsetext-7-1" type="radio" value="UI">
                          UI
                        </label>
                      </div>
                    </td>
                  </tr>
                  <tr>
                    <td>
                      <div class="radio">
                        <label class="bold-label">
                          <input name="responsetext-7-1" type="radio" value="Algo">
                          Algo
                        </label>
                      </div>
                    </td>
                  </tr>
                </tbody>
              </table>
            </div>
          </div>
        </div>
      </div>
    </div>
    <br>
    <br>
    <input name="questiontype-8" type="hidden" value="MSQ">
    <input name="questionid-8" type="hidden" value="${question.id}">
    <input name="questionresponsetotal-8" type="hidden" value="1">
    <div class="form-horizontal">
      <div class="panel panel-primary">
        <div class="panel-heading">
          Question 8:
          <br>
          <span class="text-preserve-space">
            What is the best selling point of your product?
          </span>
        </div>
        <div class="panel-body">
          <p class="text-muted">
            Only the following persons can see your responses:
          </p>
          <ul class="text-muted">
            <li class="unordered">
              You can see your own feedback in the results page later on.
            </li>
            <li class="unordered">
              Your team members can see your response, but not the name of the recipient, or your name.
            </li>
            <li class="unordered">
              Other students in the course can see your response, but not the name of the recipient, or your name.
            </li>
            <li class="unordered">
              Instructors in this course can see your response, the name of the recipient, and your name.
            </li>
          </ul>
          <br>
          <div class="form-group margin-0">
            <div class="col-sm-2 form-inline mobile-align-left" style="display:none">
              <label for="input">
                To:
              </label>
              <select class="participantSelect middlealign newResponse form-control" name="responserecipient-8-0" style="display:none;max-width:125px">
                <option selected="" value="">
                </option>
                <option value="SFSubmitUiT.alice.b@gmail.tmt">
                  Myself
                </option>
              </select>
              <span>
                Myself
              </span>
            </div>
            <div class="col-sm-12">
              <table>
                <tbody>
                  <tr>
                    <td>
                      <div class="checkbox">
                        <label class="bold-label">
                          <input name="responsetext-8-0" type="checkbox" value="UI">
                          UI
                        </label>
                      </div>
                    </td>
                  </tr>
                  <tr>
                    <td>
                      <div class="checkbox">
                        <label class="bold-label">
                          <input name="responsetext-8-0" type="checkbox" value="Algo">
                          Algo
                        </label>
                      </div>
                    </td>
                  </tr>
                  <tr>
                    <td>
                      <div class="checkbox">
                        <label class="bold-label">
                          <input name="responsetext-8-0" type="checkbox" value="Design">
                          Design
                        </label>
                      </div>
                    </td>
                  </tr>
                  <tr>
                    <td>
                      <div class="checkbox">
                        <label class="bold-label">
                          <input name="responsetext-8-0" type="checkbox" value="">
                          <i>
                            None of the above
                          </i>
                        </label>
                      </div>
                    </td>
                  </tr>
                </tbody>
              </table>
            </div>
          </div>
        </div>
      </div>
    </div>
    <br>
    <br>
    <input name="questiontype-9" type="hidden" value="MSQ">
    <input name="questionid-9" type="hidden" value="${question.id}">
    <input name="questionresponsetotal-9" type="hidden" value="2">
    <div class="form-horizontal">
      <div class="panel panel-primary">
        <div class="panel-heading">
          Question 9:
          <br>
          <span class="text-preserve-space">
            What do you think is the other teams' best feature?
          </span>
        </div>
        <div class="panel-body">
          <p class="text-muted">
            Only the following persons can see your responses:
          </p>
          <ul class="text-muted">
            <li class="unordered">
              The receiving teams can see your response, and your name.
            </li>
          </ul>
          <br>
          <div class="form-group margin-0">
            <div class="col-sm-2 form-inline mobile-align-left" style="text-align:right">
              <label for="input">
                To:
              </label>
              <select class="participantSelect middlealign form-control" name="responserecipient-9-0" style="display:none;max-width:125px">
                <option value="">
                </option>
                <option selected="" value="Team 2">
                  Team 2
                </option>
                <option style="display: none;" value="Team 3">
                  Team 3
                </option>
              </select>
              <span>
                Team 2
              </span>
            </div>
            <div class="col-sm-10">
              <table>
                <tbody>
                  <tr>
                    <td>
                      <div class="checkbox">
                        <label class="bold-label">
                          <input checked="" name="responsetext-9-0" type="checkbox" value="UI">
                          UI
                        </label>
                      </div>
                    </td>
                  </tr>
                  <tr>
                    <td>
                      <div class="checkbox">
                        <label class="bold-label">
                          <input name="responsetext-9-0" type="checkbox" value="Algo">
                          Algo
                        </label>
                      </div>
                    </td>
                  </tr>
                  <tr>
                    <td>
                      <div class="checkbox">
                        <label class="bold-label">
                          <input checked="" name="responsetext-9-0" type="checkbox" value="Design">
                          Design
                        </label>
                      </div>
                    </td>
                  </tr>
                  <tr>
                    <td>
                      <div class="checkbox">
                        <label class="bold-label">
                          <input name="responsetext-9-0" type="checkbox" value="">
                          <i>
                            None of the above
                          </i>
                        </label>
                      </div>
                    </td>
                  </tr>
                </tbody>
              </table>
              <input name="responseid-9-0" type="hidden" value="${question.id}%Team >'&quot;< 1</td></div>'&quot;%Team 2">
            </div>
          </div>
          <br>
          <div class="form-group margin-0">
            <div class="col-sm-2 form-inline mobile-align-left" style="text-align:right">
              <label for="input">
                To:
              </label>
              <select class="participantSelect middlealign newResponse form-control" name="responserecipient-9-1" style="display:none;max-width:125px">
                <option selected="" value="">
                </option>
                <option style="display: none;" value="Team 2">
                  Team 2
                </option>
                <option value="Team 3">
                  Team 3
                </option>
              </select>
              <span>
                Team 3
              </span>
            </div>
            <div class="col-sm-10">
              <table>
                <tbody>
                  <tr>
                    <td>
                      <div class="checkbox">
                        <label class="bold-label">
                          <input name="responsetext-9-1" type="checkbox" value="UI">
                          UI
                        </label>
                      </div>
                    </td>
                  </tr>
                  <tr>
                    <td>
                      <div class="checkbox">
                        <label class="bold-label">
                          <input name="responsetext-9-1" type="checkbox" value="Algo">
                          Algo
                        </label>
                      </div>
                    </td>
                  </tr>
                  <tr>
                    <td>
                      <div class="checkbox">
                        <label class="bold-label">
                          <input name="responsetext-9-1" type="checkbox" value="Design">
                          Design
                        </label>
                      </div>
                    </td>
                  </tr>
                  <tr>
                    <td>
                      <div class="checkbox">
                        <label class="bold-label">
                          <input name="responsetext-9-1" type="checkbox" value="">
                          <i>
                            None of the above
                          </i>
                        </label>
                      </div>
                    </td>
                  </tr>
                </tbody>
              </table>
            </div>
          </div>
        </div>
      </div>
    </div>
    <br>
    <br>
    <input name="questiontype-10" type="hidden" value="MCQ">
    <input name="questionid-10" type="hidden" value="${question.id}">
    <input name="questionresponsetotal-10" type="hidden" value="1">
    <div class="form-horizontal">
      <div class="panel panel-primary">
        <div class="panel-heading">
          Question 10:
          <br>
          <span class="text-preserve-space">
            Who is the best class mate?
          </span>
        </div>
        <div class="panel-body">
          <p class="text-muted">
            Only the following persons can see your responses:
          </p>
          <ul class="text-muted">
            <li class="unordered">
              You can see your own feedback in the results page later on.
            </li>
            <li class="unordered">
              Your team members can see your response, but not the name of the recipient, or your name.
            </li>
            <li class="unordered">
              Other students in the course can see your response, but not the name of the recipient, or your name.
            </li>
            <li class="unordered">
              Instructors in this course can see your response, the name of the recipient, and your name.
            </li>
          </ul>
          <br>
          <div class="form-group margin-0">
            <div class="col-sm-2 form-inline mobile-align-left" style="display:none">
              <label for="input">
                To:
              </label>
              <select class="participantSelect middlealign newResponse form-control" name="responserecipient-10-0" style="display:none;max-width:125px">
                <option selected="" value="">
                </option>
                <option value="SFSubmitUiT.alice.b@gmail.tmt">
                  Myself
                </option>
              </select>
              <span>
                Myself
              </span>
            </div>
            <div class="col-sm-12">
              <table>
                <tbody>
                  <tr>
                    <td>
                      <div class="radio">
                        <label class="bold-label">
                          <input name="responsetext-10-0" type="radio" value="Alice Betsy</option></td></div>'&quot; (Team >'&quot;< 1</td></div>'&quot;)">
                          Alice Betsy</option></td></div>'" (Team >'"< 1</td></div>'")
                        </label>
                      </div>
                    </td>
                  </tr>
                  <tr>
                    <td>
                      <div class="radio">
                        <label class="bold-label">
                          <input name="responsetext-10-0" type="radio" value="Benny Charles (Team >'&quot;< 1</td></div>'&quot;)">
                          Benny Charles (Team >'"< 1</td></div>'")
                        </label>
                      </div>
                    </td>
                  </tr>
                  <tr>
                    <td>
                      <div class="radio">
                        <label class="bold-label">
                          <input name="responsetext-10-0" type="radio" value="Charlie Davis (Team 2)">
                          Charlie Davis (Team 2)
                        </label>
                      </div>
                    </td>
                  </tr>
                  <tr>
                    <td>
                      <div class="radio">
                        <label class="bold-label">
                          <input name="responsetext-10-0" type="radio" value="Danny Engrid (Team 2)">
                          Danny Engrid (Team 2)
                        </label>
                      </div>
                    </td>
                  </tr>
                  <tr>
                    <td>
                      <div class="radio">
                        <label class="bold-label">
                          <input name="responsetext-10-0" type="radio" value="Drop out (Team 2)">
                          Drop out (Team 2)
                        </label>
                      </div>
                    </td>
                  </tr>
                  <tr>
                    <td>
                      <div class="radio">
                        <label class="bold-label">
                          <input name="responsetext-10-0" type="radio" value="Emily (Team 3)">
                          Emily (Team 3)
                        </label>
                      </div>
                    </td>
                  </tr>
                  <tr>
                    <td>
                      <div class="radio">
                        <label class="bold-label">
                          <input name="responsetext-10-0" type="radio" value="Extra guy (Team 2)">
                          Extra guy (Team 2)
                        </label>
                      </div>
                    </td>
                  </tr>
                </tbody>
              </table>
            </div>
          </div>
        </div>
      </div>
    </div>
    <br>
    <br>
    <input name="questiontype-11" type="hidden" value="MSQ">
    <input name="questionid-11" type="hidden" value="${question.id}">
    <input name="questionresponsetotal-11" type="hidden" value="1">
    <div class="form-horizontal">
      <div class="panel panel-primary">
        <div class="panel-heading">
          Question 11:
          <br>
          <span class="text-preserve-space">
            Who do you recommend as tutor?
          </span>
        </div>
        <div class="panel-body">
          <p class="text-muted">
            Only the following persons can see your responses:
          </p>
          <ul class="text-muted">
            <li class="unordered">
              You can see your own feedback in the results page later on.
            </li>
            <li class="unordered">
              Your team members can see your response, but not the name of the recipient, or your name.
            </li>
            <li class="unordered">
              Other students in the course can see your response, but not the name of the recipient, or your name.
            </li>
            <li class="unordered">
              Instructors in this course can see your response, the name of the recipient, and your name.
            </li>
          </ul>
          <br>
          <div class="form-group margin-0">
            <div class="col-sm-2 form-inline mobile-align-left" style="display:none">
              <label for="input">
                To:
              </label>
              <select class="participantSelect middlealign newResponse form-control" name="responserecipient-11-0" style="display:none;max-width:125px">
                <option selected="" value="">
                </option>
                <option value="SFSubmitUiT.alice.b@gmail.tmt">
                  Myself
                </option>
              </select>
              <span>
                Myself
              </span>
            </div>
            <div class="col-sm-12">
              <table>
                <tbody>
                  <tr>
                    <td>
                      <div class="checkbox">
                        <label class="bold-label">
                          <input name="responsetext-11-0" type="checkbox" value="Alice Betsy</option></td></div>'&quot; (Team >'&quot;< 1</td></div>'&quot;)">
                          Alice Betsy</option></td></div>'" (Team >'"< 1</td></div>'")
                        </label>
                      </div>
                    </td>
                  </tr>
                  <tr>
                    <td>
                      <div class="checkbox">
                        <label class="bold-label">
                          <input name="responsetext-11-0" type="checkbox" value="Benny Charles (Team >'&quot;< 1</td></div>'&quot;)">
                          Benny Charles (Team >'"< 1</td></div>'")
                        </label>
                      </div>
                    </td>
                  </tr>
                  <tr>
                    <td>
                      <div class="checkbox">
                        <label class="bold-label">
                          <input name="responsetext-11-0" type="checkbox" value="Charlie Davis (Team 2)">
                          Charlie Davis (Team 2)
                        </label>
                      </div>
                    </td>
                  </tr>
                  <tr>
                    <td>
                      <div class="checkbox">
                        <label class="bold-label">
                          <input name="responsetext-11-0" type="checkbox" value="Danny Engrid (Team 2)">
                          Danny Engrid (Team 2)
                        </label>
                      </div>
                    </td>
                  </tr>
                  <tr>
                    <td>
                      <div class="checkbox">
                        <label class="bold-label">
                          <input name="responsetext-11-0" type="checkbox" value="Drop out (Team 2)">
                          Drop out (Team 2)
                        </label>
                      </div>
                    </td>
                  </tr>
                  <tr>
                    <td>
                      <div class="checkbox">
                        <label class="bold-label">
                          <input name="responsetext-11-0" type="checkbox" value="Emily (Team 3)">
                          Emily (Team 3)
                        </label>
                      </div>
                    </td>
                  </tr>
                  <tr>
                    <td>
                      <div class="checkbox">
                        <label class="bold-label">
                          <input name="responsetext-11-0" type="checkbox" value="Extra guy (Team 2)">
                          Extra guy (Team 2)
                        </label>
                      </div>
                    </td>
                  </tr>
                  <tr>
                    <td>
                      <div class="checkbox">
                        <label class="bold-label">
                          <input name="responsetext-11-0" type="checkbox" value="">
                          <i>
                            None of the above
                          </i>
                        </label>
                      </div>
                    </td>
                  </tr>
                </tbody>
              </table>
            </div>
          </div>
        </div>
      </div>
    </div>
    <br>
    <br>
    <input name="questiontype-12" type="hidden" value="MCQ">
    <input name="questionid-12" type="hidden" value="${question.id}">
    <input name="questionresponsetotal-12" type="hidden" value="1">
    <div class="form-horizontal">
      <div class="panel panel-primary">
        <div class="panel-heading">
          Question 12:
          <br>
          <span class="text-preserve-space">
            Which is the best team?
          </span>
        </div>
        <div class="panel-body">
          <p class="text-muted">
            Only the following persons can see your responses:
          </p>
          <ul class="text-muted">
            <li class="unordered">
              You can see your own feedback in the results page later on.
            </li>
            <li class="unordered">
              Your team members can see your response, but not the name of the recipient, or your name.
            </li>
            <li class="unordered">
              Other students in the course can see your response, but not the name of the recipient, or your name.
            </li>
            <li class="unordered">
              Instructors in this course can see your response, the name of the recipient, and your name.
            </li>
          </ul>
          <br>
          <div class="form-group margin-0">
            <div class="col-sm-2 form-inline mobile-align-left" style="display:none">
              <label for="input">
                To:
              </label>
              <select class="participantSelect middlealign newResponse form-control" name="responserecipient-12-0" style="display:none;max-width:125px">
                <option selected="" value="">
                </option>
                <option value="SFSubmitUiT.alice.b@gmail.tmt">
                  Myself
                </option>
              </select>
              <span>
                Myself
              </span>
            </div>
            <div class="col-sm-12">
              <table>
                <tbody>
                  <tr>
                    <td>
                      <div class="radio">
                        <label class="bold-label">
                          <input name="responsetext-12-0" type="radio" value="Team 2">
                          Team 2
                        </label>
                      </div>
                    </td>
                  </tr>
                  <tr>
                    <td>
                      <div class="radio">
                        <label class="bold-label">
                          <input name="responsetext-12-0" type="radio" value="Team 3">
                          Team 3
                        </label>
                      </div>
                    </td>
                  </tr>
                  <tr>
                    <td>
                      <div class="radio">
                        <label class="bold-label">
                          <input name="responsetext-12-0" type="radio" value="Team >'&quot;< 1</td></div>'&quot;">
                          Team >'"< 1</td></div>'"
                        </label>
                      </div>
                    </td>
                  </tr>
                </tbody>
              </table>
            </div>
          </div>
        </div>
      </div>
    </div>
    <br>
    <br>
    <input name="questiontype-13" type="hidden" value="MSQ">
    <input name="questionid-13" type="hidden" value="${question.id}">
    <input name="questionresponsetotal-13" type="hidden" value="1">
    <div class="form-horizontal">
      <div class="panel panel-primary">
        <div class="panel-heading">
          Question 13:
          <br>
          <span class="text-preserve-space">
            Who do you recommend as tutor?
          </span>
        </div>
        <div class="panel-body">
          <p class="text-muted">
            Only the following persons can see your responses:
          </p>
          <ul class="text-muted">
            <li class="unordered">
              You can see your own feedback in the results page later on.
            </li>
            <li class="unordered">
              Your team members can see your response, but not the name of the recipient, or your name.
            </li>
            <li class="unordered">
              Other students in the course can see your response, but not the name of the recipient, or your name.
            </li>
            <li class="unordered">
              Instructors in this course can see your response, the name of the recipient, and your name.
            </li>
          </ul>
          <br>
          <div class="form-group margin-0">
            <div class="col-sm-2 form-inline mobile-align-left" style="display:none">
              <label for="input">
                To:
              </label>
              <select class="participantSelect middlealign newResponse form-control" name="responserecipient-13-0" style="display:none;max-width:125px">
                <option selected="" value="">
                </option>
                <option value="SFSubmitUiT.alice.b@gmail.tmt">
                  Myself
                </option>
              </select>
              <span>
                Myself
              </span>
            </div>
            <div class="col-sm-12">
              <table>
                <tbody>
                  <tr>
                    <td>
                      <div class="checkbox">
                        <label class="bold-label">
                          <input name="responsetext-13-0" type="checkbox" value="Team 2">
                          Team 2
                        </label>
                      </div>
                    </td>
                  </tr>
                  <tr>
                    <td>
                      <div class="checkbox">
                        <label class="bold-label">
                          <input name="responsetext-13-0" type="checkbox" value="Team 3">
                          Team 3
                        </label>
                      </div>
                    </td>
                  </tr>
                  <tr>
                    <td>
                      <div class="checkbox">
                        <label class="bold-label">
                          <input name="responsetext-13-0" type="checkbox" value="Team >'&quot;< 1</td></div>'&quot;">
                          Team >'"< 1</td></div>'"
                        </label>
                      </div>
                    </td>
                  </tr>
                  <tr>
                    <td>
                      <div class="checkbox">
                        <label class="bold-label">
                          <input name="responsetext-13-0" type="checkbox" value="">
                          <i>
                            None of the above
                          </i>
                        </label>
                      </div>
                    </td>
                  </tr>
                </tbody>
              </table>
            </div>
          </div>
        </div>
      </div>
    </div>
    <br>
    <br>
    <input name="questiontype-14" type="hidden" value="NUMSCALE">
    <input name="questionid-14" type="hidden" value="${question.id}">
    <input name="questionresponsetotal-14" type="hidden" value="1">
    <div class="form-horizontal">
      <div class="panel panel-primary">
        <div class="panel-heading">
          Question 14:
          <br>
          <span class="text-preserve-space">
            Rate your product
          </span>
        </div>
        <div class="panel-body">
          <p class="text-muted">
            Only the following persons can see your responses:
          </p>
          <ul class="text-muted">
            <li class="unordered">
              You can see your own feedback in the results page later on.
            </li>
            <li class="unordered">
              Your team members can see your response, but not the name of the recipient, or your name.
            </li>
            <li class="unordered">
              Other students in the course can see your response, but not the name of the recipient, or your name.
            </li>
            <li class="unordered">
              Instructors in this course can see your response, the name of the recipient, and your name.
            </li>
          </ul>
          <br>
          <div class="form-group margin-0">
            <div class="col-sm-2 form-inline mobile-align-left" style="display:none">
              <label for="input">
                To:
              </label>
              <select class="participantSelect middlealign form-control" name="responserecipient-14-0" style="display:none;max-width:125px">
                <option value="">
                </option>
                <option selected="" value="SFSubmitUiT.alice.b@gmail.tmt">
                  Myself
                </option>
              </select>
              <span>
                Myself
              </span>
            </div>
            <div class="col-sm-12">
              <div class="col-sm-3 mobile-no-padding">
                <input class="numScaleAnswerBox form-control col-sm-2" max="5" min="1" name="responsetext-14-0" onchange="validateNumScaleAnswer(14, 0)" step="0.5" type="number" value="1">
                <input name="numscalemin-14-0" type="hidden" value="1">
                <input name="numscalemax-14-0" type="hidden" value="5">
                <input name="numscalestep-14-0" type="hidden" value="0.5">
              </div>
              <div class="text-muted form-control-static">
                [Possible values: 1, 1.5, 2, ..., 4, 4.5, 5]
              </div>
              <input name="responseid-14-0" type="hidden" value="${question.id}%SFSubmitUiT.alice.b@gmail.tmt%SFSubmitUiT.alice.b@gmail.tmt">
            </div>
          </div>
        </div>
      </div>
    </div>
    <br>
    <br>
    <input name="questiontype-15" type="hidden" value="NUMSCALE">
    <input name="questionid-15" type="hidden" value="${question.id}">
    <input name="questionresponsetotal-15" type="hidden" value="2">
    <div class="form-horizontal">
      <div class="panel panel-primary">
        <div class="panel-heading">
          Question 15:
          <br>
          <span class="text-preserve-space">
            Rate others' product
          </span>
        </div>
        <div class="panel-body">
          <p class="text-muted">
            Only the following persons can see your responses:
          </p>
          <ul class="text-muted">
            <li class="unordered">
              The receiving teams can see your response, and your name.
            </li>
          </ul>
          <br>
          <div class="form-group margin-0">
            <div class="col-sm-2 form-inline mobile-align-left" style="text-align:right">
              <label for="input">
                To:
              </label>
              <select class="participantSelect middlealign newResponse form-control" name="responserecipient-15-0" style="display:none;max-width:125px">
                <option selected="" value="">
                </option>
                <option value="Team 2">
                  Team 2
                </option>
                <option style="display: none;" value="Team 3">
                  Team 3
                </option>
              </select>
              <span>
                Team 2
              </span>
            </div>
            <div class="col-sm-10">
              <div class="col-sm-3 mobile-no-padding">
                <input class="numScaleAnswerBox form-control col-sm-2" max="5" min="1" name="responsetext-15-0" onchange="validateNumScaleAnswer(15, 0)" step="0.5" type="number" value="">
                <input name="numscalemin-15-0" type="hidden" value="1">
                <input name="numscalemax-15-0" type="hidden" value="5">
                <input name="numscalestep-15-0" type="hidden" value="0.5">
              </div>
              <div class="text-muted form-control-static">
                [Possible values: 1, 1.5, 2, ..., 4, 4.5, 5]
              </div>
            </div>
          </div>
          <br>
          <div class="form-group margin-0">
            <div class="col-sm-2 form-inline mobile-align-left" style="text-align:right">
              <label for="input">
                To:
              </label>
              <select class="participantSelect middlealign newResponse form-control" name="responserecipient-15-1" style="display:none;max-width:125px">
                <option selected="" value="">
                </option>
                <option style="display: none;" value="Team 2">
                  Team 2
                </option>
                <option value="Team 3">
                  Team 3
                </option>
              </select>
              <span>
                Team 3
              </span>
            </div>
            <div class="col-sm-10">
              <div class="col-sm-3 mobile-no-padding">
                <input class="numScaleAnswerBox form-control col-sm-2" max="5" min="1" name="responsetext-15-1" onchange="validateNumScaleAnswer(15, 1)" step="0.5" type="number" value="">
                <input name="numscalemin-15-1" type="hidden" value="1">
                <input name="numscalemax-15-1" type="hidden" value="5">
                <input name="numscalestep-15-1" type="hidden" value="0.5">
              </div>
              <div class="text-muted form-control-static">
                [Possible values: 1, 1.5, 2, ..., 4, 4.5, 5]
              </div>
            </div>
          </div>
        </div>
      </div>
    </div>
    <br>
    <br>
    <input name="questiontype-16" type="hidden" value="MCQ">
    <input name="questionid-16" type="hidden" value="${question.id}">
    <input name="questionresponsetotal-16" type="hidden" value="1">
    <div class="form-horizontal">
      <div class="panel panel-primary">
        <div class="panel-heading">
          Question 16:
          <br>
          <span class="text-preserve-space">
            Who is the best instructor?
          </span>
        </div>
        <div class="panel-body">
          <p class="text-muted">
            Only the following persons can see your responses:
          </p>
          <ul class="text-muted">
            <li class="unordered">
              You can see your own feedback in the results page later on.
            </li>
            <li class="unordered">
              Your team members can see your response, but not the name of the recipient, or your name.
            </li>
            <li class="unordered">
              Other students in the course can see your response, but not the name of the recipient, or your name.
            </li>
            <li class="unordered">
              Instructors in this course can see your response, the name of the recipient, and your name.
            </li>
          </ul>
          <br>
          <div class="form-group margin-0">
            <div class="col-sm-2 form-inline mobile-align-left" style="display:none">
              <label for="input">
                To:
              </label>
              <select class="participantSelect middlealign newResponse form-control" name="responserecipient-16-0" style="display:none;max-width:125px">
                <option selected="" value="">
                </option>
                <option value="SFSubmitUiT.alice.b@gmail.tmt">
                  Myself
                </option>
              </select>
              <span>
                Myself
              </span>
            </div>
            <div class="col-sm-12">
              <table>
                <tbody>
                  <tr>
                    <td>
                      <div class="radio">
                        <label class="bold-label">
                          <input name="responsetext-16-0" type="radio" value="Teammates Test">
                          Teammates Test
                        </label>
                      </div>
                    </td>
                  </tr>
                  <tr>
                    <td>
                      <div class="radio">
                        <label class="bold-label">
                          <input name="responsetext-16-0" type="radio" value="Teammates Test2">
                          Teammates Test2
                        </label>
                      </div>
                    </td>
                  </tr>
                  <tr>
                    <td>
                      <div class="radio">
                        <label class="bold-label">
                          <input name="responsetext-16-0" type="radio" value="Teammates Test3">
                          Teammates Test3
                        </label>
                      </div>
                    </td>
                  </tr>
                </tbody>
              </table>
            </div>
          </div>
        </div>
      </div>
    </div>
    <br>
    <br>
    <input name="questiontype-17" type="hidden" value="MSQ">
    <input name="questionid-17" type="hidden" value="${question.id}">
    <input name="questionresponsetotal-17" type="hidden" value="1">
    <div class="form-horizontal">
      <div class="panel panel-primary">
        <div class="panel-heading">
          Question 17:
          <br>
          <span class="text-preserve-space">
            Who do you recommend as tutors?
          </span>
        </div>
        <div class="panel-body">
          <p class="text-muted">
            Only the following persons can see your responses:
          </p>
          <ul class="text-muted">
            <li class="unordered">
              You can see your own feedback in the results page later on.
            </li>
            <li class="unordered">
              Your team members can see your response, but not the name of the recipient, or your name.
            </li>
            <li class="unordered">
              Other students in the course can see your response, but not the name of the recipient, or your name.
            </li>
            <li class="unordered">
              Instructors in this course can see your response, the name of the recipient, and your name.
            </li>
          </ul>
          <br>
          <div class="form-group margin-0">
            <div class="col-sm-2 form-inline mobile-align-left" style="display:none">
              <label for="input">
                To:
              </label>
              <select class="participantSelect middlealign newResponse form-control" name="responserecipient-17-0" style="display:none;max-width:125px">
                <option selected="" value="">
                </option>
                <option value="SFSubmitUiT.alice.b@gmail.tmt">
                  Myself
                </option>
              </select>
              <span>
                Myself
              </span>
            </div>
            <div class="col-sm-12">
              <table>
                <tbody>
                  <tr>
                    <td>
                      <div class="checkbox">
                        <label class="bold-label">
                          <input name="responsetext-17-0" type="checkbox" value="Teammates Test">
                          Teammates Test
                        </label>
                      </div>
                    </td>
                  </tr>
                  <tr>
                    <td>
                      <div class="checkbox">
                        <label class="bold-label">
                          <input name="responsetext-17-0" type="checkbox" value="Teammates Test2">
                          Teammates Test2
                        </label>
                      </div>
                    </td>
                  </tr>
                  <tr>
                    <td>
                      <div class="checkbox">
                        <label class="bold-label">
                          <input name="responsetext-17-0" type="checkbox" value="Teammates Test3">
                          Teammates Test3
                        </label>
                      </div>
                    </td>
                  </tr>
                  <tr>
                    <td>
                      <div class="checkbox">
                        <label class="bold-label">
                          <input name="responsetext-17-0" type="checkbox" value="">
                          <i>
                            None of the above
                          </i>
                        </label>
                      </div>
                    </td>
                  </tr>
                </tbody>
              </table>
            </div>
          </div>
        </div>
      </div>
    </div>
    <br>
    <br>
    <input name="questiontype-18" type="hidden" value="CONSTSUM">
    <input name="questionid-18" type="hidden" value="${question.id}">
    <input name="questionresponsetotal-18" type="hidden" value="1">
    <div class="form-horizontal">
      <div class="panel panel-primary">
        <div class="panel-heading">
          Question 18:
          <br>
          <span class="text-preserve-space">
            How important are the following factors to you? Give points accordingly.
          </span>
        </div>
        <div class="panel-body">
          <p class="text-muted">
            Only the following persons can see your responses:
          </p>
          <ul class="text-muted">
            <li class="unordered">
              You can see your own feedback in the results page later on.
            </li>
            <li class="unordered">
              Your team members can see your response, but not the name of the recipient, or your name.
            </li>
            <li class="unordered">
              Other students in the course can see your response, but not the name of the recipient, or your name.
            </li>
            <li class="unordered">
              Instructors in this course can see your response, the name of the recipient, and your name.
            </li>
          </ul>
          <br>
          <div class="form-group margin-0">
            <div class="col-sm-2 form-inline mobile-align-left" style="display:none">
              <label for="input">
                To:
              </label>
              <select class="participantSelect middlealign form-control" name="responserecipient-18-0" style="display:none;max-width:125px">
                <option value="">
                </option>
                <option selected="" value="SFSubmitUiT.alice.b@gmail.tmt">
                  Myself
                </option>
              </select>
              <span>
                Myself
              </span>
            </div>
            <div class="col-sm-12">
              <div>
                <div class="form-group">
                  <label class="col-sm-4 col-md-2 control-label">
                    Grades
                  </label>
                  <div class="col-sm-6 col-md-3">
                    <input class="form-control pointsBox" id="responsetext-18-0-0" min="0" name="responsetext-18-0" onchange="updateConstSumMessageQn('18')" step="1" type="number" value="90">
                  </div>
                </div>
                <div class="form-group">
                  <label class="col-sm-4 col-md-2 control-label">
                    Fun
                  </label>
                  <div class="col-sm-6 col-md-3">
                    <input class="form-control pointsBox" id="responsetext-18-0-1" min="0" name="responsetext-18-0" onchange="updateConstSumMessageQn('18')" step="1" type="number" value="10">
                  </div>
                </div>
                <div class="form-group" id="constSumInfo-18-0">
                  <div class="col-sm-offset-4 col-sm-6 col-md-offset-2 col-md-3">
                    <hr class="margin-top-0">
                    <p class="text-color-green" id="constSumMessage-18-0">
                      All points distributed!
                    </p>
                    <hr>
                  </div>
                </div>
                <input id="constSumToRecipients-18" type="hidden" value="false">
                <input id="constSumPointsPerOption-18" type="hidden" value="false">
                <input id="constSumNumOption-18" type="hidden" value="2">
                <input id="constSumPoints-18" type="hidden" value="100">
                <input id="constSumUnevenDistribution-18" type="hidden" value="false">
              </div>
              <input name="responseid-18-0" type="hidden" value="${question.id}%SFSubmitUiT.alice.b@gmail.tmt%SFSubmitUiT.alice.b@gmail.tmt">
            </div>
          </div>
        </div>
      </div>
    </div>
    <br>
    <br>
    <input name="questiontype-19" type="hidden" value="CONSTSUM">
    <input name="questionid-19" type="hidden" value="${question.id}">
    <input name="questionresponsetotal-19" type="hidden" value="2">
    <div class="form-horizontal">
      <div class="panel panel-primary">
        <div class="panel-heading">
          Question 19:
          <br>
          <span class="text-preserve-space">
            Split points among the teams
          </span>
        </div>
        <div class="panel-body">
          <p class="text-muted">
            Only the following persons can see your responses:
          </p>
          <ul class="text-muted">
            <li class="unordered">
              The receiving teams can see your response, but not the name of the recipient, or your name.
            </li>
            <li class="unordered">
              Instructors in this course can see your response, the name of the recipient, and your name.
            </li>
          </ul>
          <br>
          <div class="form-group margin-0">
            <div class="col-sm-2 form-inline mobile-align-left" style="text-align:right">
              <label for="input">
                To:
              </label>
              <select class="participantSelect middlealign newResponse form-control" name="responserecipient-19-0" style="display:none;max-width:125px">
                <option selected="" value="">
                </option>
                <option value="Team 2">
                  Team 2
                </option>
                <option style="display: none;" value="Team 3">
                  Team 3
                </option>
              </select>
              <span>
                Team 2
              </span>
            </div>
            <div class="col-sm-10">
              <div>
                <div class="form-group">
                  <label class="col-sm-4 col-md-2 control-label" style="display:none">
                  </label>
                  <div class="col-sm-6 col-md-3">
                    <input class="form-control pointsBox" id="responsetext-19-0-0" min="0" name="responsetext-19-0" onchange="updateConstSumMessageQn('19')" step="1" type="number" value="">
                  </div>
                </div>
                <div class="form-group" id="constSumInfo-19-0" style="display:none">
                  <div class="col-sm-offset-4 col-sm-6 col-md-offset-2 col-md-3">
                    <hr class="margin-top-0">
                    <p class="text-color-blue" id="constSumMessage-19-0">
                    </p>
                    <hr>
                  </div>
                </div>
                <input id="constSumToRecipients-19" type="hidden" value="true">
                <input id="constSumPointsPerOption-19" type="hidden" value="true">
                <input id="constSumNumOption-19" type="hidden" value="0">
                <input id="constSumPoints-19" type="hidden" value="100">
                <input id="constSumUnevenDistribution-19" type="hidden" value="false">
              </div>
            </div>
          </div>
          <br>
          <div class="form-group margin-0">
            <div class="col-sm-2 form-inline mobile-align-left" style="text-align:right">
              <label for="input">
                To:
              </label>
              <select class="participantSelect middlealign newResponse form-control" name="responserecipient-19-1" style="display:none;max-width:125px">
                <option selected="" value="">
                </option>
                <option style="display: none;" value="Team 2">
                  Team 2
                </option>
                <option value="Team 3">
                  Team 3
                </option>
              </select>
              <span>
                Team 3
              </span>
            </div>
            <div class="col-sm-10">
              <div>
                <div class="form-group">
                  <label class="col-sm-4 col-md-2 control-label" style="display:none">
                  </label>
                  <div class="col-sm-6 col-md-3">
                    <input class="form-control pointsBox" id="responsetext-19-1-0" min="0" name="responsetext-19-1" onchange="updateConstSumMessageQn('19')" step="1" type="number" value="">
                  </div>
                </div>
                <div class="form-group" id="constSumInfo-19-1" style="">
                  <div class="col-sm-offset-4 col-sm-6 col-md-offset-2 col-md-3">
                    <hr class="margin-top-0">
                    <p class="text-color-blue" id="constSumMessage-19-1">
                      Please distribute 200 points among the above recipients.
                    </p>
                    <hr>
                  </div>
                </div>
                <input id="constSumToRecipients-19" type="hidden" value="true">
                <input id="constSumPointsPerOption-19" type="hidden" value="true">
                <input id="constSumNumOption-19" type="hidden" value="0">
                <input id="constSumPoints-19" type="hidden" value="100">
                <input id="constSumUnevenDistribution-19" type="hidden" value="false">
              </div>
            </div>
          </div>
        </div>
      </div>
    </div>
    <br>
    <br>
    <input name="questiontype-20" type="hidden" value="CONTRIB">
    <input name="questionid-20" type="hidden" value="${question.id}">
    <input name="questionresponsetotal-20" type="hidden" value="2">
    <div class="form-horizontal">
      <div class="panel panel-primary">
        <div class="panel-heading">
          Question 20:
          <br>
          <span class="text-preserve-space">
            Rate the contribution of your team members and yourself.
          </span>
        </div>
        <div class="panel-body">
          <p class="text-muted">
            Only the following persons can see your responses:
          </p>
          <ul class="text-muted">
            <li class="unordered">
              Instructors in this course can see your response, the name of the recipient, and your name.
            </li>
          </ul>
          <br>
          <div class="form-group margin-0">
            <div class="col-sm-2 form-inline mobile-align-left" style="text-align:right">
              <label for="input">
                To:
              </label>
              <select class="participantSelect middlealign form-control" name="responserecipient-20-0" style="display:none;max-width:125px">
                <option value="">
                </option>
<<<<<<< HEAD
                <option selected="selected" value="SFSubmitUiT.alice.b@gmail.tmt">
                  Alice Betsy</option></td></div>'"
=======
                <option selected="" value="SFSubmitUiT.alice.b@gmail.tmt">
                  Alice Betsy
>>>>>>> 4891682f
                </option>
                <option style="display: none;" value="SFSubmitUiT.benny.c@gmail.tmt">
                  Benny Charles
                </option>
              </select>
              <span>
                Alice Betsy</option></td></div>'"
              </span>
            </div>
            <div class="col-sm-10">
              <div class="col-sm-3 mobile-no-padding">
                <select class="form-control color_neutral" name="responsetext-20-0">
                  <option class="color_neutral" value="-999">
                  </option>
                  <option class="color-positive" value="200">
                    Equal share + 100%
                  </option>
                  <option class="color-positive" value="190">
                    Equal share + 90%
                  </option>
                  <option class="color-positive" value="180">
                    Equal share + 80%
                  </option>
                  <option class="color-positive" value="170">
                    Equal share + 70%
                  </option>
                  <option class="color-positive" value="160">
                    Equal share + 60%
                  </option>
                  <option class="color-positive" value="150">
                    Equal share + 50%
                  </option>
                  <option class="color-positive" value="140">
                    Equal share + 40%
                  </option>
                  <option class="color-positive" value="130">
                    Equal share + 30%
                  </option>
                  <option class="color-positive" value="120">
                    Equal share + 20%
                  </option>
                  <option class="color-positive" value="110">
                    Equal share + 10%
                  </option>
                  <option class="color_neutral" selected="" value="100">
                    Equal share
                  </option>
                  <option class="color-negative" value="90">
                    Equal share - 10%
                  </option>
                  <option class="color-negative" value="80">
                    Equal share - 20%
                  </option>
                  <option class="color-negative" value="70">
                    Equal share - 30%
                  </option>
                  <option class="color-negative" value="60">
                    Equal share - 40%
                  </option>
                  <option class="color-negative" value="50">
                    Equal share - 50%
                  </option>
                  <option class="color-negative" value="40">
                    Equal share - 60%
                  </option>
                  <option class="color-negative" value="30">
                    Equal share - 70%
                  </option>
                  <option class="color-negative" value="20">
                    Equal share - 80%
                  </option>
                  <option class="color-negative" value="10">
                    Equal share - 90%
                  </option>
                  <option class="color-negative" value="0">
                    0%
                  </option>
                  <option class="color_neutral" value="-101">
                    Not Sure
                  </option>
                </select>
              </div>
              <input name="responseid-20-0" type="hidden" value="${question.id}%SFSubmitUiT.alice.b@gmail.tmt%SFSubmitUiT.alice.b@gmail.tmt">
            </div>
          </div>
          <br>
          <div class="form-group margin-0">
            <div class="col-sm-2 form-inline mobile-align-left" style="text-align:right">
              <label for="input">
                To:
              </label>
              <select class="participantSelect middlealign newResponse form-control" name="responserecipient-20-1" style="display:none;max-width:125px">
                <option selected="" value="">
                </option>
                <option style="display: none;" value="SFSubmitUiT.alice.b@gmail.tmt">
                  Alice Betsy</option></td></div>'"
                </option>
                <option value="SFSubmitUiT.benny.c@gmail.tmt">
                  Benny Charles
                </option>
              </select>
              <span>
                Benny Charles
              </span>
            </div>
            <div class="col-sm-10">
              <div class="col-sm-3 mobile-no-padding">
                <select class="form-control color_neutral" name="responsetext-20-1">
                  <option class="color_neutral" selected="" value="-999">
                  </option>
                  <option class="color-positive" value="200">
                    Equal share + 100%
                  </option>
                  <option class="color-positive" value="190">
                    Equal share + 90%
                  </option>
                  <option class="color-positive" value="180">
                    Equal share + 80%
                  </option>
                  <option class="color-positive" value="170">
                    Equal share + 70%
                  </option>
                  <option class="color-positive" value="160">
                    Equal share + 60%
                  </option>
                  <option class="color-positive" value="150">
                    Equal share + 50%
                  </option>
                  <option class="color-positive" value="140">
                    Equal share + 40%
                  </option>
                  <option class="color-positive" value="130">
                    Equal share + 30%
                  </option>
                  <option class="color-positive" value="120">
                    Equal share + 20%
                  </option>
                  <option class="color-positive" value="110">
                    Equal share + 10%
                  </option>
                  <option class="color_neutral" value="100">
                    Equal share
                  </option>
                  <option class="color-negative" value="90">
                    Equal share - 10%
                  </option>
                  <option class="color-negative" value="80">
                    Equal share - 20%
                  </option>
                  <option class="color-negative" value="70">
                    Equal share - 30%
                  </option>
                  <option class="color-negative" value="60">
                    Equal share - 40%
                  </option>
                  <option class="color-negative" value="50">
                    Equal share - 50%
                  </option>
                  <option class="color-negative" value="40">
                    Equal share - 60%
                  </option>
                  <option class="color-negative" value="30">
                    Equal share - 70%
                  </option>
                  <option class="color-negative" value="20">
                    Equal share - 80%
                  </option>
                  <option class="color-negative" value="10">
                    Equal share - 90%
                  </option>
                  <option class="color-negative" value="0">
                    0%
                  </option>
                  <option class="color_neutral" value="-101">
                    Not Sure
                  </option>
                </select>
              </div>
            </div>
          </div>
        </div>
      </div>
    </div>
    <br>
    <br>
    <input name="questiontype-21" type="hidden" value="RUBRIC">
    <input name="questionid-21" type="hidden" value="${question.id}">
    <input name="questionresponsetotal-21" type="hidden" value="2">
    <div class="form-horizontal">
      <div class="panel panel-primary">
        <div class="panel-heading">
          Question 21:
          <br>
          <span class="text-preserve-space">
            Please choose the best choice for the following sub-questions.
          </span>
        </div>
        <div class="panel-body">
          <p class="text-muted">
            Only the following persons can see your responses:
          </p>
          <ul class="text-muted">
            <li class="unordered">
              Instructors in this course can see your response, the name of the recipient, and your name.
            </li>
            <li class="unordered">
              Other students in the course can see your response, the name of the recipient, and your name.
            </li>
          </ul>
          <br>
          <div class="form-group margin-0">
            <div class="col-sm-2 form-inline mobile-align-left" style="text-align:right">
              <label for="input">
                To:
              </label>
              <select class="participantSelect middlealign newResponse form-control" name="responserecipient-21-0" style="display:none;max-width:125px">
                <option selected="" value="">
                </option>
                <option value="SFSubmitUiT.alice.b@gmail.tmt">
                  Alice Betsy</option></td></div>'"
                </option>
                <option style="display: none;" value="SFSubmitUiT.benny.c@gmail.tmt">
                  Benny Charles
                </option>
              </select>
              <span>
                Alice Betsy</option></td></div>'"
              </span>
            </div>
            <div class="col-sm-10">
              <div class="row">
                <div class="col-md-12">
                  <table class="table table-bordered margin-0 hidden-xs hidden-sm" id="rubricResponseTable-21-0">
                    <thead>
                      <tr>
                        <th class="col-md-1">
                        </th>
                        <th class="rubricCol-21-0">
                          <p>
                            Yes
                          </p>
                        </th>
                        <th class="rubricCol-21-1">
                          <p>
                            No
                          </p>
                        </th>
                      </tr>
                    </thead>
                    <tbody>
                      <tr>
                        <td>
                          <p>
                            a) This student has done a good job.
                          </p>
                        </td>
                        <td class="col-md-1">
                          <input class="overlay" id="rubricChoice-21-0-0-0" name="rubricChoice-21-0-0" type="radio" value="0-0">
                          <span class="color_neutral overlay">
                            Most of the time
                          </span>
                        </td>
                        <td class="col-md-1">
                          <input class="overlay" id="rubricChoice-21-0-0-1" name="rubricChoice-21-0-0" type="radio" value="0-1">
                          <span class="color_neutral overlay">
                            Less than half the time
                          </span>
                        </td>
                      </tr>
                      <tr>
                        <td>
                          <p>
                            b) This student has tried his/her best.
                          </p>
                        </td>
                        <td class="col-md-1">
                          <input class="overlay" id="rubricChoice-21-0-1-0" name="rubricChoice-21-0-1" type="radio" value="1-0">
                          <span class="color_neutral overlay">
                            Most of the time
                          </span>
                        </td>
                        <td class="col-md-1">
                          <input class="overlay" id="rubricChoice-21-0-1-1" name="rubricChoice-21-0-1" type="radio" value="1-1">
                          <span class="color_neutral overlay">
                            Less than half the time
                          </span>
                        </td>
                      </tr>
                    </tbody>
                  </table>
                  <div class="visible-xs visible-sm">
                    <div class="panel panel-default">
                      <div class="panel-heading">
                        a) This student has done a good job.
                      </div>
                      <div class="panel-body">
                        <div class="radio">
                          <label>
                            <input id="mobile-rubricChoice-21-0-0-0" name="mobile-rubricChoice-21-0-0" type="radio" value="0-0">
                            <strong>
                              Yes
                            </strong>
                            - Most of the time
                          </label>
                        </div>
                        <div class="radio">
                          <label>
                            <input id="mobile-rubricChoice-21-0-0-1" name="mobile-rubricChoice-21-0-0" type="radio" value="0-1">
                            <strong>
                              No
                            </strong>
                            - Less than half the time
                          </label>
                        </div>
                      </div>
                    </div>
                    <div class="panel panel-default">
                      <div class="panel-heading">
                        b) This student has tried his/her best.
                      </div>
                      <div class="panel-body">
                        <div class="radio">
                          <label>
                            <input id="mobile-rubricChoice-21-0-1-0" name="mobile-rubricChoice-21-0-1" type="radio" value="1-0">
                            <strong>
                              Yes
                            </strong>
                            - Most of the time
                          </label>
                        </div>
                        <div class="radio">
                          <label>
                            <input id="mobile-rubricChoice-21-0-1-1" name="mobile-rubricChoice-21-0-1" type="radio" value="1-1">
                            <strong>
                              No
                            </strong>
                            - Less than half the time
                          </label>
                        </div>
                      </div>
                    </div>
                  </div>
                </div>
              </div>
              <input id="rubricResponse-21-0" name="responsetext-21-0" type="hidden" value="">
            </div>
          </div>
          <br>
          <div class="form-group margin-0">
            <div class="col-sm-2 form-inline mobile-align-left" style="text-align:right">
              <label for="input">
                To:
              </label>
              <select class="participantSelect middlealign newResponse form-control" name="responserecipient-21-1" style="display:none;max-width:125px">
                <option selected="" value="">
                </option>
                <option style="display: none;" value="SFSubmitUiT.alice.b@gmail.tmt">
                  Alice Betsy</option></td></div>'"
                </option>
                <option value="SFSubmitUiT.benny.c@gmail.tmt">
                  Benny Charles
                </option>
              </select>
              <span>
                Benny Charles
              </span>
            </div>
            <div class="col-sm-10">
              <div class="row">
                <div class="col-md-12">
                  <table class="table table-bordered margin-0 hidden-xs hidden-sm" id="rubricResponseTable-21-1">
                    <thead>
                      <tr>
                        <th class="col-md-1">
                        </th>
                        <th class="rubricCol-21-0">
                          <p>
                            Yes
                          </p>
                        </th>
                        <th class="rubricCol-21-1">
                          <p>
                            No
                          </p>
                        </th>
                      </tr>
                    </thead>
                    <tbody>
                      <tr>
                        <td>
                          <p>
                            a) This student has done a good job.
                          </p>
                        </td>
                        <td class="col-md-1">
                          <input class="overlay" id="rubricChoice-21-1-0-0" name="rubricChoice-21-1-0" type="radio" value="0-0">
                          <span class="color_neutral overlay">
                            Most of the time
                          </span>
                        </td>
                        <td class="col-md-1">
                          <input class="overlay" id="rubricChoice-21-1-0-1" name="rubricChoice-21-1-0" type="radio" value="0-1">
                          <span class="color_neutral overlay">
                            Less than half the time
                          </span>
                        </td>
                      </tr>
                      <tr>
                        <td>
                          <p>
                            b) This student has tried his/her best.
                          </p>
                        </td>
                        <td class="col-md-1">
                          <input class="overlay" id="rubricChoice-21-1-1-0" name="rubricChoice-21-1-1" type="radio" value="1-0">
                          <span class="color_neutral overlay">
                            Most of the time
                          </span>
                        </td>
                        <td class="col-md-1">
                          <input class="overlay" id="rubricChoice-21-1-1-1" name="rubricChoice-21-1-1" type="radio" value="1-1">
                          <span class="color_neutral overlay">
                            Less than half the time
                          </span>
                        </td>
                      </tr>
                    </tbody>
                  </table>
                  <div class="visible-xs visible-sm">
                    <div class="panel panel-default">
                      <div class="panel-heading">
                        a) This student has done a good job.
                      </div>
                      <div class="panel-body">
                        <div class="radio">
                          <label>
                            <input id="mobile-rubricChoice-21-1-0-0" name="mobile-rubricChoice-21-1-0" type="radio" value="0-0">
                            <strong>
                              Yes
                            </strong>
                            - Most of the time
                          </label>
                        </div>
                        <div class="radio">
                          <label>
                            <input id="mobile-rubricChoice-21-1-0-1" name="mobile-rubricChoice-21-1-0" type="radio" value="0-1">
                            <strong>
                              No
                            </strong>
                            - Less than half the time
                          </label>
                        </div>
                      </div>
                    </div>
                    <div class="panel panel-default">
                      <div class="panel-heading">
                        b) This student has tried his/her best.
                      </div>
                      <div class="panel-body">
                        <div class="radio">
                          <label>
                            <input id="mobile-rubricChoice-21-1-1-0" name="mobile-rubricChoice-21-1-1" type="radio" value="1-0">
                            <strong>
                              Yes
                            </strong>
                            - Most of the time
                          </label>
                        </div>
                        <div class="radio">
                          <label>
                            <input id="mobile-rubricChoice-21-1-1-1" name="mobile-rubricChoice-21-1-1" type="radio" value="1-1">
                            <strong>
                              No
                            </strong>
                            - Less than half the time
                          </label>
                        </div>
                      </div>
                    </div>
                  </div>
                </div>
              </div>
              <input id="rubricResponse-21-1" name="responsetext-21-1" type="hidden" value="">
            </div>
          </div>
        </div>
      </div>
    </div>
    <br>
    <br>
    <div class="bold align-center">
      <input class="btn btn-primary" data-original-title="You can save your responses at any time and come back later to continue." data-placement="top" data-toggle="tooltip" id="response_submit_button" title="" type="submit" value="Submit Feedback">
    </div>
    <br>
    <br>
  </form>
</div><|MERGE_RESOLUTION|>--- conflicted
+++ resolved
@@ -1965,13 +1965,8 @@
               <select class="participantSelect middlealign form-control" name="responserecipient-20-0" style="display:none;max-width:125px">
                 <option value="">
                 </option>
-<<<<<<< HEAD
                 <option selected="selected" value="SFSubmitUiT.alice.b@gmail.tmt">
                   Alice Betsy</option></td></div>'"
-=======
-                <option selected="" value="SFSubmitUiT.alice.b@gmail.tmt">
-                  Alice Betsy
->>>>>>> 4891682f
                 </option>
                 <option style="display: none;" value="SFSubmitUiT.benny.c@gmail.tmt">
                   Benny Charles
